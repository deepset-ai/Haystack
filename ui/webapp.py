--- conflicted
+++ resolved
@@ -19,7 +19,7 @@
 
 
 # Adjust to a question that you would like users to see in the search bar when they load the UI:
-DEFAULT_QUESTION_AT_STARTUP = "Who's the father of Arya Stark?"
+DEFAULT_QUESTION_AT_STARTUP = "What's the capital of France?"
 
 # Labels for the evaluation
 EVAL_LABELS = os.getenv("EVAL_FILE", Path(__file__).parent / "eval_labels_example.csv")
@@ -57,11 +57,7 @@
     # Sidebar
     st.sidebar.header("Options")
     top_k_reader = st.sidebar.slider("Max. number of answers", min_value=1, max_value=10, value=3, step=1)
-<<<<<<< HEAD
     top_k_retriever = st.sidebar.slider("Max. number of documents from retriever", min_value=1, max_value=3, value=10, step=1)
-=======
-    top_k_retriever = st.sidebar.slider("Max. number of documents from retriever", min_value=1, max_value=10, value=10, step=1)
->>>>>>> 742d4b9d
     eval_mode = st.sidebar.checkbox("Evaluation mode")
     debug = st.sidebar.checkbox("Show debug info")
 
@@ -116,12 +112,7 @@
         sys.exit(f"The eval file was not found under `{EVAL_LABELS}`. Please check the README (https://github.com/deepset-ai/haystack/tree/master/ui/README.md) for more information.")
 
     # Search bar
-<<<<<<< HEAD
     question = st.text_input("",
-=======
-    question = st.text_input(
-        "Please provide your query:",
->>>>>>> 742d4b9d
         value=state.random_question,
         max_chars=100, 
         on_change=reset_results
