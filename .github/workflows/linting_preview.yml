# If you change this name also do it in linting-skipper.yml and ci_metrics.yml
name: Linting (Preview)

on:
  pull_request:
    paths:
      - "haystack/preview/**/*.py"
      - "test/preview/**/*.py"
      - "e2e/preview/**/*.py"
      - "**/pyproject.toml"

env:
  PYTHON_VERSION: "3.8"

jobs:
  mypy:
    runs-on: ubuntu-latest
    steps:
      - name: Checkout
        uses: actions/checkout@v4
        with:
          # With the default value of 1, there are corner cases where tj-actions/changed-files
          # fails with a `no merge base` error
          fetch-depth: 0

      - name: Get changed files
        id: files
        uses: tj-actions/changed-files@v40
        with:
          files: |
            **/*.py
          files_ignore: |
            test/**
            rest_api/test/**

      - uses: actions/setup-python@v4
        with:
          python-version: ${{ env.PYTHON_VERSION }}

      - name: Install Haystack
<<<<<<< HEAD
        run: pip install .[dev,preview] langdetect transformers[torch,sentencepiece]==4.32.1 'sentence-transformers>=2.2.0' pypdf openai-whisper tika 'azure-ai-formrecognizer>=3.2.0b2' cohere
=======
        run: pip install .[dev,preview,audio] langdetect transformers[torch,sentencepiece]==4.35.2 'sentence-transformers>=2.2.0' pypdf tika 'azure-ai-formrecognizer>=3.2.0b2'
>>>>>>> b34c35d9

      - name: Mypy
        if: steps.files.outputs.any_changed == 'true'
        run: |
          mkdir .mypy_cache/
          mypy --install-types --non-interactive ${{ steps.files.outputs.all_changed_files }} --exclude=rest_api/build/ --exclude=rest_api/test/

  pylint:
    runs-on: ubuntu-latest
    steps:
      - name: Checkout
        uses: actions/checkout@v4
        with:
          # With the default value of 1, there are corner cases where tj-actions/changed-files
          # fails with a `no merge base` error
          fetch-depth: 0

      - name: Get changed files
        id: files
        uses: tj-actions/changed-files@v40
        with:
          files: |
            haystack/preview/**/*.py

      - uses: actions/setup-python@v4
        with:
          python-version: ${{ env.PYTHON_VERSION }}

      - name: Install Haystack
        run: |
<<<<<<< HEAD
          pip install .[dev,preview] langdetect transformers[torch,sentencepiece]==4.32.1 'sentence-transformers>=2.2.0' pypdf openai-whisper tika 'azure-ai-formrecognizer>=3.2.0b2' cohere
=======
          pip install .[dev,preview,audio] langdetect transformers[torch,sentencepiece]==4.35.2 'sentence-transformers>=2.2.0' pypdf markdown-it-py mdit_plain tika 'azure-ai-formrecognizer>=3.2.0b2'
>>>>>>> b34c35d9
          pip install ./haystack-linter

      - name: Pylint
        if: steps.files.outputs.any_changed == 'true'
        run: |
          pylint -ry -j 0 ${{ steps.files.outputs.all_changed_files }}<|MERGE_RESOLUTION|>--- conflicted
+++ resolved
@@ -38,11 +38,7 @@
           python-version: ${{ env.PYTHON_VERSION }}
 
       - name: Install Haystack
-<<<<<<< HEAD
-        run: pip install .[dev,preview] langdetect transformers[torch,sentencepiece]==4.32.1 'sentence-transformers>=2.2.0' pypdf openai-whisper tika 'azure-ai-formrecognizer>=3.2.0b2' cohere
-=======
-        run: pip install .[dev,preview,audio] langdetect transformers[torch,sentencepiece]==4.35.2 'sentence-transformers>=2.2.0' pypdf tika 'azure-ai-formrecognizer>=3.2.0b2'
->>>>>>> b34c35d9
+        run: pip install .[dev,preview,audio] langdetect transformers[torch,sentencepiece]==4.35.2 'sentence-transformers>=2.2.0' pypdf tika 'azure-ai-formrecognizer>=3.2.0b2' cohere
 
       - name: Mypy
         if: steps.files.outputs.any_changed == 'true'
@@ -73,11 +69,7 @@
 
       - name: Install Haystack
         run: |
-<<<<<<< HEAD
-          pip install .[dev,preview] langdetect transformers[torch,sentencepiece]==4.32.1 'sentence-transformers>=2.2.0' pypdf openai-whisper tika 'azure-ai-formrecognizer>=3.2.0b2' cohere
-=======
-          pip install .[dev,preview,audio] langdetect transformers[torch,sentencepiece]==4.35.2 'sentence-transformers>=2.2.0' pypdf markdown-it-py mdit_plain tika 'azure-ai-formrecognizer>=3.2.0b2'
->>>>>>> b34c35d9
+          pip install .[dev,preview,audio] langdetect transformers[torch,sentencepiece]==4.35.2 'sentence-transformers>=2.2.0' pypdf markdown-it-py mdit_plain tika 'azure-ai-formrecognizer>=3.2.0b2' cohere
           pip install ./haystack-linter
 
       - name: Pylint
