# If you change this name also do it in tests_preview_skipper.yml
name: Tests (Preview)

on:
  workflow_dispatch: # Activate this workflow manually
  push:
    branches:
      - main
      # release branches have the form v1.9.x
      - "v[0-9].*[0-9].x"
  pull_request:
    types:
      - opened
      - reopened
      - synchronize
      - ready_for_review
    paths:
      - "haystack/preview/**/*.py"
      - "test/preview/**/*.py"

env:
  OPENAI_API_KEY: ${{ secrets.OPENAI_API_KEY }}
  COHERE_API_KEY: ${{ secrets.COHERE_API_KEY }}
  CORE_AZURE_CS_ENDPOINT: ${{ secrets.CORE_AZURE_CS_ENDPOINT }}
  CORE_AZURE_CS_API_KEY: ${{ secrets.CORE_AZURE_CS_API_KEY }}
  PYTHON_VERSION: "3.8"

jobs:
  black:
    runs-on: ubuntu-latest
    steps:
      - uses: actions/checkout@v4

      - uses: actions/setup-python@v4
        with:
          python-version: ${{ env.PYTHON_VERSION }}

      - name: Install Black
        run: |
          pip install --upgrade pip
          pip install .[formatting]

      - name: Check status
        run: |
          if ! black . --check; then
            git status
            echo "###################################################################################################"
            echo "# "
            echo "# CHECK FAILED! Black found issues with your code formatting."
            echo "# "
            echo "# Either:"
            echo "# 1. Run Black locally before committing:"
            echo "# "
            echo "#     pip install .[formatting]"
            echo "#     black ."
            echo "# "
            echo "# 2. Install the pre-commit hook:"
            echo "# "
            echo "#     pre-commit install"
            echo "# "
            echo "# 3. See https://github.com/deepset-ai/haystack/blob/main/CONTRIBUTING.md for help."
            echo "# "
            echo "# If you have further problems, please open an issue: https://github.com/deepset-ai/haystack/issues"
            echo "# "
            echo "##################################################################################################"
            exit 1
          fi

      - name: Calculate alert data
        id: calculator
        shell: bash
        if: (success() || failure()) && github.ref_name == 'main'
        run: |
          if [ "${{ job.status }}" = "success" ]; then
            echo "alert_type=success" >> "$GITHUB_OUTPUT";
          else
            echo "alert_type=error" >> "$GITHUB_OUTPUT";
          fi

      - name: Send event to Datadog
        if: (success() || failure()) && github.ref_name == 'main'
        uses: masci/datadog@v1
        with:
          api-key: ${{ secrets.CORE_DATADOG_API_KEY }}
          api-url: https://api.datadoghq.eu
          events: |
            - title: "${{ github.workflow }} workflow"
              text: "Job ${{ github.job }} in branch ${{ github.ref_name }}"
              alert_type: "${{ steps.calculator.outputs.alert_type }}"
              source_type_name: "Github"
              host: ${{ github.repository_owner }}
              tags:
                - "project:${{ github.repository }}"
                - "job:${{ github.job }}"
                - "run_id:${{ github.run_id }}"
                - "workflow:${{ github.workflow }}"
                - "branch:${{ github.ref_name }}"
                - "url:https://github.com/${{ github.repository }}/actions/runs/${{ github.run_id }}"

  unit-tests:
    name: Unit / ${{ matrix.os }}
    needs: black
    strategy:
      fail-fast: false
      matrix:
        os:
          - ubuntu-latest
          - windows-latest
          - macos-latest
    runs-on: ${{ matrix.os }}
    steps:
      - uses: actions/checkout@v4

      - uses: actions/setup-python@v4
        with:
          python-version: ${{ env.PYTHON_VERSION }}

      - name: Install Haystack
<<<<<<< HEAD
        run: pip install .[dev,preview] langdetect transformers[torch,sentencepiece]==4.32.1 'sentence-transformers>=2.2.0' pypdf markdown-it-py mdit_plain openai-whisper tika 'azure-ai-formrecognizer>=3.2.0b2'
=======
        run: |
          pip install .[dev,preview] langdetect transformers[torch,sentencepiece]==4.34.1 'sentence-transformers>=2.2.0' pypdf tika 'azure-ai-formrecognizer>=3.2.0b2'
          pip install --no-deps llvmlite numba 'openai-whisper>=20230918'  # prevent outdated version of tiktoken pinned by openai-whisper
>>>>>>> 8a2a3c9a

      - name: Run
        run: pytest -m "unit" test/preview

      - name: Calculate alert data
        id: calculator
        shell: bash
        if: (success() || failure()) && github.ref_name == 'main'
        run: |
          if [ "${{ job.status }}" = "success" ]; then
            echo "alert_type=success" >> "$GITHUB_OUTPUT";
          else
            echo "alert_type=error" >> "$GITHUB_OUTPUT";
          fi

      - name: Send event to Datadog
        if: (success() || failure()) && github.ref_name == 'main'
        uses: masci/datadog@v1
        with:
          api-key: ${{ secrets.CORE_DATADOG_API_KEY }}
          api-url: https://api.datadoghq.eu
          events: |
            - title: "${{ github.workflow }} workflow"
              text: "Job ${{ github.job }} in branch ${{ github.ref_name }}"
              alert_type: "${{ steps.calculator.outputs.alert_type }}"
              source_type_name: "Github"
              host: ${{ github.repository_owner }}
              tags:
                - "project:${{ github.repository }}"
                - "job:${{ github.job }}"
                - "run_id:${{ github.run_id }}"
                - "workflow:${{ github.workflow }}"
                - "branch:${{ github.ref_name }}"
                - "url:https://github.com/${{ github.repository }}/actions/runs/${{ github.run_id }}"


  integration-tests-linux:
    name: Integration / ubuntu-latest
    needs: unit-tests
    runs-on: ubuntu-latest
    services:
      tika:
        image: apache/tika:2.9.0.0
        ports:
          - 9998:9998
    steps:
      - uses: actions/checkout@v4

      - uses: actions/setup-python@v4
        with:
          python-version: ${{ env.PYTHON_VERSION }}

      - name: Install dependencies
        run: |
          sudo apt update
          sudo apt install ffmpeg  # for local Whisper tests

      - name: Install Haystack
<<<<<<< HEAD
        run: pip install .[dev,preview] langdetect transformers[torch,sentencepiece]==4.32.1 'sentence-transformers>=2.2.0' pypdf markdown-it-py mdit_plain openai-whisper tika 'azure-ai-formrecognizer>=3.2.0b2'
=======
        run: |
          pip install .[dev,preview] langdetect transformers[torch,sentencepiece]==4.34.1 'sentence-transformers>=2.2.0' pypdf tika 'azure-ai-formrecognizer>=3.2.0b2'
          pip install --no-deps llvmlite numba 'openai-whisper>=20230918'  # prevent outdated version of tiktoken pinned by openai-whisper
>>>>>>> 8a2a3c9a

      - name: Run
        run: pytest --maxfail=5 -m "integration" test/preview

      - name: Calculate alert data
        id: calculator
        shell: bash
        if: (success() || failure()) && github.ref_name == 'main'
        run: |
          if [ "${{ job.status }}" = "success" ]; then
            echo "alert_type=success" >> "$GITHUB_OUTPUT";
          else
            echo "alert_type=error" >> "$GITHUB_OUTPUT";
          fi

      - name: Send event to Datadog
        if: (success() || failure()) && github.ref_name == 'main'
        uses: masci/datadog@v1
        with:
          api-key: ${{ secrets.CORE_DATADOG_API_KEY }}
          api-url: https://api.datadoghq.eu
          events: |
            - title: "${{ github.workflow }} workflow"
              text: "Job ${{ github.job }} in branch ${{ github.ref_name }}"
              alert_type: "${{ steps.calculator.outputs.alert_type }}"
              source_type_name: "Github"
              host: ${{ github.repository_owner }}
              tags:
                - "project:${{ github.repository }}"
                - "job:${{ github.job }}"
                - "run_id:${{ github.run_id }}"
                - "workflow:${{ github.workflow }}"
                - "branch:${{ github.ref_name }}"
                - "url:https://github.com/${{ github.repository }}/actions/runs/${{ github.run_id }}"


  integration-tests-macos:
    name: Integration / macos-latest
    needs: unit-tests
    runs-on: macos-latest
    steps:
      - uses: actions/checkout@v4

      - uses: actions/setup-python@v4
        with:
          python-version: ${{ env.PYTHON_VERSION }}

      - name: Install dependencies
        run: |
          brew install ffmpeg  # for local Whisper tests
          brew install docker
          colima start

      - name: Install Haystack
<<<<<<< HEAD
        run: pip install .[dev,preview] langdetect transformers[torch,sentencepiece]==4.32.1 'sentence-transformers>=2.2.0' pypdf markdown-it-py mdit_plain openai-whisper tika 'azure-ai-formrecognizer>=3.2.0b2'
=======
        run: |
          pip install .[dev,preview] langdetect transformers[torch,sentencepiece]==4.34.1 'sentence-transformers>=2.2.0' pypdf tika 'azure-ai-formrecognizer>=3.2.0b2'
          pip install --no-deps llvmlite numba 'openai-whisper>=20230918'  # prevent outdated version of tiktoken pinned by openai-whisper
>>>>>>> 8a2a3c9a

      - name: Run Tika
        run: docker run -d -p 9998:9998 apache/tika:2.9.0.0

      - name: Run
        run: pytest --maxfail=5 -m "integration" test/preview

      - name: Calculate alert data
        id: calculator
        shell: bash
        if: (success() || failure()) && github.ref_name == 'main'
        run: |
          if [ "${{ job.status }}" = "success" ]; then
            echo "alert_type=success" >> "$GITHUB_OUTPUT";
          else
            echo "alert_type=error" >> "$GITHUB_OUTPUT";
          fi

      - name: Send event to Datadog
        if: (success() || failure()) && github.ref_name == 'main'
        uses: masci/datadog@v1
        with:
          api-key: ${{ secrets.CORE_DATADOG_API_KEY }}
          api-url: https://api.datadoghq.eu
          events: |
            - title: "${{ github.workflow }} workflow"
              text: "Job ${{ github.job }} in branch ${{ github.ref_name }}"
              alert_type: "${{ steps.calculator.outputs.alert_type }}"
              source_type_name: "Github"
              host: ${{ github.repository_owner }}
              tags:
                - "project:${{ github.repository }}"
                - "job:${{ github.job }}"
                - "run_id:${{ github.run_id }}"
                - "workflow:${{ github.workflow }}"
                - "branch:${{ github.ref_name }}"
                - "url:https://github.com/${{ github.repository }}/actions/runs/${{ github.run_id }}"


  integration-tests-windows:
    name: Integration / windows-latest
    needs: unit-tests
    runs-on: windows-latest
    steps:
      - uses: actions/checkout@v4

      - uses: actions/setup-python@v4
        with:
          python-version: ${{ env.PYTHON_VERSION }}

      - name: Install Haystack
<<<<<<< HEAD
        run: pip install .[dev,preview] langdetect transformers[torch,sentencepiece]==4.32.1 'sentence-transformers>=2.2.0' pypdf markdown-it-py mdit_plain openai-whisper tika 'azure-ai-formrecognizer>=3.2.0b2'
=======
        run: |
          pip install .[dev,preview] langdetect transformers[torch,sentencepiece]==4.34.1 'sentence-transformers>=2.2.0' pypdf tika 'azure-ai-formrecognizer>=3.2.0b2'
          pip install --no-deps llvmlite numba 'openai-whisper>=20230918'  # prevent outdated version of tiktoken pinned by openai-whisper
>>>>>>> 8a2a3c9a

      - name: Run
        run: pytest --maxfail=5 -m "integration" test/preview -k 'not tika'

      - name: Calculate alert data
        id: calculator
        shell: bash
        if: (success() || failure()) && github.ref_name == 'main'
        run: |
          if [ "${{ job.status }}" = "success" ]; then
            echo "alert_type=success" >> "$GITHUB_OUTPUT";
          else
            echo "alert_type=error" >> "$GITHUB_OUTPUT";
          fi

      - name: Send event to Datadog
        if: (success() || failure()) && github.ref_name == 'main'
        uses: masci/datadog@v1
        with:
          api-key: ${{ secrets.CORE_DATADOG_API_KEY }}
          api-url: https://api.datadoghq.eu
          events: |
            - title: "${{ github.workflow }} workflow"
              text: "Job ${{ github.job }} in branch ${{ github.ref_name }}"
              alert_type: "${{ steps.calculator.outputs.alert_type }}"
              source_type_name: "Github"
              host: ${{ github.repository_owner }}
              tags:
                - "project:${{ github.repository }}"
                - "job:${{ github.job }}"
                - "run_id:${{ github.run_id }}"
                - "workflow:${{ github.workflow }}"
                - "branch:${{ github.ref_name }}"
                - "url:https://github.com/${{ github.repository }}/actions/runs/${{ github.run_id }}"<|MERGE_RESOLUTION|>--- conflicted
+++ resolved
@@ -116,13 +116,9 @@
           python-version: ${{ env.PYTHON_VERSION }}
 
       - name: Install Haystack
-<<<<<<< HEAD
-        run: pip install .[dev,preview] langdetect transformers[torch,sentencepiece]==4.32.1 'sentence-transformers>=2.2.0' pypdf markdown-it-py mdit_plain openai-whisper tika 'azure-ai-formrecognizer>=3.2.0b2'
-=======
-        run: |
-          pip install .[dev,preview] langdetect transformers[torch,sentencepiece]==4.34.1 'sentence-transformers>=2.2.0' pypdf tika 'azure-ai-formrecognizer>=3.2.0b2'
+        run: |
+          pip install .[dev,preview] langdetect transformers[torch,sentencepiece]==4.34.1 'sentence-transformers>=2.2.0' pypdf markdown-it-py mdit_plain tika 'azure-ai-formrecognizer>=3.2.0b2'
           pip install --no-deps llvmlite numba 'openai-whisper>=20230918'  # prevent outdated version of tiktoken pinned by openai-whisper
->>>>>>> 8a2a3c9a
 
       - name: Run
         run: pytest -m "unit" test/preview
@@ -181,13 +177,9 @@
           sudo apt install ffmpeg  # for local Whisper tests
 
       - name: Install Haystack
-<<<<<<< HEAD
-        run: pip install .[dev,preview] langdetect transformers[torch,sentencepiece]==4.32.1 'sentence-transformers>=2.2.0' pypdf markdown-it-py mdit_plain openai-whisper tika 'azure-ai-formrecognizer>=3.2.0b2'
-=======
-        run: |
-          pip install .[dev,preview] langdetect transformers[torch,sentencepiece]==4.34.1 'sentence-transformers>=2.2.0' pypdf tika 'azure-ai-formrecognizer>=3.2.0b2'
+        run: |
+          pip install .[dev,preview] langdetect transformers[torch,sentencepiece]==4.34.1 'sentence-transformers>=2.2.0' pypdf markdown-it-py mdit_plain tika 'azure-ai-formrecognizer>=3.2.0b2'
           pip install --no-deps llvmlite numba 'openai-whisper>=20230918'  # prevent outdated version of tiktoken pinned by openai-whisper
->>>>>>> 8a2a3c9a
 
       - name: Run
         run: pytest --maxfail=5 -m "integration" test/preview
@@ -242,13 +234,9 @@
           colima start
 
       - name: Install Haystack
-<<<<<<< HEAD
-        run: pip install .[dev,preview] langdetect transformers[torch,sentencepiece]==4.32.1 'sentence-transformers>=2.2.0' pypdf markdown-it-py mdit_plain openai-whisper tika 'azure-ai-formrecognizer>=3.2.0b2'
-=======
-        run: |
-          pip install .[dev,preview] langdetect transformers[torch,sentencepiece]==4.34.1 'sentence-transformers>=2.2.0' pypdf tika 'azure-ai-formrecognizer>=3.2.0b2'
+        run: |
+          pip install .[dev,preview] langdetect transformers[torch,sentencepiece]==4.34.1 'sentence-transformers>=2.2.0' pypdf markdown-it-py mdit_plain tika 'azure-ai-formrecognizer>=3.2.0b2'
           pip install --no-deps llvmlite numba 'openai-whisper>=20230918'  # prevent outdated version of tiktoken pinned by openai-whisper
->>>>>>> 8a2a3c9a
 
       - name: Run Tika
         run: docker run -d -p 9998:9998 apache/tika:2.9.0.0
@@ -300,13 +288,9 @@
           python-version: ${{ env.PYTHON_VERSION }}
 
       - name: Install Haystack
-<<<<<<< HEAD
-        run: pip install .[dev,preview] langdetect transformers[torch,sentencepiece]==4.32.1 'sentence-transformers>=2.2.0' pypdf markdown-it-py mdit_plain openai-whisper tika 'azure-ai-formrecognizer>=3.2.0b2'
-=======
-        run: |
-          pip install .[dev,preview] langdetect transformers[torch,sentencepiece]==4.34.1 'sentence-transformers>=2.2.0' pypdf tika 'azure-ai-formrecognizer>=3.2.0b2'
+        run: |
+          pip install .[dev,preview] langdetect transformers[torch,sentencepiece]==4.34.1 'sentence-transformers>=2.2.0' pypdf markdown-it-py mdit_plain tika 'azure-ai-formrecognizer>=3.2.0b2'
           pip install --no-deps llvmlite numba 'openai-whisper>=20230918'  # prevent outdated version of tiktoken pinned by openai-whisper
->>>>>>> 8a2a3c9a
 
       - name: Run
         run: pytest --maxfail=5 -m "integration" test/preview -k 'not tika'
