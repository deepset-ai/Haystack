--- conflicted
+++ resolved
@@ -9,7 +9,7 @@
 
 env:
   # Tutorials that require a GPU to run, so can't be run on CI without self-hosted runners
-  DONT_RUN: Tutorial2_ Tutorial9_ Tutorial13_
+  DONT_RUN: Tutorial2_ Tutorial9_ Tutorial13_ Tutorial18_
 
 
 jobs:
@@ -66,8 +66,4 @@
         token: ${{ secrets.GITHUB_TOKEN }}
 
     - name: Run tutorials
-<<<<<<< HEAD
-      run: ./.github/utils/tutorials.sh ${{ env.pythonLocation }} "${{ steps.diff.outputs.added_modified }}" "${{ env.DONT_RUN }}"
-=======
-      run: ./.github/utils/tutorials.sh ${{ env.pythonLocation }} "${{ steps.diff.outputs.added_modified }}" "Tutorial2_ Tutorial9_ Tutorial13_ Tutorial18_"
->>>>>>> 2a7c0139
+      run: ./.github/utils/tutorials.sh ${{ env.pythonLocation }} "${{ steps.diff.outputs.added_modified }}" "${{ env.DONT_RUN }}"