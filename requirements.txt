farm==0.4.9
--find-links=https://download.pytorch.org/whl/torch_stable.html
fastapi
uvicorn
gunicorn
pandas
sklearn
psycopg2-binary; sys_platform != 'win32' and sys_platform != 'cygwin'
elasticsearch
elastic-apm
tox
coverage
langdetect # for PDF conversions
# optional: sentence-transformers
python-multipart
python-docx
sqlalchemy_utils
# for using FAISS with GPUs, install faiss-gpu
faiss-cpu; sys_platform != 'win32' and sys_platform != 'cygwin'
tika
<<<<<<< HEAD
uvloop
httptools
nltk
more_itertools
=======
uvloop; sys_platform != 'win32' and sys_platform != 'cygwin'
httptools
>>>>>>> 2e9f3c15
<|MERGE_RESOLUTION|>--- conflicted
+++ resolved
@@ -18,12 +18,7 @@
 # for using FAISS with GPUs, install faiss-gpu
 faiss-cpu; sys_platform != 'win32' and sys_platform != 'cygwin'
 tika
-<<<<<<< HEAD
-uvloop
+uvloop; sys_platform != 'win32' and sys_platform != 'cygwin'
 httptools
 nltk
-more_itertools
-=======
-uvloop; sys_platform != 'win32' and sys_platform != 'cygwin'
-httptools
->>>>>>> 2e9f3c15
+more_itertools