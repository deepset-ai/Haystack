from haystack.document_store.elasticsearch import ElasticsearchDocumentStore
from haystack.preprocessor.utils import fetch_archive_from_http
from haystack.retriever.sparse import ElasticsearchRetriever
from haystack.retriever.dense import DensePassageRetriever, EmbeddingRetriever
from haystack.eval import EvalAnswers, EvalDocuments
from haystack.reader.farm import FARMReader
from haystack.preprocessor import PreProcessor
from haystack.utils import launch_es
from haystack import Pipeline

from haystack.modeling.utils import initialize_device_settings

import logging

logger = logging.getLogger(__name__)


def tutorial5_evaluation():

    ##############################################
    # Settings
    ##############################################
    # Choose from Evaluation style from ['retriever_closed', 'reader_closed', 'retriever_reader_open']
    # 'retriever_closed' - evaluates only the retriever, based on whether the gold_label document is retrieved.
    # 'reader_closed' - evaluates only the reader in a closed domain fashion i.e. the reader is given one query
    #     and one document and metrics are calculated on whether the right position in this text is selected by
    #     the model as the answer span (i.e. SQuAD style)
    # 'retriever_reader_open' - evaluates retriever and reader in open domain fashion i.e. a document is considered
    #     correctly retrieved if it contains the answer string within it. The reader is evaluated based purely on the
    #     predicted string, regardless of which document this came from and the position of the extracted span.
    style = "retriever_reader_open"

    # make sure these indices do not collide with existing ones, the indices will be wiped clean before data is inserted
    doc_index = "tutorial5_docs"
    label_index = "tutorial5_labels"

    ##############################################
    # Code
    ##############################################
    launch_es()
    device, n_gpu = initialize_device_settings(use_cuda=True)

    # Download evaluation data, which is a subset of Natural Questions development set containing 50 documents
    doc_dir = "../data/nq"
    s3_url = "https://s3.eu-central-1.amazonaws.com/deepset.ai-farm-qa/datasets/nq_dev_subset_v2.json.zip"
    fetch_archive_from_http(url=s3_url, output_dir=doc_dir)

    # Connect to Elasticsearch
    document_store = ElasticsearchDocumentStore(
        host="localhost", username="", password="", index="document",
        create_index=False, embedding_field="emb",
        embedding_dim=768, excluded_meta_data=["emb"]
    )

    # Add evaluation data to Elasticsearch document store
    # We first delete the custom tutorial indices to not have duplicate elements
    # and also split our documents into shorter passages using the PreProcessor
    preprocessor = PreProcessor(
        split_by="word",
        split_length=200,
        split_overlap=0,
        split_respect_sentence_boundary=False,
        clean_empty_lines=False,
        clean_whitespace=False
    )
    document_store.delete_documents(index=doc_index)
    document_store.delete_documents(index=label_index)
    document_store.add_eval_data(
        filename="../data/nq/nq_dev_subset_v2.json",
        doc_index=doc_index,
        label_index=label_index,
        preprocessor=preprocessor
    )

    # Let's prepare the labels that we need for the retriever and the reader
    labels = document_store.get_all_labels_aggregated(index=label_index, drop_negative_labels=True, drop_no_answers=False)

    # Initialize Retriever
    retriever = ElasticsearchRetriever(document_store=document_store)

    # Alternative: Evaluate dense Retrievers (DPR and SentenceTransformers)
    # Dense Passage Retrieval uses a separate transformer based encoder for query and document each
    # SentenceTransformers have a single encoder for both
    # Please make sure the "embedding_dim" parameter in the DocumentStore above matches the output dimension of you model
    # Please also take care that the PreProcessor splits your files into chunks that can be completely converted with
    #        the max_seq_len limitations of Transformers
    # The SentenceTransformer model "all-mpnet-base-v2" generelly works well on any kind of english text.
    # For more information check out the documentation at: https://www.sbert.net/docs/pretrained_models.html
    # retriever = DensePassageRetriever(document_store=document_store,
    #                                   query_embedding_model="facebook/dpr-question_encoder-single-nq-base",
    #                                   passage_embedding_model="facebook/dpr-ctx_encoder-single-nq-base",
    #                                   use_gpu=True,
    #                                   max_seq_len_passage=256,
    #                                   embed_title=True)
    # retriever = EmbeddingRetriever(document_store=document_store, model_format="sentence_transformers",
    #                                embedding_model="all-mpnet-base-v2")
    # document_store.update_embeddings(retriever, index=doc_index)

    # Initialize Reader
    reader = FARMReader(
        model_name_or_path="deepset/roberta-base-squad2",
        top_k=4,
        return_no_answer=True
    )

    # Here we initialize the nodes that perform evaluation
    eval_retriever = EvalDocuments()
    eval_reader = EvalAnswers(sas_model="sentence-transformers/paraphrase-multilingual-mpnet-base-v2")


    ## Evaluate Retriever on its own in closed domain fashion
    if style == "retriever_closed":
        retriever_eval_results = retriever.eval(top_k=10, label_index=label_index, doc_index=doc_index)
        ## Retriever Recall is the proportion of questions for which the correct document containing the answer is
        ## among the correct documents
        print("Retriever Recall:", retriever_eval_results["recall"])
        ## Retriever Mean Avg Precision rewards retrievers that give relevant documents a higher rank
        print("Retriever Mean Avg Precision:", retriever_eval_results["map"])

    # Evaluate Reader on its own in closed domain fashion (i.e. SQuAD style)
    elif style == "reader_closed":
        reader_eval_results = reader.eval(document_store=document_store, device=device, label_index=label_index, doc_index=doc_index)
        # Evaluation of Reader can also be done directly on a SQuAD-formatted file without passing the data to Elasticsearch
        #reader_eval_results = reader.eval_on_file("../data/nq", "nq_dev_subset_v2.json", device=device)

        ## Reader Top-N-Accuracy is the proportion of predicted answers that match with their corresponding correct answer
        print("Reader Top-N-Accuracy:", reader_eval_results["top_n_accuracy"])
        ## Reader Exact Match is the proportion of questions where the predicted answer is exactly the same as the correct answer
        print("Reader Exact Match:", reader_eval_results["EM"])
        ## Reader F1-Score is the average overlap between the predicted answers and the correct answers
        print("Reader F1-Score:", reader_eval_results["f1"])


    # Evaluate combination of Reader and Retriever in open domain fashion
    elif style == "retriever_reader_open":

        # Here is the pipeline definition
        p = Pipeline()
        p.add_node(component=retriever, name="Retriever", inputs=["Query"])
        p.add_node(component=eval_retriever, name="EvalDocuments", inputs=["Retriever"])
<<<<<<< HEAD
        p.add_node(component=reader, name="Reader", inputs=["EvalDocuments"])
        p.add_node(component=eval_reader, name="EvalAnswers", inputs=["Reader"])
=======
        p.add_node(component=reader, name="QAReader", inputs=["EvalDocuments"])
        p.add_node(component=eval_reader, name="EvalAnswers", inputs=["QAReader"])
>>>>>>> 6da2c736
        results = []

        for l in labels:
            res = p.run(
                query=l.query,
                labels=l,
                params={"index": doc_index, "Retriever": {"top_k": 10}, "QAReader": {"top_k": 5}},
            )
            results.append(res)

        eval_retriever.print()
        print()
        retriever.print_time()
        print()
        eval_reader.print(mode="reader")
        print()
        reader.print_time()
        print()
        eval_reader.print(mode="pipeline")
    else:
        raise ValueError(f'style={style} is not a valid option. Choose from retriever_closed, reader_closed, retriever_reader_open')


if __name__ == "__main__":
    tutorial5_evaluation()

# This Haystack script was made with love by deepset in Berlin, Germany
# Haystack: https://github.com/deepset-ai/haystack
# deepset: https://deepset.ai/<|MERGE_RESOLUTION|>--- conflicted
+++ resolved
@@ -138,20 +138,15 @@
         p = Pipeline()
         p.add_node(component=retriever, name="Retriever", inputs=["Query"])
         p.add_node(component=eval_retriever, name="EvalDocuments", inputs=["Retriever"])
-<<<<<<< HEAD
         p.add_node(component=reader, name="Reader", inputs=["EvalDocuments"])
         p.add_node(component=eval_reader, name="EvalAnswers", inputs=["Reader"])
-=======
-        p.add_node(component=reader, name="QAReader", inputs=["EvalDocuments"])
-        p.add_node(component=eval_reader, name="EvalAnswers", inputs=["QAReader"])
->>>>>>> 6da2c736
         results = []
 
         for l in labels:
             res = p.run(
                 query=l.query,
                 labels=l,
-                params={"index": doc_index, "Retriever": {"top_k": 10}, "QAReader": {"top_k": 5}},
+                params={"index": doc_index, "Retriever": {"top_k": 10}, "Reader": {"top_k": 5}},
             )
             results.append(res)
 
