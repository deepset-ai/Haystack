--- conflicted
+++ resolved
@@ -325,15 +325,10 @@
 
 ## :heart: Contributing
 
-<<<<<<< HEAD
 We are very open to the community's contributions - be it a quick fix of a typo, or a completely new feature! 
 You don't need to be a Haystack expert to provide meaningful improvements. 
 To learn how to get started, check out our [Contributor Guidelines](https://github.com/deepset-ai/haystack/blob/main/CONTRIBUTING.md) first.
-=======
-We are very open to the community's contributions - be it a quick fix of a typo, or a completely new feature!
-You don't need to be a Haystack expert to provide meaningful improvements.
-To learn how to get started, check out our [Contributor Guidelines](https://github.com/deepset-ai/haystack/blob/master/CONTRIBUTING.md) first.
->>>>>>> f6a4a147
+
 You can also find instructions to run the tests locally there.
 
 Thanks so much to all those who have contributed to our project!
