--- conflicted
+++ resolved
@@ -2,11 +2,7 @@
 import logging
 from random import random
 from typing import List
-<<<<<<< HEAD
-from unittest.mock import patch
-=======
 from unittest import mock
->>>>>>> 1548c5ba
 
 import numpy as np
 import pytest
@@ -1586,7 +1582,7 @@
 
 
 def test_print_answers_run():
-    with patch("pprint.PrettyPrinter.pprint") as pprint:
+    with mock.patch("pprint.PrettyPrinter.pprint") as pprint:
         query_string = "Who is the father of Arya Stark?"
         run_result = {
             "query": query_string,
@@ -1606,7 +1602,7 @@
 
 
 def test_print_answers_run_batch():
-    with patch("pprint.PrettyPrinter.pprint") as pprint:
+    with mock.patch("pprint.PrettyPrinter.pprint") as pprint:
         queries = ["Who is the father of Arya Stark?", "Who is the sister of Arya Stark?"]
         answers = [
             [Answer(answer="Eddard", context="Eddard"), Answer(answer="Ned", context="Eddard")],
