--- conflicted
+++ resolved
@@ -399,9 +399,6 @@
 
     assert MultiLabel(labels=[label1]).id == "33a3e58e13b16e9d6ec682ffe59ccc89"
     assert MultiLabel(labels=[label2]).id == "1b3ad38b629db7b0e869373b01bc32b1"
-<<<<<<< HEAD
-    assert MultiLabel(labels=[label3]).id == "531445fa3bdf98b8598a3bea032bd605"
-=======
     assert MultiLabel(labels=[label3]).id == "531445fa3bdf98b8598a3bea032bd605"
 
 
@@ -416,58 +413,3 @@
     )
     assert len(MultiLabel(labels=[label]).contexts) == 1
     assert type(MultiLabel(labels=[label]).contexts[0]) is str
-
-
-def test_serialize_speech_document():
-    speech_doc = SpeechDocument(
-        id=12345,
-        content_type="audio",
-        content="this is the content of the document",
-        content_audio=SAMPLES_PATH / "audio" / "this is the content of the document.wav",
-        meta={"some": "meta"},
-    )
-    speech_doc_dict = speech_doc.to_dict()
-
-    assert speech_doc_dict["content"] == "this is the content of the document"
-    assert speech_doc_dict["content_audio"] == str(
-        (SAMPLES_PATH / "audio" / "this is the content of the document.wav").absolute()
-    )
-
-
-def test_deserialize_speech_document():
-    speech_doc = SpeechDocument(
-        id=12345,
-        content_type="audio",
-        content="this is the content of the document",
-        content_audio=SAMPLES_PATH / "audio" / "this is the content of the document.wav",
-        meta={"some": "meta"},
-    )
-    assert speech_doc == SpeechDocument.from_dict(speech_doc.to_dict())
-
-
-def test_serialize_speech_answer():
-    speech_answer = SpeechAnswer(
-        answer="answer",
-        answer_audio=SAMPLES_PATH / "audio" / "answer.wav",
-        context="the context for this answer is here",
-        context_audio=SAMPLES_PATH / "audio" / "the context for this answer is here.wav",
-    )
-    speech_answer_dict = speech_answer.to_dict()
-
-    assert speech_answer_dict["answer"] == "answer"
-    assert speech_answer_dict["answer_audio"] == str((SAMPLES_PATH / "audio" / "answer.wav").absolute())
-    assert speech_answer_dict["context"] == "the context for this answer is here"
-    assert speech_answer_dict["context_audio"] == str(
-        (SAMPLES_PATH / "audio" / "the context for this answer is here.wav").absolute()
-    )
-
-
-def test_deserialize_speech_answer():
-    speech_answer = SpeechAnswer(
-        answer="answer",
-        answer_audio=SAMPLES_PATH / "audio" / "answer.wav",
-        context="the context for this answer is here",
-        context_audio=SAMPLES_PATH / "audio" / "the context for this answer is here.wav",
-    )
-    assert speech_answer == SpeechAnswer.from_dict(speech_answer.to_dict())
->>>>>>> 8fbccbda
