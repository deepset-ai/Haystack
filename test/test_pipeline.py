--- conflicted
+++ resolved
@@ -1709,7 +1709,6 @@
 
     result, _ = join_answers.run(inputs, top_k_join=1)
     assert len(result["answers"]) == 1
-<<<<<<< HEAD
     assert result["answers"][0].answer == "answer 2"
 
 
@@ -1742,16 +1741,4 @@
     assert isinstance(result["answers"][0], list)
     assert isinstance(result["answers"][0][0], Answer)
     assert len(result["answers"]) == 2  # Predictions for 2 collections of documents
-    assert len(result["answers"][0]) == 5  # top-k of 5 for collection of docs
-
-
-def clean_faiss_document_store():
-    if Path("existing_faiss_document_store").exists():
-        os.remove("existing_faiss_document_store")
-    if Path("existing_faiss_document_store.json").exists():
-        os.remove("existing_faiss_document_store.json")
-    if Path("faiss_document_store.db").exists():
-        os.remove("faiss_document_store.db")
-=======
-    assert result["answers"][0].answer == "answer 2"
->>>>>>> bce84577
+    assert len(result["answers"][0]) == 5  # top-k of 5 for collection of docs