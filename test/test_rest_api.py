--- conflicted
+++ resolved
@@ -33,12 +33,8 @@
         "pipeline_id": "some-123",
     }
 
-<<<<<<< HEAD
 @pytest.mark.elasticsearch
 @pytest.fixture(scope="session")
-=======
-@pytest.fixture
->>>>>>> 63545283
 def client() -> TestClient:
     os.environ["PIPELINE_YAML_PATH"] = str((Path(__file__).parent / "samples"/"pipeline"/"test_pipeline.yaml").absolute())
     os.environ["INDEXING_PIPELINE_NAME"] = "indexing_text_pipeline"
@@ -48,13 +44,8 @@
     client.post(url="/documents/delete_by_filters", data='{"filters": {}}')
 
 
-<<<<<<< HEAD
-
 @pytest.mark.elasticsearch
 @pytest.fixture(scope="session")
-=======
-@pytest.fixture
->>>>>>> 63545283
 def populated_client(client: TestClient) -> TestClient:
     client.post(url="/documents/delete_by_filters", data='{"filters": {}}')
     files_to_upload = [
@@ -68,11 +59,6 @@
     client.post(url="/documents/delete_by_filters", data='{"filters": {}}')
 
 
-<<<<<<< HEAD
-def test_file_upload(client: TestClient):
-    file_to_upload = {'files': (Path(__file__).parent / "samples"/"pdf"/"sample_pdf_1.pdf").open('rb')}
-    response = client.post(url="/file-upload", files=file_to_upload, data={"meta": '{"meta_key": "meta_value"}'})
-=======
 def test_get_documents():
     os.environ["PIPELINE_YAML_PATH"] = str((Path(__file__).parent / "samples"/"pipeline"/"test_pipeline.yaml").absolute())
     os.environ["INDEXING_PIPELINE_NAME"] = "indexing_text_pipeline"
@@ -94,7 +80,7 @@
     response = client.post(url="/documents/get_by_filters", data='{"filters": {"meta_key": ["meta_value_get"]}}')
     assert 200 == response.status_code
     response_json = response.json()
-    
+
     # Make sure the right docs are found
     assert len(response_json) == 2
     names = [doc["meta"]["name"] for doc in response_json]
@@ -127,7 +113,7 @@
     response_json = response.json()
     assert len(response_json) == 2
 
-    # Delete one doc    
+    # Delete one doc
     response = client.post(url="/documents/delete_by_filters", data='{"filters": {"meta_index": ["0"]}}')
     assert 200 == response.status_code
 
@@ -136,24 +122,18 @@
     assert 200 == response.status_code
     response_json = response.json()
     assert len(response_json) == 1
-    
+
     # Make sure the right doc was deleted
     response = client.post(url="/documents/get_by_filters", data='{"filters": {"meta_index": ["0"]}}')
     assert 200 == response.status_code
     response_json = response.json()
     assert len(response_json) == 0
     response = client.post(url="/documents/get_by_filters", data='{"filters": {"meta_index": ["1"]}}')
->>>>>>> 63545283
     assert 200 == response.status_code
     response_json = response.json()
     assert len(response_json) == 1
 
-<<<<<<< HEAD
-
-def test_delete_documents(client: TestClient):
-=======
 def test_file_upload(client: TestClient):
->>>>>>> 63545283
     file_to_upload = {'files': (Path(__file__).parent / "samples"/"pdf"/"sample_pdf_1.pdf").open('rb')}
     response = client.post(url="/file-upload", files=file_to_upload, data={"meta": '{"meta_key": "meta_value"}'})
     assert 200 == response.status_code
