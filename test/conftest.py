# SPDX-FileCopyrightText: 2022-present deepset GmbH <info@deepset.ai>
#
# SPDX-License-Identifier: Apache-2.0

from pathlib import Path
from test.tracing.utils import SpyingTracer
from typing import Generator, Dict
<<<<<<< HEAD
from unittest.mock import Mock, patch
=======
from unittest.mock import Mock
>>>>>>> eec91824

import pytest
import time
import asyncio
<<<<<<< HEAD


=======


>>>>>>> eec91824
from haystack import tracing, component
from haystack.testing.test_utils import set_all_seeds

set_all_seeds(0)

# Tracing is disable by default to avoid failures in CI
tracing.disable_tracing()


@pytest.fixture()
def waiting_component():
    @component
    class Waiter:
        @component.output_types(waited_for=int)
        def run(self, wait_for: int) -> Dict[str, int]:
            time.sleep(wait_for)
            return {"waited_for": wait_for}

        @component.output_types(waited_for=int)
        async def run_async(self, wait_for: int) -> Dict[str, int]:
            await asyncio.sleep(wait_for)
            return {"waited_for": wait_for}

    return Waiter


@pytest.fixture()
def mock_tokenizer():
    """
    Tokenizes the string by splitting on spaces.
    """
    tokenizer = Mock()
    tokenizer.encode = lambda text: text.split()
    tokenizer.decode = lambda tokens: " ".join(tokens)
    return tokenizer


@pytest.fixture()
def test_files_path():
    return Path(__file__).parent / "test_files"


@pytest.fixture(autouse=True)
def request_blocker(request: pytest.FixtureRequest, monkeypatch):
    """
    This fixture is applied automatically to all tests.
    Those that are not marked as integration will have the requests module
    monkeypatched to avoid making HTTP requests by mistake.
    """
    marker = request.node.get_closest_marker("integration")
    if marker is not None:
        return

    def urlopen_mock(self, method, url, *args, **kwargs):
        raise RuntimeError(f"The test was about to {method} {self.scheme}://{self.host}{url}")

    monkeypatch.setattr("urllib3.connectionpool.HTTPConnectionPool.urlopen", urlopen_mock)


@pytest.fixture()
def spying_tracer() -> Generator[SpyingTracer, None, None]:
    tracer = SpyingTracer()
    tracing.enable_tracing(tracer)
    tracer.is_content_tracing_enabled = True

    yield tracer

    # Make sure to disable tracing after the test to avoid affecting other tests
    tracing.disable_tracing()<|MERGE_RESOLUTION|>--- conflicted
+++ resolved
@@ -5,22 +5,13 @@
 from pathlib import Path
 from test.tracing.utils import SpyingTracer
 from typing import Generator, Dict
-<<<<<<< HEAD
-from unittest.mock import Mock, patch
-=======
 from unittest.mock import Mock
->>>>>>> eec91824
 
 import pytest
 import time
 import asyncio
-<<<<<<< HEAD
 
 
-=======
-
-
->>>>>>> eec91824
 from haystack import tracing, component
 from haystack.testing.test_utils import set_all_seeds
 
