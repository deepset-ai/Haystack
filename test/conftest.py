import warnings
from datetime import timedelta
from typing import Any, List, Optional, Dict, Union

import gc
import logging
from pathlib import Path
import os
import re
from functools import wraps

import requests_cache
import responses
import posthog

import numpy as np
import pytest

from haystack import Answer, BaseComponent, __version__ as haystack_version
from haystack.document_stores import (
    BaseDocumentStore,
    InMemoryDocumentStore,
    ElasticsearchDocumentStore,
    WeaviateDocumentStore,
    MilvusDocumentStore,
    PineconeDocumentStore,
    OpenSearchDocumentStore,
    FAISSDocumentStore,
)
from haystack.nodes import (
    BaseReader,
    BaseRetriever,
    BaseGenerator,
    BaseSummarizer,
    BaseTranslator,
    DenseRetriever,
    RAGenerator,
    FilterRetriever,
    BM25Retriever,
    TfidfRetriever,
    DensePassageRetriever,
    EmbeddingRetriever,
    MultihopEmbeddingRetriever,
    TableTextRetriever,
    FARMReader,
    TransformersReader,
    TableReader,
    RCIReader,
    QuestionGenerator,
    PromptTemplate,
)
from haystack.nodes.prompt import PromptNode
from haystack.schema import Document, FilterType

from .mocks import pinecone as pinecone_mock


# To manually run the tests with default PostgreSQL instead of SQLite, switch the lines below
SQL_TYPE = "sqlite"
DC_API_ENDPOINT = "https://DC_API/v1"
DC_TEST_INDEX = "document_retrieval_1"
DC_API_KEY = "NO_KEY"
MOCK_DC = True

# Set metadata fields used during testing for PineconeDocumentStore meta_config
META_FIELDS = [
    "meta_field",
    "name",
    "date_field",
    "numeric_field",
    "f1",
    "f3",
    "meta_id",
    "meta_field_for_count",
    "meta_key_1",
    "meta_key_2",
]

# Disable telemetry reports when running tests
posthog.disabled = True

# Cache requests (e.g. huggingface model) to circumvent load protection
# See https://requests-cache.readthedocs.io/en/stable/user_guide/filtering.html
requests_cache.install_cache(urls_expire_after={"huggingface.co": timedelta(hours=1), "*": requests_cache.DO_NOT_CACHE})


def fail_at_version(target_major, target_minor):
    """
    Reminder to remove deprecated features.
    If you're using this fixture please open an issue in the repo to keep track
    of the deprecated feature that must be removed.
    After opening the issue assign it to the target version milestone, if the
    milestone doesn't exist either create it or notify someone that has permissions
    to do so.
    This way will be assured that the feature is actually removed for that release.
    This will fail tests if the current major and/or minor version is equal or greater
    of target_major and/or target_minor.
    If the current version has `rc0` set the test won't fail but only issue a warning, this
    is done because we use `rc0` to mark the development version in `main`. If we wouldn't
    do this tests would continuosly fail in main.

    ```python
    from ..conftest import fail_at_version

    @fail_at_version(1, 10)  # Will fail once Haystack version is greater than or equal to 1.10
    def test_test():
        assert True
    ```
    """

    def decorator(function):
        (current_major, current_minor) = [int(num) for num in haystack_version.split(".")[:2]]
        current_rc = int(haystack_version.split("rc")[1]) if "rc" in haystack_version else -1

        @wraps(function)
        def wrapper(*args, **kwargs):
            if current_major > target_major or (current_major == target_major and current_minor >= target_minor):
                message = f"This feature is marked for removal in v{target_major}.{target_minor}"
                if current_rc == 0:
                    warnings.warn(message)
                else:
                    pytest.fail(reason=message)
            return_value = function(*args, **kwargs)
            return return_value

        return wrapper

    return decorator


def pytest_collection_modifyitems(config, items):
    # add pytest markers for tests that are not explicitly marked but include some keywords
    name_to_markers = {
        "generator": [pytest.mark.generator],
        "summarizer": [pytest.mark.summarizer],
        "tika": [pytest.mark.tika, pytest.mark.integration],
        "parsr": [pytest.mark.parsr, pytest.mark.integration],
        "ocr": [pytest.mark.ocr, pytest.mark.integration],
        "elasticsearch": [pytest.mark.elasticsearch],
        "faiss": [pytest.mark.faiss],
        "milvus": [pytest.mark.milvus, pytest.mark.skip],
        "weaviate": [pytest.mark.weaviate],
        "pinecone": [pytest.mark.pinecone],
        # FIXME GraphDB can't be treated as a regular docstore, it fails most of their tests
        "graphdb": [pytest.mark.integration],
    }
    for item in items:
        for name, markers in name_to_markers.items():
            if name in item.nodeid.lower():
                for marker in markers:
                    item.add_marker(marker)

        # if the cli argument "--document_store_type" is used, we want to skip all tests that have markers of other docstores
        # Example: pytest -v test_document_store.py --document_store_type="memory" => skip all tests marked with "elasticsearch"
        document_store_types_to_run = config.getoption("--document_store_type")
        document_store_types_to_run = [docstore.strip() for docstore in document_store_types_to_run.split(",")]
        keywords = []

        for i in item.keywords:
            if "-" in i:
                keywords.extend(i.split("-"))
            else:
                keywords.append(i)

        required_doc_store = infer_required_doc_store(item, keywords)

        if required_doc_store and required_doc_store not in document_store_types_to_run:
            skip_docstore = pytest.mark.skip(
                reason=f'{required_doc_store} is disabled. Enable via pytest --document_store_type="{required_doc_store}"'
            )
            item.add_marker(skip_docstore)


def infer_required_doc_store(item, keywords):
    # assumption: a test runs only with one document_store
    # if there are multiple docstore markers, we apply the following heuristics:
    # 1. if the test was parameterized, we use the the parameter
    # 2. if the test name contains the docstore name, we use that
    # 3. use an arbitrary one by calling set.pop()
    required_doc_store = None
    all_doc_stores = {"elasticsearch", "faiss", "sql", "memory", "milvus", "weaviate", "pinecone"}
    docstore_markers = set(keywords).intersection(all_doc_stores)
    if len(docstore_markers) > 1:
        # if parameterized infer the docstore from the parameter
        if hasattr(item, "callspec"):
            for doc_store in all_doc_stores:
                # callspec.id contains the parameter values of the test
                if re.search(f"(^|-){doc_store}($|[-_])", item.callspec.id):
                    required_doc_store = doc_store
                    break
        # if still not found, infer the docstore from the test name
        if required_doc_store is None:
            for doc_store in all_doc_stores:
                if doc_store in item.name:
                    required_doc_store = doc_store
                    break
    # if still not found or there is only one, use an arbitrary one from the markers
    if required_doc_store is None:
        required_doc_store = docstore_markers.pop() if docstore_markers else None
    return required_doc_store


#
# Empty mocks, as a base for unit tests.
#
# Monkeypatch the methods you need with either a mock implementation
# or a unittest.mock.MagicMock object (https://docs.python.org/3/library/unittest.mock.html)
#


class MockNode(BaseComponent):
    outgoing_edges = 1

    def run(self, *a, **k):
        pass

    def run_batch(self, *a, **k):
        pass


class MockDocumentStore(BaseDocumentStore):
    outgoing_edges = 1

    def _create_document_field_map(self, *a, **k):
        pass

    def delete_documents(self, *a, **k):
        pass

    def delete_labels(self, *a, **k):
        pass

    def get_all_documents(self, *a, **k):
        pass

    def get_all_documents_generator(self, *a, **k):
        pass

    def get_all_labels(self, *a, **k):
        pass

    def get_document_by_id(self, *a, **k):
        pass

    def get_document_count(self, *a, **k):
        pass

    def get_documents_by_id(self, *a, **k):
        pass

    def get_label_count(self, *a, **k):
        pass

    def query_by_embedding(self, *a, **k):
        pass

    def write_documents(self, *a, **k):
        pass

    def write_labels(self, *a, **k):
        pass

    def delete_index(self, *a, **k):
        pass

    def update_document_meta(self, *a, **kw):
        pass


class MockRetriever(BaseRetriever):
    outgoing_edges = 1

    def retrieve(
        self,
        query: str,
        filters: Optional[FilterType] = None,
        top_k: Optional[int] = None,
        index: Optional[str] = None,
        headers: Optional[Dict[str, str]] = None,
        scale_score: Optional[bool] = None,
        document_store: Optional[BaseDocumentStore] = None,
    ) -> List[Document]:
        return []

    def retrieve_batch(
        self,
        queries: List[str],
        filters: Optional[Union[FilterType, List[Optional[FilterType]]]] = None,
        top_k: Optional[int] = None,
        index: Optional[str] = None,
        headers: Optional[Dict[str, str]] = None,
        batch_size: Optional[int] = None,
        scale_score: Optional[bool] = None,
        document_store: Optional[BaseDocumentStore] = None,
    ) -> List[List[Document]]:
        return [[]]


class MockBaseRetriever(MockRetriever):
    def __init__(self, document_store: BaseDocumentStore, mock_document: Document):
        self.document_store = document_store
        self.mock_document = mock_document

    def retrieve(
        self,
        query: str,
        filters: dict,
        top_k: Optional[int],
        index: str,
        headers: Optional[Dict[str, str]],
        scale_score: bool,
    ):
        return [self.mock_document]

    def retrieve_batch(
        self,
        queries: List[str],
        filters: Optional[Union[FilterType, List[Optional[FilterType]]]] = None,
        top_k: Optional[int] = None,
        index: str = None,
        headers: Optional[Dict[str, str]] = None,
        batch_size: Optional[int] = None,
        scale_score: bool = None,
    ):
        return [[self.mock_document] for _ in range(len(queries))]

    def embed_documents(self, documents: List[Document]):
        return np.full((len(documents), 768), 0.5)


class MockSeq2SegGenerator(BaseGenerator):
    def predict(self, query: str, documents: List[Document], top_k: Optional[int]) -> Dict:
        pass


class MockSummarizer(BaseSummarizer):
    def predict_batch(
        self, documents: Union[List[Document], List[List[Document]]], batch_size: Optional[int] = None
    ) -> Union[List[Document], List[List[Document]]]:
        pass

    def predict(self, documents: List[Document]) -> List[Document]:
        pass


class MockTranslator(BaseTranslator):
    def translate(
        self,
        results: List[Dict[str, Any]] = None,
        query: Optional[str] = None,
        documents: Optional[Union[List[Document], List[Answer], List[str], List[Dict[str, Any]]]] = None,
        dict_key: Optional[str] = None,
    ) -> Union[str, List[Document], List[Answer], List[str], List[Dict[str, Any]]]:
        pass

    def translate_batch(
        self,
        queries: Optional[List[str]] = None,
        documents: Optional[Union[List[Document], List[Answer], List[List[Document]], List[List[Answer]]]] = None,
        batch_size: Optional[int] = None,
    ) -> List[Union[str, List[Document], List[Answer], List[str], List[Dict[str, Any]]]]:
        pass


class MockDenseRetriever(MockRetriever, DenseRetriever):
    def __init__(self, document_store: BaseDocumentStore, embedding_dim: int = 768):
        self.embedding_dim = embedding_dim
        self.document_store = document_store

    def embed_queries(self, queries):
        return np.random.rand(len(queries), self.embedding_dim)

    def embed_documents(self, documents):
        return np.random.rand(len(documents), self.embedding_dim)


class MockQuestionGenerator(QuestionGenerator):
    def __init__(self):
        pass

    def predict(self, query: str, documents: List[Document], top_k: Optional[int]) -> Dict:
        pass


class MockReader(BaseReader):
    outgoing_edges = 1

    def predict(self, query: str, documents: List[Document], top_k: Optional[int] = None):
        pass

    def predict_batch(self, query_doc_list: List[dict], top_k: Optional[int] = None, batch_size: Optional[int] = None):
        pass


class MockPromptNode(PromptNode):
    def __init__(self):
        self.default_prompt_template = None
        self.model_name_or_path = ""

    def prompt(self, prompt_template: Optional[Union[str, PromptTemplate]], *args, **kwargs) -> List[str]:
        return [""]

    def get_prompt_template(self, prompt_template: Union[str, PromptTemplate, None]) -> Optional[PromptTemplate]:
        if prompt_template == "think-step-by-step":
            return PromptTemplate(
                name="think-step-by-step",
                prompt_text="You are a helpful and knowledgeable agent. To achieve your goal of answering complex questions "
                "correctly, you have access to the following tools:\n\n"
                "{tool_names_with_descriptions}\n\n"
                "To answer questions, you'll need to go through multiple steps involving step-by-step thinking and "
                "selecting appropriate tools and their inputs; tools will respond with observations. When you are ready "
                "for a final answer, respond with the `Final Answer:`\n\n"
                "Use the following format:\n\n"
                "Question: the question to be answered\n"
                "Thought: Reason if you have the final answer. If yes, answer the question. If not, find out the missing information needed to answer it.\n"
                "Tool: [{tool_names}]\n"
                "Tool Input: the input for the tool\n"
                "Observation: the tool will respond with the result\n"
                "...\n"
                "Final Answer: the final answer to the question, make it short (1-5 words)\n\n"
                "Thought, Tool, Tool Input, and Observation steps can be repeated multiple times, but sometimes we can find an answer in the first pass\n"
                "---\n\n"
                "Question: {query}\n"
                "Thought: Let's think step-by-step, I first need to {generated_text}",
            )
        else:
            return PromptTemplate(name="", prompt_text="")


@pytest.fixture
def test_rootdir() -> Path:
    return Path(__file__).parent.absolute()


#
# Document collections
#


@pytest.fixture
def docs_all_formats() -> List[Union[Document, Dict[str, Any]]]:
    return [
        # metafield at the top level for backward compatibility
        {
            "content": "My name is Paul and I live in New York",
            "meta_field": "test2",
            "name": "filename2",
            "date_field": "2019-10-01",
            "numeric_field": 5.0,
        },
        # "dict" format
        {
            "content": "My name is Carla and I live in Berlin",
            "meta": {"meta_field": "test1", "name": "filename1", "date_field": "2020-03-01", "numeric_field": 5.5},
        },
        # Document object
        Document(
            content="My name is Christelle and I live in Paris",
            meta={"meta_field": "test3", "name": "filename3", "date_field": "2018-10-01", "numeric_field": 4.5},
        ),
        Document(
            content="My name is Camila and I live in Madrid",
            meta={"meta_field": "test4", "name": "filename4", "date_field": "2021-02-01", "numeric_field": 3.0},
        ),
        Document(
            content="My name is Matteo and I live in Rome",
            meta={"meta_field": "test5", "name": "filename5", "date_field": "2019-01-01", "numeric_field": 0.0},
        ),
    ]


@pytest.fixture
def docs(docs_all_formats) -> List[Document]:
    return [Document.from_dict(doc) if isinstance(doc, dict) else doc for doc in docs_all_formats]


@pytest.fixture(autouse=True)
def gc_cleanup(request):
    """
    Run garbage collector between tests in order to reduce memory footprint for CI.
    """
    yield
    gc.collect()


@pytest.fixture
def deepset_cloud_fixture():
    if MOCK_DC:
        responses.add(
            method=responses.GET,
            url=f"{DC_API_ENDPOINT}/workspaces/default/indexes/{DC_TEST_INDEX}",
            match=[responses.matchers.header_matcher({"authorization": f"Bearer {DC_API_KEY}"})],
            json={"indexing": {"status": "INDEXED", "pending_file_count": 0, "total_file_count": 31}},
            status=200,
        )
        responses.add(
            method=responses.GET,
            url=f"{DC_API_ENDPOINT}/workspaces/default/pipelines",
            match=[responses.matchers.header_matcher({"authorization": f"Bearer {DC_API_KEY}"})],
            json={
                "data": [
                    {
                        "name": DC_TEST_INDEX,
                        "status": "DEPLOYED",
                        "indexing": {"status": "INDEXED", "pending_file_count": 0, "total_file_count": 31},
                    }
                ],
                "has_more": False,
                "total": 1,
            },
        )
    else:
        responses.add_passthru(DC_API_ENDPOINT)


@pytest.fixture
def rag_generator():
    return RAGenerator(model_name_or_path="facebook/rag-token-nq", generator_type="token", max_length=20)


@pytest.fixture
def question_generator():
    return QuestionGenerator(model_name_or_path="valhalla/t5-small-e2e-qg")


@pytest.fixture(params=["farm", "transformers"], scope="module")
def reader(request):
    if request.param == "farm":
        return FARMReader(
            model_name_or_path="deepset/bert-medium-squad2-distilled",
            use_gpu=False,
            top_k_per_sample=5,
            num_processes=0,
        )
    if request.param == "transformers":
        return TransformersReader(
            model_name_or_path="deepset/bert-medium-squad2-distilled",
            tokenizer="deepset/bert-medium-squad2-distilled",
            use_gpu=-1,
        )


@pytest.fixture(params=["tapas_small", "tapas_base", "tapas_scored", "rci"])
def table_reader_and_param(request):
    if request.param == "tapas_small":
        return TableReader(model_name_or_path="google/tapas-small-finetuned-wtq", return_table_cell=True), request.param
    elif request.param == "tapas_base":
        return TableReader(model_name_or_path="google/tapas-base-finetuned-wtq", return_table_cell=True), request.param
    elif request.param == "tapas_scored":
        return TableReader(model_name_or_path="deepset/tapas-large-nq-hn-reader", return_table_cell=True), request.param
    elif request.param == "rci":
        return (
            RCIReader(
                row_model_name_or_path="michaelrglass/albert-base-rci-wikisql-row",
                column_model_name_or_path="michaelrglass/albert-base-rci-wikisql-col",
                return_table_cell=True,
            ),
            request.param,
        )


@pytest.fixture(params=["es_filter_only", "bm25", "dpr", "embedding", "tfidf", "table_text_retriever"])
def retriever(request, document_store):
    return get_retriever(request.param, document_store)


# @pytest.fixture(params=["es_filter_only", "elasticsearch", "dpr", "embedding", "tfidf"])
@pytest.fixture(params=["tfidf"])
def retriever_with_docs(request, document_store_with_docs):
    return get_retriever(request.param, document_store_with_docs)


def get_retriever(retriever_type, document_store):
    if retriever_type == "dpr":
        retriever = DensePassageRetriever(
            document_store=document_store,
            query_embedding_model="facebook/dpr-question_encoder-single-nq-base",
            passage_embedding_model="facebook/dpr-ctx_encoder-single-nq-base",
            use_gpu=False,
            embed_title=True,
        )
    elif retriever_type == "mdr":
        retriever = MultihopEmbeddingRetriever(
            document_store=document_store,
            embedding_model="deutschmann/mdr_roberta_q_encoder",  # or "facebook/dpr-ctx_encoder-single-nq-base"
            use_gpu=False,
        )
    elif retriever_type == "tfidf":
        retriever = TfidfRetriever(document_store=document_store)
    elif retriever_type == "embedding":
        retriever = EmbeddingRetriever(
            document_store=document_store, embedding_model="deepset/sentence_bert", use_gpu=False
        )
    elif retriever_type == "embedding_sbert":
        retriever = EmbeddingRetriever(
            document_store=document_store,
            embedding_model="sentence-transformers/msmarco-distilbert-base-tas-b",
            model_format="sentence_transformers",
            use_gpu=False,
        )
    elif retriever_type == "retribert":
        retriever = EmbeddingRetriever(
            document_store=document_store, embedding_model="yjernite/retribert-base-uncased", use_gpu=False
        )
    elif retriever_type == "openai":
        retriever = EmbeddingRetriever(
            document_store=document_store,
            embedding_model="text-embedding-ada-002",
            use_gpu=False,
            api_key=os.getenv("OPENAI_API_KEY"),
        )
    elif retriever_type == "azure":
        retriever = EmbeddingRetriever(
            document_store=document_store,
            embedding_model="text-embedding-ada-002",
            use_gpu=False,
            api_key=os.getenv("AZURE_OPENAI_API_KEY"),
            azure_base_url=os.getenv("AZURE_OPENAI_BASE_URL"),
            azure_deployment_name=os.getenv("AZURE_OPENAI_DEPLOYMENT_NAME_EMBED"),
        )
    elif retriever_type == "cohere":
        retriever = EmbeddingRetriever(
            document_store=document_store,
            embedding_model="small",
            use_gpu=False,
            api_key=os.environ.get("COHERE_API_KEY", ""),
        )
    elif retriever_type == "dpr_lfqa":
        retriever = DensePassageRetriever(
            document_store=document_store,
            query_embedding_model="vblagoje/dpr-question_encoder-single-lfqa-wiki",
            passage_embedding_model="vblagoje/dpr-ctx_encoder-single-lfqa-wiki",
            use_gpu=False,
            embed_title=True,
        )
    elif retriever_type == "bm25":
        retriever = BM25Retriever(document_store=document_store)
    elif retriever_type == "es_filter_only":
        retriever = FilterRetriever(document_store=document_store)
    elif retriever_type == "table_text_retriever":
        retriever = TableTextRetriever(
            document_store=document_store,
            query_embedding_model="deepset/bert-small-mm_retrieval-question_encoder",
            passage_embedding_model="deepset/bert-small-mm_retrieval-passage_encoder",
            table_embedding_model="deepset/bert-small-mm_retrieval-table_encoder",
            use_gpu=False,
        )
    else:
        raise Exception(f"No retriever fixture for '{retriever_type}'")

    return retriever


# FIXME Fix this in the docstore tests refactoring
from inspect import getmembers, isclass, isfunction


def mock_pinecone(monkeypatch):
    for fname, function in getmembers(pinecone_mock, isfunction):
        monkeypatch.setattr(f"pinecone.{fname}", function, raising=False)
    for cname, class_ in getmembers(pinecone_mock, isclass):
        monkeypatch.setattr(f"pinecone.{cname}", class_, raising=False)


@pytest.fixture(params=["elasticsearch", "faiss", "memory", "milvus", "weaviate", "pinecone"])
def document_store_with_docs(request, docs, tmp_path, monkeypatch):
    if request.param == "pinecone":
        mock_pinecone(monkeypatch)

    embedding_dim = request.node.get_closest_marker("embedding_dim", pytest.mark.embedding_dim(768))
    document_store = get_document_store(
        document_store_type=request.param, embedding_dim=embedding_dim.args[0], tmp_path=tmp_path
    )
    document_store.write_documents(docs)
    yield document_store
    document_store.delete_index(document_store.index)


@pytest.fixture
def document_store(request, tmp_path, monkeypatch: pytest.MonkeyPatch):
    if request.param == "pinecone":
        mock_pinecone(monkeypatch)

    embedding_dim = request.node.get_closest_marker("embedding_dim", pytest.mark.embedding_dim(768))
    document_store = get_document_store(
        document_store_type=request.param, embedding_dim=embedding_dim.args[0], tmp_path=tmp_path
    )
    yield document_store
    document_store.delete_index(document_store.index)


def get_sql_url(tmp_path):
    if SQL_TYPE == "postgres":
        return "postgresql://postgres:postgres@127.0.0.1/postgres"
    else:
        return f"sqlite:///{tmp_path}/haystack_test.db"


# TODO: Verify this is still necessary as it's called by no one
def setup_postgres():
    # status = subprocess.run(["docker run --name postgres_test -d -e POSTGRES_HOST_AUTH_METHOD=trust -p 5432:5432 postgres"], shell=True)
    # if status.returncode:
    #     logging.warning("Tried to start PostgreSQL through Docker but this failed. It is likely that there is already an existing instance running.")
    # else:
    #     sleep(5)
    from sqlalchemy import create_engine, text

    engine = create_engine("postgresql://postgres:postgres@127.0.0.1/postgres", isolation_level="AUTOCOMMIT")

    with engine.connect() as connection:
        try:
            connection.execute(text("DROP SCHEMA IF EXISTS public CASCADE"))
        except Exception as e:
            logging.error(e)
        connection.execute(text("CREATE SCHEMA public;"))
        connection.execute(text('SET SESSION idle_in_transaction_session_timeout = "1s";'))


# TODO: Verify this is still necessary as it's called by no one
def teardown_postgres():
    from sqlalchemy import create_engine, text

    engine = create_engine("postgresql://postgres:postgres@127.0.0.1/postgres", isolation_level="AUTOCOMMIT")
    with engine.connect() as connection:
        connection.execute(text("DROP SCHEMA public CASCADE"))
        connection.close()


def get_document_store(
    document_store_type,
    tmp_path,
    embedding_dim=768,
    embedding_field="embedding",
    index="haystack_test",
    similarity: str = "cosine",
    recreate_index: bool = True,
):  # cosine is default similarity as dot product is not supported by Weaviate
    document_store: BaseDocumentStore
    if document_store_type == "memory":
        document_store = InMemoryDocumentStore(
            return_embedding=True,
            embedding_dim=embedding_dim,
            embedding_field=embedding_field,
            index=index,
            similarity=similarity,
            use_bm25=True,
            bm25_parameters={"k1": 1.2, "b": 0.75},  # parameters similar to those of Elasticsearch
        )

    elif document_store_type == "elasticsearch":
        # make sure we start from a fresh index
        document_store = ElasticsearchDocumentStore(
            index=index,
            return_embedding=True,
            embedding_dim=embedding_dim,
            embedding_field=embedding_field,
            similarity=similarity,
            recreate_index=recreate_index,
        )

    elif document_store_type == "faiss":
        document_store = FAISSDocumentStore(
            embedding_dim=embedding_dim,
            sql_url=get_sql_url(tmp_path),
            return_embedding=True,
            embedding_field=embedding_field,
            index=index,
            similarity=similarity,
            isolation_level="AUTOCOMMIT",
        )

    elif document_store_type == "milvus":
        document_store = MilvusDocumentStore(
            embedding_dim=embedding_dim,
            sql_url=get_sql_url(tmp_path),
            return_embedding=True,
            embedding_field=embedding_field,
            index=index,
            similarity=similarity,
            isolation_level="AUTOCOMMIT",
            recreate_index=recreate_index,
        )

    elif document_store_type == "weaviate":
        document_store = WeaviateDocumentStore(
            index=index, similarity=similarity, embedding_dim=embedding_dim, recreate_index=recreate_index
        )

    elif document_store_type == "pinecone":
        document_store = PineconeDocumentStore(
            api_key=os.environ.get("PINECONE_API_KEY") or "fake-haystack-test-key",
            embedding_dim=embedding_dim,
            embedding_field=embedding_field,
            index=index,
            similarity=similarity,
            recreate_index=recreate_index,
            metadata_config={"indexed": META_FIELDS},
        )

    elif document_store_type == "opensearch_faiss":
        document_store = OpenSearchDocumentStore(
            index=index,
            return_embedding=True,
            embedding_dim=embedding_dim,
            embedding_field=embedding_field,
            similarity=similarity,
            recreate_index=recreate_index,
            port=9201,
            knn_engine="faiss",
        )

    else:
        raise Exception(f"No document store fixture for '{document_store_type}'")

    return document_store


@pytest.fixture
<<<<<<< HEAD
def prompt_node():
    return PromptNode("google/flan-t5-small", devices=["cpu"])


=======
>>>>>>> dcaf3002
def haystack_azure_conf():
    api_key = os.environ.get("AZURE_OPENAI_API_KEY", None)
    azure_base_url = os.environ.get("AZURE_OPENAI_BASE_URL", None)
    azure_deployment_name = os.environ.get("AZURE_OPENAI_DEPLOYMENT_NAME", None)
    if api_key and azure_base_url and azure_deployment_name:
        return {"api_key": api_key, "azure_base_url": azure_base_url, "azure_deployment_name": azure_deployment_name}
    else:
        return {}


@pytest.fixture
def haystack_openai_config(request, haystack_azure_conf):
    if request.param == "openai":
        api_key = os.environ.get("OPENAI_API_KEY", None)
        if not api_key:
            return {}
        else:
            return {"api_key": api_key, "embedding_model": "text-embedding-ada-002"}
    elif request.param == "azure":
        return haystack_azure_conf

    return {}


@pytest.fixture
def samples_path():
    return Path(__file__).parent / "samples"


@pytest.fixture(autouse=True)
def request_blocker(request: pytest.FixtureRequest, monkeypatch):
    """
    This fixture is applied automatically to all tests.
    Those that are marked as unit will have the requests module
    monkeypatched to avoid making HTTP requests by mistake.
    """
    marker = request.node.get_closest_marker("unit")
    if marker is None:
        return
    monkeypatch.delattr("requests.sessions.Session")
    monkeypatch.delattr("requests_cache.session.CachedSession")<|MERGE_RESOLUTION|>--- conflicted
+++ resolved
@@ -816,13 +816,6 @@
 
 
 @pytest.fixture
-<<<<<<< HEAD
-def prompt_node():
-    return PromptNode("google/flan-t5-small", devices=["cpu"])
-
-
-=======
->>>>>>> dcaf3002
 def haystack_azure_conf():
     api_key = os.environ.get("AZURE_OPENAI_API_KEY", None)
     azure_base_url = os.environ.get("AZURE_OPENAI_BASE_URL", None)
