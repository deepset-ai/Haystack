from math import ceil, exp
from typing import List
from unittest.mock import patch, Mock
import pytest

import torch
from transformers import pipeline

from haystack.components.readers import ExtractiveReader
from haystack import Document, ExtractedAnswer


@pytest.fixture
def mock_tokenizer():
    def mock_tokenize(
        texts: List[str],
        text_pairs: List[str],
        padding: bool,
        truncation: bool,
        max_length: int,
        return_tensors: str,
        return_overflowing_tokens: bool,
        stride: int,
    ):
        assert padding
        assert truncation
        assert return_tensors == "pt"
        assert return_overflowing_tokens

        tokens = Mock()

        num_splits = [ceil(len(text + pair) / max_length) for text, pair in zip(texts, text_pairs)]
        tokens.overflow_to_sample_mapping = [i for i, num in enumerate(num_splits) for _ in range(num)]
        num_samples = sum(num_splits)
        tokens.encodings = [Mock() for _ in range(num_samples)]
        sequence_ids = [0] * 16 + [1] * 16 + [None] * (max_length - 32)
        for encoding in tokens.encodings:
            encoding.sequence_ids = sequence_ids
            encoding.token_to_chars = lambda i: (i - 16, i - 15)
        tokens.input_ids = torch.zeros(num_samples, max_length, dtype=torch.int)
        attention_mask = torch.zeros(num_samples, max_length, dtype=torch.int)
        attention_mask[:32] = 1
        tokens.attention_mask = attention_mask
        return tokens

    with patch("haystack.components.readers.extractive.AutoTokenizer.from_pretrained") as tokenizer:
        tokenizer.return_value = mock_tokenize
        yield tokenizer


@pytest.fixture()
def mock_reader(mock_tokenizer):
    class MockModel(torch.nn.Module):
        def to(self, device):
            assert device == "cpu:0"
            self.device_set = True
            return self

        def forward(self, input_ids, attention_mask, *args, **kwargs):
            assert input_ids.device == torch.device("cpu")
            assert attention_mask.device == torch.device("cpu")
            assert self.device_set
            start = torch.zeros(input_ids.shape[:2])
            end = torch.zeros(input_ids.shape[:2])
            start[:, 27] = 1
            end[:, 31] = 1
            end[:, 32] = 1
            prediction = Mock()
            prediction.start_logits = start
            prediction.end_logits = end
            return prediction

    with patch("haystack.components.readers.extractive.AutoModelForQuestionAnswering.from_pretrained") as model:
        model.return_value = MockModel()
        reader = ExtractiveReader(model_name_or_path="mock-model", device="cpu:0")
        reader.warm_up()
        return reader


example_queries = ["Who is the chancellor of Germany?", "Who is the head of the department?"]
example_documents = [
    [
        Document(content="Angela Merkel was the chancellor of Germany."),
        Document(content="Olaf Scholz is the chancellor of Germany"),
        Document(content="Jerry is the head of the department."),
    ]
] * 2


def test_to_dict():
    component = ExtractiveReader("my-model", token="secret-token", model_kwargs={"torch_dtype": "auto"})
    data = component.to_dict()

    assert data == {
        "type": "haystack.components.readers.extractive.ExtractiveReader",
        "init_parameters": {
            "model_name_or_path": "my-model",
            "device": None,
            "token": None,  # don't serialize valid tokens
            "top_k": 20,
            "score_threshold": None,
            "max_seq_length": 384,
            "stride": 128,
            "max_batch_size": None,
            "answers_per_seq": None,
            "no_answer": True,
            "calibration_factor": 0.1,
            "model_kwargs": {"torch_dtype": "auto"},
        },
    }


def test_to_dict_empty_model_kwargs():
    component = ExtractiveReader("my-model", token="secret-token")
    data = component.to_dict()

    assert data == {
        "type": "haystack.components.readers.extractive.ExtractiveReader",
        "init_parameters": {
            "model_name_or_path": "my-model",
            "device": None,
            "token": None,  # don't serialize valid tokens
            "top_k": 20,
            "score_threshold": None,
            "max_seq_length": 384,
            "stride": 128,
            "max_batch_size": None,
            "answers_per_seq": None,
            "no_answer": True,
            "calibration_factor": 0.1,
            "model_kwargs": {},
        },
    }


def test_output(mock_reader: ExtractiveReader):
    answers = mock_reader.run(example_queries[0], example_documents[0], top_k=3)[
        "answers"
    ]  # [0] Uncomment and remove first two indices when batching support is reintroduced
    doc_ids = set()
    no_answer_prob = 1
    for doc, answer in zip(example_documents[0], answers[:3]):
        assert answer.document_offset.start == 11
        assert answer.document_offset.end == 16
        assert doc.content is not None
        assert answer.data == doc.content[11:16]
        assert answer.score == pytest.approx(1 / (1 + exp(-2 * mock_reader.calibration_factor)))
        no_answer_prob *= 1 - answer.score
        doc_ids.add(doc.id)
    assert len(doc_ids) == 3
    assert answers[-1].score == pytest.approx(no_answer_prob)


def test_flatten_documents(mock_reader: ExtractiveReader):
    queries, docs, query_ids = mock_reader._flatten_documents(example_queries, example_documents)
    i = 0
    for j, query in enumerate(example_queries):
        for doc in example_documents[j]:
            assert queries[i] == query
            assert docs[i] == doc
            assert query_ids[i] == j
            i += 1
    assert len(docs) == len(queries) == len(query_ids) == i


def test_preprocess(mock_reader: ExtractiveReader):
    _, _, seq_ids, _, query_ids, doc_ids = mock_reader._preprocess(
        example_queries * 3, example_documents[0], 384, [1, 1, 1], 0
    )
    expected_seq_ids = torch.full((3, 384), -1, dtype=torch.int)
    expected_seq_ids[:, :16] = 0
    expected_seq_ids[:, 16:32] = 1
    assert torch.equal(seq_ids, expected_seq_ids)
    assert query_ids == [1, 1, 1]
    assert doc_ids == [0, 1, 2]


def test_preprocess_splitting(mock_reader: ExtractiveReader):
    _, _, seq_ids, _, query_ids, doc_ids = mock_reader._preprocess(
        example_queries * 4, example_documents[0] + [Document(content="a" * 64)], 96, [1, 1, 1, 1], 0
    )
    assert seq_ids.shape[0] == 5
    assert query_ids == [1, 1, 1, 1, 1]
    assert doc_ids == [0, 1, 2, 3, 3]


def test_postprocess(mock_reader: ExtractiveReader):
    start = torch.zeros((2, 8))
    start[0, 3] = 4
    start[0, 1] = 5  # test attention_mask
    start[0, 4] = 3
    start[1, 2] = 1

    end = torch.zeros((2, 8))
    end[0, 1] = 5  # test attention_mask
    end[0, 2] = 4  # test that end can't be before start
    end[0, 3] = 3
    end[0, 4] = 2
    end[1, :] = -10
    end[1, 4] = -1

    sequence_ids = torch.ones((2, 8))
    attention_mask = torch.ones((2, 8))
    attention_mask[0, :2] = 0
    encoding = Mock()
    encoding.token_to_chars = lambda i: (int(i), int(i) + 1)

    start_candidates, end_candidates, probs = mock_reader._postprocess(
        start, end, sequence_ids, attention_mask, 3, [encoding, encoding]
    )

    assert len(start_candidates) == len(end_candidates) == len(probs) == 2
    assert len(start_candidates[0]) == len(end_candidates[0]) == len(probs[0]) == 3
    assert start_candidates[0][0] == 3
    assert end_candidates[0][0] == 4
    assert start_candidates[0][1] == 3
    assert end_candidates[0][1] == 5
    assert start_candidates[0][2] == 4
    assert end_candidates[0][2] == 5
    assert probs[0][0] == pytest.approx(1 / (1 + exp(-7 * mock_reader.calibration_factor)))
    assert probs[0][1] == pytest.approx(1 / (1 + exp(-6 * mock_reader.calibration_factor)))
    assert probs[0][2] == pytest.approx(1 / (1 + exp(-5 * mock_reader.calibration_factor)))
    assert start_candidates[1][0] == 2
    assert end_candidates[1][0] == 5
    assert probs[1][0] == pytest.approx(1 / 2)


def test_nest_answers(mock_reader: ExtractiveReader):
    start = list(range(5))
    end = [i + 5 for i in start]
    start = [start] * 6  # type: ignore
    end = [end] * 6  # type: ignore
    probabilities = torch.arange(5).unsqueeze(0) / 5 + torch.arange(6).unsqueeze(-1) / 25
    query_ids = [0] * 3 + [1] * 3
    document_ids = list(range(3)) * 2
    nested_answers = mock_reader._nest_answers(
        start=start, end=end, probabilities=probabilities, flattened_documents=example_documents[0], queries=example_queries, answers_per_seq=5, top_k=3, confidence_threshold=None, query_ids=query_ids, document_ids=document_ids, no_answer=True, overlap_threshold=None  # type: ignore
    )
    expected_no_answers = [0.2 * 0.16 * 0.12, 0]
    for query, answers, expected_no_answer, probabilities in zip(
        example_queries, nested_answers, expected_no_answers, [probabilities[:3, -1], probabilities[3:, -1]]
    ):
        assert len(answers) == 4
        for doc, answer, score in zip(example_documents[0], reversed(answers[:3]), probabilities):
            assert answer.query == query
            assert answer.document == doc
            assert answer.score == pytest.approx(score)
        no_answer = answers[-1]
        assert no_answer.query == query
        assert no_answer.document is None
        assert no_answer.score == pytest.approx(expected_no_answer)


@patch("haystack.components.readers.extractive.AutoTokenizer.from_pretrained")
@patch("haystack.components.readers.extractive.AutoModelForQuestionAnswering.from_pretrained")
def test_warm_up_use_hf_token(mocked_automodel, mocked_autotokenizer):
    reader = ExtractiveReader("deepset/roberta-base-squad2", token="fake-token")
    reader.warm_up()

    mocked_automodel.assert_called_once_with("deepset/roberta-base-squad2", token="fake-token")
    mocked_autotokenizer.assert_called_once_with("deepset/roberta-base-squad2", token="fake-token")


class TestDeduplication:
    @pytest.fixture
    def doc1(self):
        return Document(content="I want to go to the river in Maine.")

    @pytest.fixture
    def doc2(self):
        return Document(content="I want to go skiing in Colorado.")

    @pytest.fixture
    def candidate_answer(self, doc1):
        answer1 = "the river"
        return ExtractedAnswer(
            query="test",
            data=answer1,
            document=doc1,
            start=doc1.content.find(answer1),
            end=doc1.content.find(answer1) + len(answer1),
            probability=0.1,
            metadata={},
        )

    def test_calculate_overlap(self, mock_reader: ExtractiveReader, doc1: Document):
        answer1 = "the river"
        answer2 = "river in Maine"
        overlap_in_characters = mock_reader._calculate_overlap(
            answer1_start=doc1.content.find(answer1),
            answer1_end=doc1.content.find(answer1) + len(answer1),
            answer2_start=doc1.content.find(answer2),
            answer2_end=doc1.content.find(answer2) + len(answer2),
        )
        assert overlap_in_characters == 5

    def test_should_keep_false(
        self, mock_reader: ExtractiveReader, doc1: Document, doc2: Document, candidate_answer: ExtractedAnswer
    ):
        answer2 = "river in Maine"
        answer3 = "skiing in Colorado"
        keep = mock_reader._should_keep(
            candidate_answer=candidate_answer,
            current_answers=[
                ExtractedAnswer(
                    query="test",
                    data=answer2,
                    document=doc1,
                    start=doc1.content.find(answer2),
                    end=doc1.content.find(answer2) + len(answer2),
                    probability=0.1,
                    metadata={},
                ),
                ExtractedAnswer(
                    query="test",
                    data=answer3,
                    document=doc2,
                    start=doc2.content.find(answer3),
                    end=doc2.content.find(answer3) + len(answer3),
                    probability=0.1,
                    metadata={},
                ),
            ],
            overlap_threshold=0.01,
        )
        assert keep is False

    def test_should_keep_true(
        self, mock_reader: ExtractiveReader, doc1: Document, doc2: Document, candidate_answer: ExtractedAnswer
    ):
        answer2 = "Maine"
        answer3 = "skiing in Colorado"
        keep = mock_reader._should_keep(
            candidate_answer=candidate_answer,
            current_answers=[
                ExtractedAnswer(
                    query="test",
                    data=answer2,
                    document=doc1,
                    start=doc1.content.find(answer2),
                    end=doc1.content.find(answer2) + len(answer2),
                    probability=0.1,
                    metadata={},
                ),
                ExtractedAnswer(
                    query="test",
                    data=answer3,
                    document=doc2,
                    start=doc2.content.find(answer3),
                    end=doc2.content.find(answer3) + len(answer3),
                    probability=0.1,
                    metadata={},
                ),
            ],
            overlap_threshold=0.01,
        )
        assert keep is True

    def test_should_keep_missing_document(
        self, mock_reader: ExtractiveReader, doc1: Document, candidate_answer: ExtractedAnswer
    ):
        answer2 = "river in Maine"
        keep = mock_reader._should_keep(
            candidate_answer=candidate_answer,
            current_answers=[
                ExtractedAnswer(
                    query="test",
                    data=answer2,
                    document=None,
                    start=doc1.content.find(answer2),
                    end=doc1.content.find(answer2) + len(answer2),
                    probability=0.1,
                    metadata={},
                )
            ],
            overlap_threshold=0.01,
        )
        assert keep is True

    def test_should_keep_missing_span(
        self, mock_reader: ExtractiveReader, doc1: Document, candidate_answer: ExtractedAnswer
    ):
        answer2 = "river in Maine"
        keep = mock_reader._should_keep(
            candidate_answer=candidate_answer,
            current_answers=[
                ExtractedAnswer(
                    query="test", data=answer2, document=doc1, start=None, end=None, probability=0.1, metadata={}
                )
            ],
            overlap_threshold=0.01,
        )
        assert keep is True

    def test_deduplicate_by_overlap_none_overlap(
        self, mock_reader: ExtractiveReader, candidate_answer: ExtractedAnswer
    ):
        result = mock_reader.deduplicate_by_overlap(
            answers=[candidate_answer, candidate_answer], overlap_threshold=None
        )
        assert len(result) == 2

    def test_deduplicate_by_overlap(
        self, mock_reader: ExtractiveReader, candidate_answer: ExtractedAnswer, doc1: Document
    ):
        answer2 = "Maine"
        extracted_answer2 = ExtractedAnswer(
            query="test",
            data=answer2,
            document=doc1,
            start=doc1.content.find(answer2),
            end=doc1.content.find(answer2) + len(answer2),
            probability=0.1,
            metadata={},
        )
        result = mock_reader.deduplicate_by_overlap(
            answers=[candidate_answer, candidate_answer, extracted_answer2], overlap_threshold=0.01
        )
        assert len(result) == 2


@pytest.mark.integration
def test_t5():
    reader = ExtractiveReader("TARUNBHATT/flan-t5-small-finetuned-squad")
    reader.warm_up()
    answers = reader.run(example_queries[0], example_documents[0], top_k=2)[
        "answers"
    ]  # remove indices when batching support is reintroduced
    assert answers[0].data == "Angela Merkel"
    assert answers[0].score == pytest.approx(0.7764519453048706)
    assert answers[1].data == "Olaf Scholz"
    assert answers[1].score == pytest.approx(0.7703777551651001)
    assert answers[2].data is None
<<<<<<< HEAD
    assert answers[2].probability == pytest.approx(0.051331606147570596)
    assert len(answers) == 3
=======
    assert answers[2].score == pytest.approx(0.051331606147570596)
>>>>>>> a55024be
    # Uncomment assertions below when batching is reintroduced
    # assert answers[0][2].score == pytest.approx(0.051331606147570596)
    # assert answers[1][0].data == "Jerry"
    # assert answers[1][0].score == pytest.approx(0.7413333654403687)
    # assert answers[1][1].data == "Olaf Scholz"
    # assert answers[1][1].score == pytest.approx(0.7266613841056824)
    # assert answers[1][2].data is None
    # assert answers[1][2].score == pytest.approx(0.0707035798685709)


@pytest.mark.integration
def test_roberta():
    reader = ExtractiveReader("deepset/tinyroberta-squad2")
    reader.warm_up()
    answers = reader.run(example_queries[0], example_documents[0], top_k=2)[
        "answers"
    ]  # remove indices when batching is reintroduced
    assert answers[0].data == "Olaf Scholz"
    assert answers[0].score == pytest.approx(0.8614975214004517)
    assert answers[1].data == "Angela Merkel"
    assert answers[1].score == pytest.approx(0.857952892780304)
    assert answers[2].data is None
<<<<<<< HEAD
    assert answers[2].probability == pytest.approx(0.019673851661650588)
    assert len(answers) == 3
=======
    assert answers[2].score == pytest.approx(0.019673851661650588)
>>>>>>> a55024be
    # uncomment assertions below when there is batching in v2
    # assert answers[0][0].data == "Olaf Scholz"
    # assert answers[0][0].score == pytest.approx(0.8614975214004517)
    # assert answers[0][1].data == "Angela Merkel"
    # assert answers[0][1].score == pytest.approx(0.857952892780304)
    # assert answers[0][2].data is None
    # assert answers[0][2].score == pytest.approx(0.0196738764278237)
    # assert answers[1][0].data == "Jerry"
    # assert answers[1][0].score == pytest.approx(0.7048940658569336)
    # assert answers[1][1].data == "Olaf Scholz"
    # assert answers[1][1].score == pytest.approx(0.6604189872741699)
    # assert answers[1][2].data is None
    # assert answers[1][2].score == pytest.approx(0.1002123719777046)


@pytest.mark.integration
def test_matches_hf_pipeline():
    reader = ExtractiveReader("deepset/tinyroberta-squad2", device="cpu", overlap_threshold=None)
    reader.warm_up()
    answers = reader.run(example_queries[0], [[example_documents[0][0]]][0], top_k=20, no_answer=False)[
        "answers"
    ]  # [0] Remove first two indices when batching support is reintroduced
    pipe = pipeline("question-answering", model=reader.model, tokenizer=reader.tokenizer, align_to_words=False)
    answers_hf = pipe(
        question=example_queries[0],
        context=example_documents[0][0].content,
        max_answer_len=1_000,
        handle_impossible_answer=False,
        top_k=20,
    )  # We need to disable HF postprocessing features to make the results comparable. This is related to https://github.com/huggingface/transformers/issues/26286
    assert len(answers) == len(answers_hf) == 20
    for answer, answer_hf in zip(answers, answers_hf):
        assert answer.document_offset.start == answer_hf["start"]
        assert answer.document_offset.end == answer_hf["end"]
        assert answer.data == answer_hf["answer"]<|MERGE_RESOLUTION|>--- conflicted
+++ resolved
@@ -431,12 +431,8 @@
     assert answers[1].data == "Olaf Scholz"
     assert answers[1].score == pytest.approx(0.7703777551651001)
     assert answers[2].data is None
-<<<<<<< HEAD
-    assert answers[2].probability == pytest.approx(0.051331606147570596)
+    assert answers[2].score == pytest.approx(0.051331606147570596)
     assert len(answers) == 3
-=======
-    assert answers[2].score == pytest.approx(0.051331606147570596)
->>>>>>> a55024be
     # Uncomment assertions below when batching is reintroduced
     # assert answers[0][2].score == pytest.approx(0.051331606147570596)
     # assert answers[1][0].data == "Jerry"
@@ -459,12 +455,8 @@
     assert answers[1].data == "Angela Merkel"
     assert answers[1].score == pytest.approx(0.857952892780304)
     assert answers[2].data is None
-<<<<<<< HEAD
-    assert answers[2].probability == pytest.approx(0.019673851661650588)
+    assert answers[2].score == pytest.approx(0.019673851661650588)
     assert len(answers) == 3
-=======
-    assert answers[2].score == pytest.approx(0.019673851661650588)
->>>>>>> a55024be
     # uncomment assertions below when there is batching in v2
     # assert answers[0][0].data == "Olaf Scholz"
     # assert answers[0][0].score == pytest.approx(0.8614975214004517)
