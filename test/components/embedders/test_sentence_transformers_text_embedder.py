--- conflicted
+++ resolved
@@ -113,11 +113,8 @@
                 "tokenizer_kwargs": {"model_max_length": 512},
                 "config_kwargs": {"use_memory_efficient_attention": False},
                 "precision": "int8",
-<<<<<<< HEAD
+                "encode_kwargs": {"task": "clustering"},
                 "backend": "torch",
-=======
-                "encode_kwargs": {"task": "clustering"},
->>>>>>> d2348ad4
             },
         }
 
@@ -307,47 +304,6 @@
         assert len(embedding_def) == 768
         assert all(isinstance(el, int) for el in embedding_def)
 
-<<<<<<< HEAD
-    @pytest.mark.integration
-    def test_model_onnx_quantization(self):
-        text = "a nice text to embed"
-
-        onnx_embedder_def = SentenceTransformersTextEmbedder(
-            model="sentence-transformers/all-MiniLM-L6-v2",
-            backend="onnx",
-            model_kwargs={
-                "file_name": "onnx/model.onnx"
-            },  # setting the path isn't necessary if the repo contains a "onnx/model.onnx" file but this is to prevent a HF warning
-        )
-        onnx_embedder_def.warm_up()
-
-        onnx_result_def = onnx_embedder_def.run(text=text)
-        onnx_embedding_def = onnx_result_def["embedding"]
-
-        assert len(onnx_embedding_def) == 384
-        assert onnx_embedding_def[0] == pytest.approx(0.0, abs=0.1)
-
-    @pytest.mark.skip(
-        reason="OpenVINO backend does not support our current transformers + sentence transformers dependencies versions"
-    )
-    def test_model_openvino_quantization(self):
-        text = "a nice text to embed"
-
-        openvino_embedder_def = SentenceTransformersTextEmbedder(
-            model="sentence-transformers/all-MiniLM-L6-v2",
-            backend="openvino",
-            model_kwargs={
-                "file_name": "openvino/openvino_model.xml"
-            },  # setting the path isn't necessary if the repo contains a "openvino/openvino_model.xml" file but this is to prevent a HF warning
-        )
-        openvino_embedder_def.warm_up()
-
-        openvino_result_def = openvino_embedder_def.run(text=text)
-        openvino_embedding_def = openvino_result_def["embedding"]
-
-        assert len(openvino_embedding_def) == 384
-        assert openvino_embedding_def[0] == pytest.approx(0.0, abs=0.1)
-=======
     def test_embed_encode_kwargs(self):
         embedder = SentenceTransformersTextEmbedder(model="model", encode_kwargs={"task": "retrieval.query"})
         embedder.embedding_backend = MagicMock()
@@ -361,4 +317,43 @@
             precision="float32",
             task="retrieval.query",
         )
->>>>>>> d2348ad4
+
+    @pytest.mark.integration
+    def test_model_onnx_quantization(self):
+        text = "a nice text to embed"
+
+        onnx_embedder_def = SentenceTransformersTextEmbedder(
+            model="sentence-transformers/all-MiniLM-L6-v2",
+            backend="onnx",
+            model_kwargs={
+                "file_name": "onnx/model.onnx"
+            },  # setting the path isn't necessary if the repo contains a "onnx/model.onnx" file but this is to prevent a HF warning
+        )
+        onnx_embedder_def.warm_up()
+
+        onnx_result_def = onnx_embedder_def.run(text=text)
+        onnx_embedding_def = onnx_result_def["embedding"]
+
+        assert len(onnx_embedding_def) == 384
+        assert onnx_embedding_def[0] == pytest.approx(0.0, abs=0.1)
+
+    @pytest.mark.skip(
+        reason="OpenVINO backend does not support our current transformers + sentence transformers dependencies versions"
+    )
+    def test_model_openvino_quantization(self):
+        text = "a nice text to embed"
+
+        openvino_embedder_def = SentenceTransformersTextEmbedder(
+            model="sentence-transformers/all-MiniLM-L6-v2",
+            backend="openvino",
+            model_kwargs={
+                "file_name": "openvino/openvino_model.xml"
+            },  # setting the path isn't necessary if the repo contains a "openvino/openvino_model.xml" file but this is to prevent a HF warning
+        )
+        openvino_embedder_def.warm_up()
+
+        openvino_result_def = openvino_embedder_def.run(text=text)
+        openvino_embedding_def = openvino_result_def["embedding"]
+
+        assert len(openvino_embedding_def) == 384
+        assert openvino_embedding_def[0] == pytest.approx(0.0, abs=0.1)