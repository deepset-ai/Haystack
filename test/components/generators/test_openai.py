--- conflicted
+++ resolved
@@ -101,13 +101,8 @@
                 "generation_kwargs": {"max_tokens": 10, "some_test_param": "test-params"},
             },
         }
-<<<<<<< HEAD
-        component = GPTGenerator.from_dict(data)
+        component = OpenAIGenerator.from_dict(data)
         assert component.model == "gpt-4"
-=======
-        component = OpenAIGenerator.from_dict(data)
-        assert component.model_name == "gpt-4"
->>>>>>> 76b0d05e
         assert component.streaming_callback is default_streaming_callback
         assert component.api_base_url == "test-base-url"
         assert component.generation_kwargs == {"max_tokens": 10, "some_test_param": "test-params"}
@@ -229,11 +224,7 @@
     )
     @pytest.mark.integration
     def test_live_run_wrong_model(self):
-<<<<<<< HEAD
-        component = GPTGenerator(model="something-obviously-wrong", api_key=os.environ.get("OPENAI_API_KEY"))
-=======
-        component = OpenAIGenerator(model_name="something-obviously-wrong", api_key=os.environ.get("OPENAI_API_KEY"))
->>>>>>> 76b0d05e
+        component = OpenAIGenerator(model="something-obviously-wrong", api_key=os.environ.get("OPENAI_API_KEY"))
         with pytest.raises(OpenAIError):
             component.run("Whatever")
 
