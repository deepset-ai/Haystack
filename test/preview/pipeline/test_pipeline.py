--- conflicted
+++ resolved
@@ -1,4 +1,3 @@
-<<<<<<< HEAD
 from typing import Any, Optional, Dict, List
 
 from dataclasses import dataclass
@@ -8,13 +7,7 @@
 from haystack.preview import Pipeline, component, NoSuchStoreError, Document, ComponentInput, ComponentOutput
 from haystack.preview.pipeline import NotAStoreError
 from haystack.preview.document_stores import StoreAwareMixin, DuplicatePolicy, Store
-=======
-from typing import Dict, Any
-
-import pytest
-
-from haystack.preview import Pipeline, component, NoSuchStoreError
->>>>>>> 237d67db
+
 
 
 # Note: we're using a real class instead of a mock because mocks don't play too well with protocols.
@@ -101,13 +94,19 @@
     class MockComponent(StoreAwareMixin):
         supported_stores = [Store]
 
-        @dataclass
-        class Input(ComponentInput):
-            value: int
-
-        @dataclass
-        class Output(ComponentOutput):
-            value: int
+        class Input:
+            value: int
+
+        class Output:
+            value: int
+
+        @component.input
+        def input(self):
+            return MockComponent.Input
+
+        @component.output
+        def output(self):
+            return MockComponent.Output
 
         def run(self, data: Input) -> Output:
             return MockComponent.Output(value=data.value)
@@ -130,13 +129,19 @@
     class MockComponent(StoreAwareMixin):
         supported_stores = [Store]
 
-        @dataclass
-        class Input(ComponentInput):
-            value: int
-
-        @dataclass
-        class Output(ComponentOutput):
-            value: int
+        class Input:
+            value: int
+
+        class Output:
+            value: int
+
+        @component.input
+        def input(self):
+            return MockComponent.Input
+
+        @component.output
+        def output(self):
+            return MockComponent.Output
 
         def run(self, data: Input) -> Output:
             return MockComponent.Output(value=data.value)
@@ -156,16 +161,21 @@
 
     @component
     class MockComponent:
-<<<<<<< HEAD
         supported_stores = [Store]
 
-        @dataclass
-        class Input(ComponentInput):
-            value: int
-
-        @dataclass
-        class Output(ComponentOutput):
-            value: int
+        class Input:
+            value: int
+
+        class Output:
+            value: int
+
+        @component.input
+        def input(self):
+            return MockComponent.Input
+
+        @component.output
+        def output(self):
+            return MockComponent.Output
 
         def run(self, data: Input) -> Output:
             return MockComponent.Output(value=data.value)
@@ -187,14 +197,20 @@
     class MockComponent(StoreAwareMixin):
         supported_stores = [Store]
 
-        @dataclass
-        class Input(ComponentInput):
-            value: int
-
-        @dataclass
-        class Output(ComponentOutput):
-            value: int
-
+        class Input:
+            value: int
+
+        class Output:
+            value: int
+
+        @component.input
+        def input(self):
+            return MockComponent.Input
+
+        @component.output
+        def output(self):
+            return MockComponent.Output
+          
         def run(self, data: Input) -> Output:
             return MockComponent.Output(value=data.value)
 
@@ -215,13 +231,19 @@
     class MockComponent(StoreAwareMixin):
         supported_stores = [MockStore]
 
-        @dataclass
-        class Input(ComponentInput):
-            value: int
-
-        @dataclass
-        class Output(ComponentOutput):
-            value: int
+        class Input:
+            value: int
+
+        class Output:
+            value: int
+
+        @component.input
+        def input(self):
+            return MockComponent.Input
+
+        @component.output
+        def output(self):
+            return MockComponent.Output
 
         def run(self, data: Input) -> Output:
             return MockComponent.Output(value=data.value)
@@ -244,11 +266,7 @@
     class MockComponent(StoreAwareMixin):
         supported_stores = [MockStore]
 
-        @dataclass
-        class Input(ComponentInput):
-=======
-        class Input:
->>>>>>> 237d67db
+        class Input:
             value: int
 
         class Output:
@@ -293,13 +311,19 @@
     class MockComponent(StoreAwareMixin):
         supported_stores = [MockStore]
 
-        @dataclass
-        class Input(ComponentInput):
-            value: int
-
-        @dataclass
-        class Output(ComponentOutput):
-            value: int
+        class Input:
+            value: int
+
+        class Output:
+            value: int
+
+        @component.input
+        def input(self):
+            return MockComponent.Input
+
+        @component.output
+        def output(self):
+            return MockComponent.Output
 
         def run(self, data: Input) -> Output:
             return MockComponent.Output(value=data.value)
@@ -325,13 +349,19 @@
     class MockComponent(StoreAwareMixin):
         supported_stores = [SomethingElse]
 
-        @dataclass
-        class Input(ComponentInput):
-            value: int
-
-        @dataclass
-        class Output(ComponentOutput):
-            value: int
+        class Input:
+            value: int
+
+        class Output:
+            value: int
+
+        @component.input
+        def input(self):
+            return MockComponent.Input
+
+        @component.output
+        def output(self):
+            return MockComponent.Output
 
         def run(self, data: Input) -> Output:
             return MockComponent.Output(value=data.value)
@@ -361,13 +391,19 @@
     class MockComponent(StoreAwareMixin):
         supported_stores = [MockStore2]
 
-        @dataclass
-        class Input(ComponentInput):
-            value: int
-
-        @dataclass
-        class Output(ComponentOutput):
-            value: int
+        class Input:
+            value: int
+
+        class Output:
+            value: int
+
+        @component.input
+        def input(self):
+            return MockComponent.Input
+
+        @component.output
+        def output(self):
+            return MockComponent.Output
 
         def run(self, data: Input) -> Output:
             return MockComponent.Output(value=data.value)
