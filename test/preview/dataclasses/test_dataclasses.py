--- conflicted
+++ resolved
@@ -9,7 +9,7 @@
 from haystack.preview.dataclasses.document import _create_id
 
 
-<<<<<<< HEAD
+@pytest.mark.unit
 def test_init_document_same_meta_as_main_fields():
     """
     This is forbidden to prevent later issues with `Document.flatten()`
@@ -18,9 +18,7 @@
         Document(content="test content", metadata={"score": "10/10"})
 
 
-=======
-@pytest.mark.unit
->>>>>>> 9cb153d0
+@pytest.mark.unit
 def test_default_text_document_to_dict():
     assert Document(content="test content").to_dict() == {
         "id": _create_id(classname=Document.__name__, content="test content"),
