--- conflicted
+++ resolved
@@ -2,20 +2,12 @@
 #
 # SPDX-License-Identifier: Apache-2.0
 
-<<<<<<< HEAD
-from typing import Optional
-=======
->>>>>>> eec91824
 from concurrent.futures import ThreadPoolExecutor
 
 import pytest
 
 from haystack.components.joiners import BranchJoiner
 from haystack.core.component import component
-<<<<<<< HEAD
-from haystack.core.component.types import InputSocket, OutputSocket, Variadic
-=======
->>>>>>> eec91824
 from haystack.core.errors import PipelineRuntimeError
 from haystack.core.pipeline import Pipeline
 
