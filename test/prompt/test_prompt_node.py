--- conflicted
+++ resolved
@@ -502,7 +502,6 @@
 
 
 @pytest.mark.integration
-<<<<<<< HEAD
 @pytest.mark.parametrize("prompt_model", ["openai", "azure"], indirect=True)
 def test_pipeline_with_prompt_text_at_query_time(prompt_model):
     skip_test_for_invalid_key(prompt_model)
@@ -615,7 +614,9 @@
     assert (
         result["answers"][0].meta["prompt"]
         == "Given the context please answer the question. Context: Berlin is an amazing city.; Question: What is an amazing city?; Answer: "
-=======
+    )
+
+@pytest.mark.integration
 @pytest.mark.parametrize("prompt_model", ["hf"], indirect=True)
 def test_prompt_node_no_debug(prompt_model):
     """Pipeline with PromptNode should not generate debug info if debug is false."""
@@ -637,7 +638,6 @@
     assert (
         result["_debug"]["prompt_node"]["runtime"]["prompts_used"][0]
         == "Given the context please generate a question. Context: Berlin is the capital of Germany; Question:"
->>>>>>> 27574324
     )
 
 
