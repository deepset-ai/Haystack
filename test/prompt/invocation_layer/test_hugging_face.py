from typing import List
from unittest.mock import MagicMock, patch, Mock
import logging

import pytest
import torch
from torch import device
from transformers import AutoTokenizer, BloomForCausalLM, StoppingCriteriaList, GenerationConfig

from haystack.nodes.prompt.invocation_layer import HFLocalInvocationLayer
from haystack.nodes.prompt.invocation_layer.handlers import HFTokenStreamingHandler, DefaultTokenStreamingHandler
from haystack.nodes.prompt.invocation_layer.hugging_face import StopWordsCriteria


@pytest.fixture
def mock_pipeline():
    # mock transformers pipeline
    # model returning some mocked text for pipeline invocation
    with patch("haystack.nodes.prompt.invocation_layer.hugging_face.pipeline") as mocked_pipeline:
        pipeline_mock = Mock(**{"model_name_or_path": None, "tokenizer.model_max_length": 100})
        pipeline_mock.side_effect = lambda *args, **kwargs: [{"generated_text": "some mocked text"}]
        mocked_pipeline.return_value = pipeline_mock
        yield mocked_pipeline


@pytest.fixture
def mock_get_task():
    # mock get_task function
    with patch("haystack.nodes.prompt.invocation_layer.hugging_face.get_task") as mock_get_task:
        mock_get_task.return_value = "text2text-generation"
        yield mock_get_task


@pytest.mark.unit
def test_constructor_with_invalid_task_name(mock_pipeline, mock_get_task):
    """
    Test HFLocalInvocationLayer init with invalid task_name
    """
    with pytest.raises(ValueError, match="Task name custom-text2text-generation is not supported"):
        HFLocalInvocationLayer("google/flan-t5-base", task_name="custom-text2text-generation")


@pytest.mark.unit
def test_constructor_with_model_name_only(mock_pipeline, mock_get_task):
    """
    Test HFLocalInvocationLayer init with model_name_or_path only
    """
    HFLocalInvocationLayer("google/flan-t5-base")

    mock_pipeline.assert_called_once()

    _, kwargs = mock_pipeline.call_args

    # device is set to cpu by default and device_map is empty
    assert kwargs["device"] == device("cpu")
    assert not kwargs["device_map"]

    # correct task and model are set
    assert kwargs["task"] == "text2text-generation"
    assert kwargs["model"] == "google/flan-t5-base"

    # no matter what kwargs we pass or don't pass, there are always 13 predefined kwargs passed to the pipeline
    assert len(kwargs) == 13

    # and these kwargs are passed to the pipeline
    assert list(kwargs.keys()) == [
        "task",
        "model",
        "config",
        "tokenizer",
        "feature_extractor",
        "device_map",
        "device",
        "torch_dtype",
        "model_kwargs",
        "pipeline_class",
        "revision",
        "use_auth_token",
        "trust_remote_code",
    ]


@pytest.mark.unit
def test_constructor_with_model_name_and_device_map(mock_pipeline, mock_get_task):
    """
    Test HFLocalInvocationLayer init with model_name_or_path and device_map
    """

    layer = HFLocalInvocationLayer("google/flan-t5-base", device="cpu", device_map="auto")

    assert layer.pipe == mock_pipeline.return_value
    mock_pipeline.assert_called_once()
    mock_get_task.assert_called_once()

    _, kwargs = mock_pipeline.call_args

    # device is NOT set; device_map is auto because device_map takes precedence over device
    assert not kwargs["device"]
    assert kwargs["device_map"] and kwargs["device_map"] == "auto"

    # correct task and model are set as well
    assert kwargs["task"] == "text2text-generation"
    assert kwargs["model"] == "google/flan-t5-base"


@pytest.mark.unit
def test_constructor_with_torch_dtype(mock_pipeline, mock_get_task):
    """
    Test HFLocalInvocationLayer init with torch_dtype parameter using the actual torch object
    """

    layer = HFLocalInvocationLayer("google/flan-t5-base", torch_dtype=torch.float16)

    assert layer.pipe == mock_pipeline.return_value
    mock_pipeline.assert_called_once()
    mock_get_task.assert_called_once()

    _, kwargs = mock_pipeline.call_args
    assert kwargs["torch_dtype"] == torch.float16


@pytest.mark.unit
def test_constructor_with_torch_dtype_as_str(mock_pipeline, mock_get_task):
    """
    Test HFLocalInvocationLayer init with torch_dtype parameter using the string definition
    """

    layer = HFLocalInvocationLayer("google/flan-t5-base", torch_dtype="torch.float16")

    assert layer.pipe == mock_pipeline.return_value
    mock_pipeline.assert_called_once()
    mock_get_task.assert_called_once()

    _, kwargs = mock_pipeline.call_args
    assert kwargs["torch_dtype"] == torch.float16


@pytest.mark.unit
def test_constructor_with_torch_dtype_auto(mock_pipeline, mock_get_task):
    """
    Test HFLocalInvocationLayer init with torch_dtype parameter using the auto string definition
    """

    layer = HFLocalInvocationLayer("google/flan-t5-base", torch_dtype="auto")

    assert layer.pipe == mock_pipeline.return_value
    mock_pipeline.assert_called_once()
    mock_get_task.assert_called_once()

    _, kwargs = mock_pipeline.call_args
    assert kwargs["torch_dtype"] == "auto"


@pytest.mark.unit
def test_constructor_with_invalid_torch_dtype(mock_pipeline, mock_get_task):
    """
    Test HFLocalInvocationLayer init with invalid torch_dtype parameter
    """

    # we need to provide torch_dtype as a string but with torch. prefix
    # this should raise an error
    with pytest.raises(ValueError, match="torch_dtype should be a torch.dtype, a string with 'torch.' prefix"):
        HFLocalInvocationLayer("google/flan-t5-base", torch_dtype="float16")


@pytest.mark.unit
def test_constructor_with_invalid_torch_dtype_object(mock_pipeline, mock_get_task):
    """
    Test HFLocalInvocationLayer init with invalid parameter
    """

    # we need to provide torch_dtype as a string but with torch. prefix
    # this should raise an error
    with pytest.raises(ValueError, match="Invalid torch_dtype value {'invalid': 'object'}"):
        HFLocalInvocationLayer("google/flan-t5-base", torch_dtype={"invalid": "object"})


@pytest.mark.integration
def test_ensure_token_limit_positive():
    """
    Test that ensure_token_limit works as expected, short prompt text is not changed
    """
    prompt_text = "this is a short prompt"
    layer = HFLocalInvocationLayer("google/flan-t5-base", max_length=10, model_max_length=20)

    processed_prompt_text = layer._ensure_token_limit(prompt_text)
    assert prompt_text == processed_prompt_text


@pytest.mark.integration
def test_ensure_token_limit_negative(caplog):
    """
    Test that ensure_token_limit chops the prompt text if it's longer than the max length allowed by the model
    """
    prompt_text = "this is a prompt test that is longer than the max length allowed by the model"
    layer = HFLocalInvocationLayer("google/flan-t5-base", max_length=10, model_max_length=20)

    processed_prompt_text = layer._ensure_token_limit(prompt_text)
    assert prompt_text != processed_prompt_text
    assert len(processed_prompt_text.split()) <= len(prompt_text.split())
    expected_message = (
        "The prompt has been truncated from 17 tokens to 10 tokens so that the prompt length and "
        "answer length (10 tokens) fit within the max token limit (20 tokens). Shorten the prompt "
        "to prevent it from being cut off"
    )
    assert caplog.records[0].message == expected_message


@pytest.mark.unit
def test_constructor_with_custom_pretrained_model(mock_pipeline, mock_get_task):
    """
    Test that the constructor sets the pipeline with the pretrained model (if provided)
    """
    model = Mock()
    tokenizer = Mock()

    HFLocalInvocationLayer(
        model_name_or_path="irrelevant_when_model_is_provided",
        model=model,
        tokenizer=tokenizer,
        task_name="text2text-generation",
    )

    mock_pipeline.assert_called_once()
    # mock_get_task is not called as we provided task_name parameter
    mock_get_task.assert_not_called()

    _, kwargs = mock_pipeline.call_args

    # correct tokenizer and model are set as well
    assert kwargs["tokenizer"] == tokenizer
    assert kwargs["model"] == model


@pytest.mark.unit
def test_constructor_with_invalid_kwargs(mock_pipeline, mock_get_task):
    """
    Test HFLocalInvocationLayer init with invalid kwargs
    """

    HFLocalInvocationLayer("google/flan-t5-base", some_invalid_kwarg="invalid")

    mock_pipeline.assert_called_once()
    mock_get_task.assert_called_once()

    _, kwargs = mock_pipeline.call_args

    # invalid kwargs are ignored and not passed to the pipeline
    assert "some_invalid_kwarg" not in kwargs

    # still our 13 kwargs passed to the pipeline
    assert len(kwargs) == 13


@pytest.mark.unit
def test_constructor_with_various_kwargs(mock_pipeline, mock_get_task):
    """
    Test HFLocalInvocationLayer init with various kwargs, make sure all of them are passed to the pipeline
    except for the invalid ones
    """

    HFLocalInvocationLayer(
        "google/flan-t5-base",
        task_name="text2text-generation",
        tokenizer=Mock(),
        config=Mock(),
        revision="1.1",
        device="cpu",
        device_map="auto",
        first_invalid_kwarg="invalid",
        second_invalid_kwarg="invalid",
    )

    mock_pipeline.assert_called_once()
    # mock_get_task is not called as we provided task_name parameter
    mock_get_task.assert_not_called()

    _, kwargs = mock_pipeline.call_args

    # invalid kwargs are ignored and not passed to the pipeline
    assert "first_invalid_kwarg" not in kwargs
    assert "second_invalid_kwarg" not in kwargs

    # correct task and model are set as well
    assert kwargs["task"] == "text2text-generation"
    assert not kwargs["device"]
    assert kwargs["device_map"] and kwargs["device_map"] == "auto"
    assert kwargs["revision"] == "1.1"

    # still on 13 kwargs passed to the pipeline
    assert len(kwargs) == 13


@pytest.mark.integration
def test_text_generation_model():
    # test simple prompting with text generation model
    # by default, we force the model not return prompt text
    # Thus text-generation models can be used with PromptNode
    # just like text2text-generation models
    layer = HFLocalInvocationLayer("bigscience/bigscience-small-testing")
    r = layer.invoke(prompt="Hello big science!")
    assert len(r[0]) > 0

    # test prompting with parameter to return prompt text as well
    # users can use this param to get the prompt text and the generated text
    r = layer.invoke(prompt="Hello big science!", return_full_text=True)
    assert len(r[0]) > 0 and r[0].startswith("Hello big science!")


@pytest.mark.integration
def test_text_generation_model_via_custom_pretrained_model():
    tokenizer = AutoTokenizer.from_pretrained("bigscience/bigscience-small-testing")
    model = BloomForCausalLM.from_pretrained("bigscience/bigscience-small-testing")
    layer = HFLocalInvocationLayer(
        "irrelevant_when_model_is_provided", model=model, tokenizer=tokenizer, task_name="text-generation"
    )
    r = layer.invoke(prompt="Hello big science")
    assert len(r[0]) > 0

    # test prompting with parameter to return prompt text as well
    # users can use this param to get the prompt text and the generated text
    r = layer.invoke(prompt="Hello big science", return_full_text=True)
    assert len(r[0]) > 0 and r[0].startswith("Hello big science")


@pytest.mark.unit
def test_streaming_stream_param_in_constructor(mock_pipeline, mock_get_task):
    """
    Test stream parameter is correctly passed to pipeline invocation via HF streamer parameter
    """
    layer = HFLocalInvocationLayer(stream=True)

    layer.invoke(prompt="Tell me hello")

    _, kwargs = layer.pipe.call_args
    assert "streamer" in kwargs and isinstance(kwargs["streamer"], HFTokenStreamingHandler)


@pytest.mark.unit
def test_streaming_stream_handler_param_in_constructor(mock_pipeline, mock_get_task):
    """
    Test stream parameter is correctly passed to pipeline invocation
    """
    dtsh = DefaultTokenStreamingHandler()
    layer = HFLocalInvocationLayer(stream_handler=dtsh)

    layer.invoke(prompt="Tell me hello")

    _, kwargs = layer.pipe.call_args
    assert "streamer" in kwargs
    hf_streamer = kwargs["streamer"]

    # we wrap our TokenStreamingHandler with HFTokenStreamingHandler
    assert isinstance(hf_streamer, HFTokenStreamingHandler)

    # but under the hood, the wrapped handler is DefaultTokenStreamingHandler we passed
    assert isinstance(hf_streamer.token_handler, DefaultTokenStreamingHandler)
    assert hf_streamer.token_handler == dtsh


@pytest.mark.unit
def test_supports(tmp_path, mock_get_task):
    """
    Test that supports returns True correctly for HFLocalInvocationLayer
    """

    assert HFLocalInvocationLayer.supports("google/flan-t5-base")
    assert HFLocalInvocationLayer.supports("mosaicml/mpt-7b")
    assert HFLocalInvocationLayer.supports("CarperAI/stable-vicuna-13b-delta")
    mock_get_task.side_effect = RuntimeError
    assert not HFLocalInvocationLayer.supports("google/flan-t5-base")
    assert mock_get_task.call_count == 4

    # some HF local model directory, let's use the one from test/prompt/invocation_layer
    assert HFLocalInvocationLayer.supports(str(tmp_path))

    # we can also specify the task name to override the default
    # short-circuit the get_task call
    assert HFLocalInvocationLayer.supports(
        "vblagoje/bert-english-uncased-finetuned-pos", task_name="text2text-generation"
    )


@pytest.mark.unit
def test_supports_not(mock_get_task):
    """
    Test that supports returns False correctly for HFLocalInvocationLayer
    """
    assert not HFLocalInvocationLayer.supports("google/flan-t5-base", api_key="some_key")

    # also not some non text2text-generation or non text-generation model
    # i.e image classification model
    mock_get_task = Mock(return_value="image-classification")
    with patch("haystack.nodes.prompt.invocation_layer.hugging_face.get_task", mock_get_task):
        assert not HFLocalInvocationLayer.supports("nateraw/vit-age-classifier")
        assert mock_get_task.call_count == 1

    # or some POS tagging model
    mock_get_task = Mock(return_value="pos-tagging")
    with patch("haystack.nodes.prompt.invocation_layer.hugging_face.get_task", mock_get_task):
        assert not HFLocalInvocationLayer.supports("vblagoje/bert-english-uncased-finetuned-pos")
        assert mock_get_task.call_count == 1


@pytest.mark.unit
def test_stop_words_criteria_set(mock_pipeline, mock_get_task):
    """
    Test that stop words criteria is correctly set in pipeline invocation
    """
    layer = HFLocalInvocationLayer(
        model_name_or_path="hf-internal-testing/tiny-random-t5", task_name="text2text-generation"
    )

    layer.invoke(prompt="Tell me hello", stop_words=["hello", "world"])

    _, kwargs = layer.pipe.call_args
    assert "stopping_criteria" in kwargs
    assert isinstance(kwargs["stopping_criteria"], StoppingCriteriaList)
    assert len(kwargs["stopping_criteria"]) == 1
    assert isinstance(kwargs["stopping_criteria"][0], StopWordsCriteria)


@pytest.mark.integration
@pytest.mark.parametrize("stop_words", [["good"], ["hello", "good"]])
def test_stop_words_single_token(stop_words: List[str]):
    """
    Test that stop words criteria is used and that it works with single token stop words
    """

    # simple test with words not broken down into multiple tokens
    default_model = "google/flan-t5-base"
    tokenizer = AutoTokenizer.from_pretrained(default_model)
    for stop_word in stop_words:
        # confirm we are dealing with single-token words
        tokens = tokenizer.tokenize(stop_word)
        assert len(tokens) == 1

    layer = HFLocalInvocationLayer(model_name_or_path=default_model)
    result = layer.invoke(prompt="Generate a sentence `I wish you a good health`", stop_words=stop_words)
    assert len(result) > 0
    assert result[0].startswith("I wish you a")
    assert "good" not in result[0]
    assert "health" not in result[0]


@pytest.mark.integration
@pytest.mark.parametrize(
    "stop_words", [["unambiguously"], ["unambiguously", "unrelated"], ["unambiguously", "hearted"]]
)
def test_stop_words_multiple_token(stop_words: List[str]):
    """
    Test that stop words criteria is used and that it works for multi-token words
    """
    default_model = "google/flan-t5-base"
    tokenizer = AutoTokenizer.from_pretrained(default_model)
    for stop_word in stop_words:
        # confirm we are dealing with multi-token words
        tokens = tokenizer.tokenize(stop_word)
        assert len(tokens) > 1

    layer = HFLocalInvocationLayer(model_name_or_path=default_model)
    result = layer.invoke(prompt="Generate a sentence `I wish you unambiguously good health`", stop_words=stop_words)
    # yet the stop word is correctly stopped on and removed
    assert len(result) > 0
    assert result[0].startswith("I wish you")
    assert "unambiguously" not in result[0]
    assert "good" not in result[0]
    assert "health" not in result[0]


@pytest.mark.integration
@pytest.mark.parametrize("stop_words", [["Berlin"], ["Berlin", "Brandenburg"], ["Berlin", "Brandenburg", "Germany"]])
def test_stop_words_not_being_found(stop_words: List[str]):
    """
    Test that stop works on tokens that are not found in the generated text, stop words are not found
    """
    layer = HFLocalInvocationLayer()
    result = layer.invoke(prompt="Generate a sentence `I wish you a good health`", stop_words=stop_words)
    assert len(result) > 0
    for word in "I wish you a good health".split():
        assert word in result[0]


<<<<<<< HEAD
@pytest.mark.integration
def test_stop_word_can_exist_in_prompt_text():
    """
    Test the case when stop words are included in the prompt text, the generation won't stop after the first token
    """
    stop_word = "."
    prompt = "Hello. I'm a language model,"
    assert stop_word in prompt

    # since the problem only exists for text-generation task, only the text-generation model is tested here
    # we choose `gpt2`, because it only contains 137M parameters, even smaller as the default `google/flan-t5-base`
    model = "gpt2"
    tokenizer = AutoTokenizer.from_pretrained(model, add_prefix_space=True)
    tokenizer.pad_token = tokenizer.eos_token
    layer = HFLocalInvocationLayer(model, max_length=7, tokenizer=tokenizer)

    # ensure that the case without specifying a stop_word returns the correct answer
    # by setting do_sample=False, greedy search decoding strategy is used. So the result is deterministic.
    result = layer.invoke(prompt=prompt, do_sample=False)
    assert "and I'm not a programmer." in result[0]

    # ensure that the case with a stop_word will continue generating text until the stop_word
    result = layer.invoke(prompt=prompt, do_sample=False, stop_words=[stop_word])
    assert len(result) > 0
    assert "and I'm not a programmer" in result[0]


@pytest.mark.integration
def test_generation_kwargs_from_constructor():
=======
@pytest.mark.unit
def test_generation_kwargs_from_constructor(mock_auto_tokenizer, mock_pipeline, mock_get_task):
>>>>>>> d96c963b
    """
    Test that generation_kwargs are correctly passed to pipeline invocation from constructor
    """
    query = "What does 42 mean?"
    # test that generation_kwargs are passed to the underlying HF model
    layer = HFLocalInvocationLayer(generation_kwargs={"do_sample": True})
    layer.invoke(prompt=query)
    assert any(
        (call.kwargs == {"do_sample": True, "max_length": 100}) and (query in call.args)
        for call in mock_pipeline.mock_calls
    )

    # test that generation_kwargs in the form of GenerationConfig are passed to the underlying HF model
    layer = HFLocalInvocationLayer(generation_kwargs=GenerationConfig(do_sample=True, top_p=0.9))
    layer.invoke(prompt=query)
    assert any(
        (call.kwargs == {"do_sample": True, "max_length": 100, "top_p": 0.9}) and (query in call.args)
        for call in mock_pipeline.mock_calls
    )


@pytest.mark.unit
def test_generation_kwargs_from_invoke(mock_auto_tokenizer, mock_pipeline, mock_get_task):
    """
    Test that generation_kwargs passed to invoke are passed to the underlying HF model
    """
    query = "What does 42 mean?"
    # test that generation_kwargs are passed to the underlying HF model
    layer = HFLocalInvocationLayer()
    layer.invoke(prompt=query, generation_kwargs={"do_sample": True})
    assert any(
        (call.kwargs == {"do_sample": True, "max_length": 100}) and (query in call.args)
        for call in mock_pipeline.mock_calls
    )

    layer = HFLocalInvocationLayer()
    layer.invoke(prompt=query, generation_kwargs=GenerationConfig(do_sample=True, top_p=0.9))
    assert any(
        (call.kwargs == {"do_sample": True, "max_length": 100, "top_p": 0.9}) and (query in call.args)
        for call in mock_pipeline.mock_calls
    )


@pytest.mark.unit
def test_max_length_from_invoke(mock_auto_tokenizer, mock_pipeline, mock_get_task):
    """
    Test that max_length passed to invoke are passed to the underlying HF model
    """
    query = "What does 42 mean?"
    # test that generation_kwargs are passed to the underlying HF model
    layer = HFLocalInvocationLayer()
    layer.invoke(prompt=query, generation_kwargs={"max_length": 200})
    # find the call to pipeline invocation, and check that the kwargs are correct
    assert any((call.kwargs == {"max_length": 200}) and (query in call.args) for call in mock_pipeline.mock_calls)

    layer = HFLocalInvocationLayer()
    layer.invoke(prompt=query, generation_kwargs=GenerationConfig(max_length=235))
    assert any((call.kwargs == {"max_length": 235}) and (query in call.args) for call in mock_pipeline.mock_calls)


@pytest.mark.unit
def test_ensure_token_limit_positive_mock(mock_pipeline, mock_get_task, mock_auto_tokenizer):
    # prompt of length 5 + max_length of 3 = 8, which is less than model_max_length of 10, so no resize
    mock_tokens = ["I", "am", "a", "tokenized", "prompt"]
    mock_prompt = "I am a tokenized prompt"

    mock_auto_tokenizer.tokenize = Mock(return_value=mock_tokens)
    mock_auto_tokenizer.convert_tokens_to_string = Mock(return_value=mock_prompt)
    mock_pipeline.return_value.tokenizer = mock_auto_tokenizer

    layer = HFLocalInvocationLayer("google/flan-t5-base", max_length=3, model_max_length=10)
    result = layer._ensure_token_limit(mock_prompt)

    assert result == mock_prompt


@pytest.mark.unit
def test_ensure_token_limit_negative_mock(mock_pipeline, mock_get_task, mock_auto_tokenizer):
    # prompt of length 8 + max_length of 3 = 11, which is more than model_max_length of 10, so we resize to 7
    mock_tokens = ["I", "am", "a", "tokenized", "prompt", "of", "length", "eight"]
    correct_result = "I am a tokenized prompt of length"

    mock_auto_tokenizer.tokenize = Mock(return_value=mock_tokens)
    mock_auto_tokenizer.convert_tokens_to_string = Mock(return_value=correct_result)
    mock_pipeline.return_value.tokenizer = mock_auto_tokenizer

    layer = HFLocalInvocationLayer("google/flan-t5-base", max_length=3, model_max_length=10)
    result = layer._ensure_token_limit("I am a tokenized prompt of length eight")

    assert result == correct_result


@pytest.mark.unit
@patch("haystack.nodes.prompt.invocation_layer.hugging_face.AutoConfig.from_pretrained")
@patch("haystack.nodes.prompt.invocation_layer.hugging_face.AutoTokenizer.from_pretrained")
def test_tokenizer_loading_unsupported_model(mock_tokenizer, mock_config, mock_pipeline, mock_get_task, caplog):
    """
    Test loading of tokenizers for models that are not natively supported by the transformers library.
    """
    mock_config.return_value = Mock(tokenizer_class=None)

    with caplog.at_level(logging.WARNING):
        invocation_layer = HFLocalInvocationLayer("unsupported_model", trust_remote_code=True)
        assert (
            "The transformers library doesn't know which tokenizer class should be "
            "loaded for the model unsupported_model. Therefore, the tokenizer will be loaded in Haystack's "
            "invocation layer and then passed to the underlying pipeline. Alternatively, you could "
            "pass `tokenizer_class` to `model_kwargs` to workaround this, if your tokenizer is supported "
            "by the transformers library."
        ) in caplog.text
        assert mock_tokenizer.called


@pytest.mark.unit
@patch("haystack.nodes.prompt.invocation_layer.hugging_face.AutoTokenizer.from_pretrained")
def test_tokenizer_loading_unsupported_model_with_initialized_model(
    mock_tokenizer, mock_pipeline, mock_get_task, caplog
):
    """
    Test loading of tokenizers for models that are not natively supported by the transformers library. In this case,
    the model is already initialized and the model config is loaded from the model.
    """
    model = Mock()
    model.config = Mock(tokenizer_class=None, _name_or_path="unsupported_model")

    with caplog.at_level(logging.WARNING):
        invocation_layer = HFLocalInvocationLayer(model_name_or_path="unsupported", model=model, trust_remote_code=True)
        assert (
            "The transformers library doesn't know which tokenizer class should be "
            "loaded for the model unsupported_model. Therefore, the tokenizer will be loaded in Haystack's "
            "invocation layer and then passed to the underlying pipeline. Alternatively, you could "
            "pass `tokenizer_class` to `model_kwargs` to workaround this, if your tokenizer is supported "
            "by the transformers library."
        ) in caplog.text
        assert mock_tokenizer.called


@pytest.mark.unit
@patch("haystack.nodes.prompt.invocation_layer.hugging_face.AutoConfig.from_pretrained")
@patch("haystack.nodes.prompt.invocation_layer.hugging_face.AutoTokenizer.from_pretrained")
def test_tokenizer_loading_unsupported_model_with_tokenizer_class_in_config(
    mock_tokenizer, mock_config, mock_pipeline, mock_get_task, caplog
):
    """
    Test that tokenizer is not loaded if tokenizer_class is set in model config.
    """
    mock_config.return_value = Mock(tokenizer_class="Some-Supported-Tokenizer")

    with caplog.at_level(logging.WARNING):
        invocation_layer = HFLocalInvocationLayer(model_name_or_path="unsupported_model", trust_remote_code=True)
        assert not mock_tokenizer.called
        assert not caplog.text


@pytest.mark.unit
def test_skip_prompt_is_set_in_hf_text_streamer(mock_pipeline, mock_get_task):
    """
    Test that skip_prompt is set in HFTextStreamingHandler. Otherwise, we will output prompt text.
    """
    layer = HFLocalInvocationLayer(stream=True)

    layer.invoke(prompt="Tell me hello")

    _, kwargs = layer.pipe.call_args
    assert "streamer" in kwargs and isinstance(kwargs["streamer"], HFTokenStreamingHandler)
    assert kwargs["streamer"].skip_prompt<|MERGE_RESOLUTION|>--- conflicted
+++ resolved
@@ -480,8 +480,7 @@
     for word in "I wish you a good health".split():
         assert word in result[0]
 
-
-<<<<<<< HEAD
+        
 @pytest.mark.integration
 def test_stop_word_can_exist_in_prompt_text():
     """
@@ -508,13 +507,9 @@
     assert len(result) > 0
     assert "and I'm not a programmer" in result[0]
 
-
-@pytest.mark.integration
-def test_generation_kwargs_from_constructor():
-=======
+    
 @pytest.mark.unit
 def test_generation_kwargs_from_constructor(mock_auto_tokenizer, mock_pipeline, mock_get_task):
->>>>>>> d96c963b
     """
     Test that generation_kwargs are correctly passed to pipeline invocation from constructor
     """
