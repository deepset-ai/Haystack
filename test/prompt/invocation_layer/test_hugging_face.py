--- conflicted
+++ resolved
@@ -556,19 +556,6 @@
 
 
 @pytest.mark.unit
-<<<<<<< HEAD
-def test_skip_prompt_is_set_in_hf_text_streamer(mock_pipeline, mock_get_task):
-    """
-    Test that skip_prompt is set in HFTextStreamingHandler. Otherwise, we will output prompt text.
-    """
-    layer = HFLocalInvocationLayer(stream=True)
-
-    layer.invoke(prompt="Tell me hello")
-
-    _, kwargs = layer.pipe.call_args
-    assert "streamer" in kwargs and isinstance(kwargs["streamer"], HFTokenStreamingHandler)
-    assert kwargs["streamer"].skip_prompt
-=======
 @patch("haystack.nodes.prompt.invocation_layer.hugging_face.AutoConfig.from_pretrained")
 @patch("haystack.nodes.prompt.invocation_layer.hugging_face.AutoTokenizer.from_pretrained")
 def test_tokenizer_loading_unsupported_model(mock_tokenizer, mock_config, mock_pipeline, mock_get_task, caplog):
@@ -627,5 +614,4 @@
     with caplog.at_level(logging.WARNING):
         invocation_layer = HFLocalInvocationLayer(model_name_or_path="unsupported_model", trust_remote_code=True)
         assert not mock_tokenizer.called
-        assert not caplog.text
->>>>>>> 3414ecc2
+        assert not caplog.text