from abc import abstractmethod
<<<<<<< HEAD
import logging
=======
from numpy import mat
>>>>>>> 60428020
import pytest
import json
import logging
import inspect
import networkx as nx
from enum import Enum
from pydantic.dataclasses import dataclass

import haystack
from haystack import Pipeline
from haystack.nodes import _json_schema
from haystack.nodes import FileTypeClassifier
from haystack.errors import HaystackError, PipelineConfigError, PipelineSchemaError
from haystack.nodes.base import BaseComponent

from .conftest import SAMPLES_PATH, MockNode, MockDocumentStore, MockReader, MockRetriever
from . import conftest


#
# Fixtures
#


@pytest.fixture(autouse=True)
def mock_json_schema(request, monkeypatch, tmp_path):
    """
    JSON schema with the master version and only mocked nodes.
    """
    # Do not patch integration tests
    if "integration" in request.keywords:
        return

    # Mock the subclasses list to make it very small, containing only mock nodes
    monkeypatch.setattr(
        haystack.nodes._json_schema,
        "find_subclasses_in_modules",
        lambda *a, **k: [(conftest, MockDocumentStore), (conftest, MockReader), (conftest, MockRetriever)],
    )
    # Point the JSON schema path to tmp_path
    monkeypatch.setattr(haystack.pipelines.config, "JSON_SCHEMAS_PATH", tmp_path)

    # Generate mock schema in tmp_path
<<<<<<< HEAD
    filename = f"haystack-pipeline-master.schema.json"
    test_schema = _json_schema.get_json_schema(filename=filename, version="master")
=======
    filename = f"haystack-pipeline-unstable.schema.json"
    test_schema = _json_schema.get_json_schema(
        filename=filename, compatible_versions=["unstable", haystack.__version__]
    )
>>>>>>> 60428020

    with open(tmp_path / filename, "w") as schema_file:
        json.dump(test_schema, schema_file, indent=4)


#
# Integration
#


@pytest.mark.integration
@pytest.mark.elasticsearch
def test_load_and_save_from_yaml(tmp_path):
    config_path = SAMPLES_PATH / "pipeline" / "test_pipeline.yaml"

    # Test the indexing pipeline:
    # Load it
    indexing_pipeline = Pipeline.load_from_yaml(path=config_path, pipeline_name="indexing_pipeline")

    # Check if it works
    indexing_pipeline.get_document_store().delete_documents()
    assert indexing_pipeline.get_document_store().get_document_count() == 0
    indexing_pipeline.run(file_paths=SAMPLES_PATH / "pdf" / "sample_pdf_1.pdf")
    assert indexing_pipeline.get_document_store().get_document_count() > 0

    # Save it
    new_indexing_config = tmp_path / "test_indexing.yaml"
    indexing_pipeline.save_to_yaml(new_indexing_config)

    # Re-load it and compare the resulting pipelines
    new_indexing_pipeline = Pipeline.load_from_yaml(path=new_indexing_config)
    assert nx.is_isomorphic(new_indexing_pipeline.graph, indexing_pipeline.graph)

    # Check that modifying a pipeline modifies the output YAML
    modified_indexing_pipeline = Pipeline.load_from_yaml(path=new_indexing_config)
    modified_indexing_pipeline.add_node(FileTypeClassifier(), name="file_classifier", inputs=["File"])
    assert not nx.is_isomorphic(new_indexing_pipeline.graph, modified_indexing_pipeline.graph)

    # Test the query pipeline:
    # Load it
    query_pipeline = Pipeline.load_from_yaml(path=config_path, pipeline_name="query_pipeline")

    # Check if it works
    prediction = query_pipeline.run(
        query="Who made the PDF specification?", params={"ESRetriever": {"top_k": 10}, "Reader": {"top_k": 3}}
    )
    assert prediction["query"] == "Who made the PDF specification?"
    assert prediction["answers"][0].answer == "Adobe Systems"
    assert "_debug" not in prediction.keys()

    # Save it
    new_query_config = tmp_path / "test_query.yaml"
    query_pipeline.save_to_yaml(new_query_config)

    # Re-load it and compare the resulting pipelines
    new_query_pipeline = Pipeline.load_from_yaml(path=new_query_config)
    assert nx.is_isomorphic(new_query_pipeline.graph, query_pipeline.graph)

    # Check that different pipelines produce different files
    assert not nx.is_isomorphic(new_query_pipeline.graph, new_indexing_pipeline.graph)


#
# Unit
#


def test_load_yaml(tmp_path):
    with open(tmp_path / "tmp_config.yml", "w") as tmp_file:
        tmp_file.write(
            f"""
            version: ignore
            components:
            - name: retriever
              type: MockRetriever
            - name: reader
              type: MockReader
            pipelines:
            - name: query
              nodes:
              - name: retriever
                inputs:
                - Query
              - name: reader
                inputs:
                - retriever
        """
        )
    pipeline = Pipeline.load_from_yaml(path=tmp_path / "tmp_config.yml")
    assert len(pipeline.graph.nodes) == 3
    assert isinstance(pipeline.get_node("retriever"), MockRetriever)
    assert isinstance(pipeline.get_node("reader"), MockReader)


def test_load_yaml_non_existing_file():
    with pytest.raises(FileNotFoundError):
        Pipeline.load_from_yaml(path=SAMPLES_PATH / "pipeline" / "I_dont_exist.yml")


def test_load_yaml_invalid_yaml(tmp_path):
    with open(tmp_path / "tmp_config.yml", "w") as tmp_file:
        tmp_file.write("this is not valid YAML!")
    with pytest.raises(PipelineConfigError):
        Pipeline.load_from_yaml(path=tmp_path / "tmp_config.yml")


def test_load_yaml_missing_version(tmp_path):
    with open(tmp_path / "tmp_config.yml", "w") as tmp_file:
        tmp_file.write(
            """
            components:
            - name: docstore
              type: MockDocumentStore
            pipelines:
            - name: my_pipeline
              nodes:
              - name: docstore
                inputs:
                - Query
        """
        )
    with pytest.raises(PipelineConfigError, match="Validation failed") as e:
        Pipeline.load_from_yaml(path=tmp_path / "tmp_config.yml")
        assert "version" in str(e)


def test_load_yaml_non_existing_version(tmp_path, caplog):
    with open(tmp_path / "tmp_config.yml", "w") as tmp_file:
        tmp_file.write(
            """
            version: random
            components:
            - name: docstore
              type: MockDocumentStore
            pipelines:
            - name: my_pipeline
              nodes:
              - name: docstore
                inputs:
                - Query
        """
        )
    with caplog.at_level(logging.WARNING):
        Pipeline.load_from_yaml(path=tmp_path / "tmp_config.yml")
        assert "version random" in caplog.text
        assert f"Haystack {haystack.__version__}" in caplog.text


def test_load_yaml_non_existing_version_strict(tmp_path):
    with open(tmp_path / "tmp_config.yml", "w") as tmp_file:
        tmp_file.write(
            """
            version: random
            components:
            - name: docstore
              type: MockDocumentStore
            pipelines:
            - name: my_pipeline
              nodes:
              - name: docstore
                inputs:
                - Query
        """
        )
    with pytest.raises(PipelineConfigError, match="Cannot load pipeline configuration of version random"):
        Pipeline.load_from_yaml(path=tmp_path / "tmp_config.yml", strict_version_check=True)


def test_load_yaml_incompatible_version(tmp_path, caplog):
    with open(tmp_path / "tmp_config.yml", "w") as tmp_file:
        tmp_file.write(
            """
            version: 1.1.0
            components:
            - name: docstore
              type: MockDocumentStore
            pipelines:
            - name: my_pipeline
              nodes:
              - name: docstore
                inputs:
                - Query
        """
        )
    with caplog.at_level(logging.WARNING):
        Pipeline.load_from_yaml(path=tmp_path / "tmp_config.yml")
        assert "version 1.1.0" in caplog.text
        assert f"Haystack {haystack.__version__}" in caplog.text


def test_load_yaml_incompatible_version_strict(tmp_path):
    with open(tmp_path / "tmp_config.yml", "w") as tmp_file:
        tmp_file.write(
            """
            version: 1.1.0
            components:
            - name: docstore
              type: MockDocumentStore
            pipelines:
            - name: my_pipeline
              nodes:
              - name: docstore
                inputs:
                - Query
        """
        )
    with pytest.raises(PipelineConfigError, match="Cannot load pipeline configuration of version 1.1.0"):
        Pipeline.load_from_yaml(path=tmp_path / "tmp_config.yml", strict_version_check=True)


def test_load_yaml_no_components(tmp_path):
    with open(tmp_path / "tmp_config.yml", "w") as tmp_file:
        tmp_file.write(
            f"""
            version: ignore
            components:
            pipelines:
            - name: my_pipeline
              nodes:
        """
        )
    with pytest.raises(PipelineConfigError) as e:
        Pipeline.load_from_yaml(path=tmp_path / "tmp_config.yml")
        assert "components" in str(e)


def test_load_yaml_wrong_component(tmp_path):
    with open(tmp_path / "tmp_config.yml", "w") as tmp_file:
        tmp_file.write(
            f"""
            version: ignore
            components:
            - name: docstore
              type: ImaginaryDocumentStore
            pipelines:
            - name: my_pipeline
              nodes:
              - name: docstore
                inputs:
                - Query
        """
        )
    with pytest.raises(HaystackError) as e:
        Pipeline.load_from_yaml(path=tmp_path / "tmp_config.yml")
        assert "ImaginaryDocumentStore" in str(e)


def test_load_yaml_custom_component(tmp_path):
    class CustomNode(MockNode):
        def __init__(self, param: int):
            super().__init__()
            self.param = param

    with open(tmp_path / "tmp_config.yml", "w") as tmp_file:
        tmp_file.write(
            f"""
            version: ignore
            components:
            - name: custom_node
              type: CustomNode
              params:
                param: 1
            pipelines:
            - name: my_pipeline
              nodes:
              - name: custom_node
                inputs:
                - Query
        """
        )
    pipeline = Pipeline.load_from_yaml(path=tmp_path / "tmp_config.yml")
    assert pipeline.get_node("custom_node").param == 1


def test_load_yaml_custom_component_with_no_init(tmp_path):
    class CustomNode(MockNode):
        pass

    with open(tmp_path / "tmp_config.yml", "w") as tmp_file:
        tmp_file.write(
            f"""
            version: unstable
            components:
            - name: custom_node
              type: CustomNode
            pipelines:
            - name: my_pipeline
              nodes:
              - name: custom_node
                inputs:
                - Query
        """
        )
    pipeline = Pipeline.load_from_yaml(path=tmp_path / "tmp_config.yml")
    assert isinstance(pipeline.get_node("custom_node"), CustomNode)


def test_load_yaml_custom_component_neednt_call_super(tmp_path):
    """This is a side-effect. Here for behavior documentation only"""

    class CustomNode(BaseComponent):
        outgoing_edges = 1

        def __init__(self, param: int):
            self.param = param

        def run(self, *a, **k):
            pass

    with open(tmp_path / "tmp_config.yml", "w") as tmp_file:
        tmp_file.write(
            f"""
            version: unstable
            components:
            - name: custom_node
              type: CustomNode
              params:
                param: 1
            pipelines:
            - name: my_pipeline
              nodes:
              - name: custom_node
                inputs:
                - Query
        """
        )
    pipeline = Pipeline.load_from_yaml(path=tmp_path / "tmp_config.yml")
    assert isinstance(pipeline.get_node("custom_node"), CustomNode)
    assert pipeline.get_node("custom_node").param == 1


def test_load_yaml_custom_component_cant_be_abstract(tmp_path):
    class CustomNode(MockNode):
        @abstractmethod
        def abstract_method(self):
            pass

    assert inspect.isabstract(CustomNode)

    with open(tmp_path / "tmp_config.yml", "w") as tmp_file:
        tmp_file.write(
            f"""
            version: ignore
            components:
            - name: custom_node
              type: CustomNode
            pipelines:
            - name: my_pipeline
              nodes:
              - name: custom_node
                inputs:
                - Query
        """
        )
    with pytest.raises(PipelineSchemaError, match="abstract"):
        Pipeline.load_from_yaml(path=tmp_path / "tmp_config.yml")


def test_load_yaml_custom_component_name_can_include_base(tmp_path):
    class BaseCustomNode(MockNode):
        def __init__(self):
            super().__init__()

    with open(tmp_path / "tmp_config.yml", "w") as tmp_file:
        tmp_file.write(
            f"""
            version: ignore
            components:
            - name: custom_node
              type: BaseCustomNode
            pipelines:
            - name: my_pipeline
              nodes:
              - name: custom_node
                inputs:
                - Query
        """
        )
    pipeline = Pipeline.load_from_yaml(path=tmp_path / "tmp_config.yml")
    assert isinstance(pipeline.get_node("custom_node"), BaseCustomNode)


def test_load_yaml_custom_component_must_subclass_basecomponent(tmp_path):
    class SomeCustomNode:
        def run(self, *a, **k):
            pass

    with open(tmp_path / "tmp_config.yml", "w") as tmp_file:
        tmp_file.write(
            f"""
            version: ignore
            components:
            - name: custom_node
              type: SomeCustomNode
              params:
                param: 1
            pipelines:
            - name: my_pipeline
              nodes:
              - name: custom_node
                inputs:
                - Query
        """
        )
    with pytest.raises(PipelineSchemaError, match="'SomeCustomNode' not found"):
        Pipeline.load_from_yaml(path=tmp_path / "tmp_config.yml")


def test_load_yaml_custom_component_referencing_other_node_in_init(tmp_path):
    class OtherNode(MockNode):
        def __init__(self, another_param: str):
            super().__init__()
            self.param = another_param

    class CustomNode(MockNode):
        def __init__(self, other_node: OtherNode):
            super().__init__()
            self.other_node = other_node

    with open(tmp_path / "tmp_config.yml", "w") as tmp_file:
        tmp_file.write(
            f"""
            version: ignore
            components:
            - name: other_node
              type: OtherNode
              params:
                another_param: value
            - name: custom_node
              type: CustomNode
              params:
                other_node: other_node
            pipelines:
            - name: my_pipeline
              nodes:
              - name: custom_node
                inputs:
                - Query
        """
        )
    pipeline = Pipeline.load_from_yaml(path=tmp_path / "tmp_config.yml")
    assert isinstance(pipeline.get_node("custom_node"), CustomNode)


def test_load_yaml_custom_component_with_helper_class_in_init(tmp_path):
    """
    This test can work from the perspective of YAML schema validation:
    HelperClass is picked up correctly and everything gets loaded.

    However, for now we decide to disable this feature.
    See haystack/_json_schema.py for details.
    """

    @dataclass  # Makes this test class JSON serializable
    class HelperClass:
        def __init__(self, another_param: str):
            self.param = another_param

    class CustomNode(MockNode):
        def __init__(self, some_exotic_parameter: HelperClass = HelperClass(1)):
            super().__init__()
            self.some_exotic_parameter = some_exotic_parameter

    with open(tmp_path / "tmp_config.yml", "w") as tmp_file:
        tmp_file.write(
            f"""
            version: ignore
            components:
            - name: custom_node
              type: CustomNode
            pipelines:
            - name: my_pipeline
              nodes:
              - name: custom_node
                inputs:
                - Query
        """
        )
    with pytest.raises(PipelineSchemaError, match="takes object instances as parameters in its __init__ function"):
        Pipeline.load_from_yaml(path=tmp_path / "tmp_config.yml")


def test_load_yaml_custom_component_with_helper_class_in_yaml(tmp_path):
    """
    This test can work from the perspective of YAML schema validation:
    HelperClass is picked up correctly and everything gets loaded.

    However, for now we decide to disable this feature.
    See haystack/_json_schema.py for details.
    """

    class HelperClass:
        def __init__(self, another_param: str):
            self.param = another_param

    class CustomNode(MockNode):
        def __init__(self, some_exotic_parameter: HelperClass):
            super().__init__()
            self.some_exotic_parameter = some_exotic_parameter

    with open(tmp_path / "tmp_config.yml", "w") as tmp_file:
        tmp_file.write(
            f"""
            version: ignore
            components:
            - name: custom_node
              type: CustomNode
              params:
                some_exotic_parameter: HelperClass("hello")
            pipelines:
            - name: my_pipeline
              nodes:
              - name: custom_node
                inputs:
                - Query
        """
        )
    with pytest.raises(PipelineConfigError, match="not a valid variable name or value"):
        Pipeline.load_from_yaml(path=tmp_path / "tmp_config.yml")


def test_load_yaml_custom_component_with_enum_in_init(tmp_path):
    """
    This test can work from the perspective of YAML schema validation:
    Flags is picked up correctly and everything gets loaded.

    However, for now we decide to disable this feature.
    See haystack/_json_schema.py for details.
    """

    class Flags(Enum):
        FIRST_VALUE = 1
        SECOND_VALUE = 2

    class CustomNode(MockNode):
        def __init__(self, some_exotic_parameter: Flags = None):
            super().__init__()
            self.some_exotic_parameter = some_exotic_parameter

    with open(tmp_path / "tmp_config.yml", "w") as tmp_file:
        tmp_file.write(
            f"""
            version: ignore
            components:
            - name: custom_node
              type: CustomNode
            pipelines:
            - name: my_pipeline
              nodes:
              - name: custom_node
                inputs:
                - Query
        """
        )
    with pytest.raises(PipelineSchemaError, match="takes object instances as parameters in its __init__ function"):
        Pipeline.load_from_yaml(path=tmp_path / "tmp_config.yml")


def test_load_yaml_custom_component_with_enum_in_yaml(tmp_path):
    """
    This test can work from the perspective of YAML schema validation:
    Flags is picked up correctly and everything gets loaded.

    However, for now we decide to disable this feature.
    See haystack/_json_schema.py for details.
    """

    class Flags(Enum):
        FIRST_VALUE = 1
        SECOND_VALUE = 2

    class CustomNode(MockNode):
        def __init__(self, some_exotic_parameter: Flags):
            super().__init__()
            self.some_exotic_parameter = some_exotic_parameter

    with open(tmp_path / "tmp_config.yml", "w") as tmp_file:
        tmp_file.write(
            f"""
            version: ignore
            components:
            - name: custom_node
              type: CustomNode
              params:
                some_exotic_parameter: Flags.SECOND_VALUE
            pipelines:
            - name: my_pipeline
              nodes:
              - name: custom_node
                inputs:
                - Query
        """
        )
    with pytest.raises(PipelineSchemaError, match="takes object instances as parameters in its __init__ function"):
        Pipeline.load_from_yaml(path=tmp_path / "tmp_config.yml")


def test_load_yaml_custom_component_with_external_constant(tmp_path):
    """
    This is a potential pitfall. The code should work as described here.
    """

    class AnotherClass:
        CLASS_CONSTANT = "str"

    class CustomNode(MockNode):
        def __init__(self, some_exotic_parameter: str):
            super().__init__()
            self.some_exotic_parameter = some_exotic_parameter

    with open(tmp_path / "tmp_config.yml", "w") as tmp_file:
        tmp_file.write(
            f"""
            version: ignore
            components:
            - name: custom_node
              type: CustomNode
              params:
                some_exotic_parameter: AnotherClass.CLASS_CONSTANT  # Will *NOT* be resolved
            pipelines:
            - name: my_pipeline
              nodes:
              - name: custom_node
                inputs:
                - Query
        """
        )
    pipeline = Pipeline.load_from_yaml(path=tmp_path / "tmp_config.yml")
    node = pipeline.get_node("custom_node")
    assert node.some_exotic_parameter == "AnotherClass.CLASS_CONSTANT"


def test_load_yaml_custom_component_with_superclass(tmp_path):
    class BaseCustomNode(MockNode):
        def __init__(self):
            super().__init__()

    class CustomNode(BaseCustomNode):
        def __init__(self, some_exotic_parameter: str):
            super().__init__()
            self.some_exotic_parameter = some_exotic_parameter

    with open(tmp_path / "tmp_config.yml", "w") as tmp_file:
        tmp_file.write(
            f"""
            version: ignore
            components:
            - name: custom_node
              type: CustomNode
              params:
                some_exotic_parameter: value
            pipelines:
            - name: my_pipeline
              nodes:
              - name: custom_node
                inputs:
                - Query
        """
        )
    Pipeline.load_from_yaml(path=tmp_path / "tmp_config.yml")


def test_load_yaml_no_pipelines(tmp_path):
    with open(tmp_path / "tmp_config.yml", "w") as tmp_file:
        tmp_file.write(
            f"""
            version: ignore
            components:
            - name: docstore
              type: MockDocumentStore
            pipelines:
        """
        )
    with pytest.raises(PipelineConfigError) as e:
        Pipeline.load_from_yaml(path=tmp_path / "tmp_config.yml")
        assert "pipeline" in str(e)


def test_load_yaml_invalid_pipeline_name(tmp_path):
    with open(tmp_path / "tmp_config.yml", "w") as tmp_file:
        tmp_file.write(
            f"""
            version: ignore
            components:
            - name: docstore
              type: MockDocumentStore
            pipelines:
            - name: my_pipeline
              nodes:
              - name: docstore
                inputs:
                - Query
        """
        )
    with pytest.raises(PipelineConfigError) as e:
        Pipeline.load_from_yaml(path=tmp_path / "tmp_config.yml", pipeline_name="invalid")
        assert "invalid" in str(e) and "pipeline" in str(e)


def test_load_yaml_pipeline_with_wrong_nodes(tmp_path):
    with open(tmp_path / "tmp_config.yml", "w") as tmp_file:
        tmp_file.write(
            f"""
            version: ignore
            components:
            - name: docstore
              type: MockDocumentStore
            pipelines:
            - name: my_pipeline
              nodes:
              - name: not_existing_node
                inputs:
                - Query
        """
        )
    with pytest.raises(PipelineConfigError) as e:
        Pipeline.load_from_yaml(path=tmp_path / "tmp_config.yml")
        assert "not_existing_node" in str(e)


def test_load_yaml_pipeline_not_acyclic_graph(tmp_path):
    with open(tmp_path / "tmp_config.yml", "w") as tmp_file:
        tmp_file.write(
            f"""
            version: ignore
            components:
            - name: retriever
              type: MockRetriever
            - name: reader
              type: MockRetriever
            pipelines:
            - name: my_pipeline
              nodes:
              - name: retriever
                inputs:
                - reader
              - name: reader
                inputs:
                - retriever
        """
        )
    with pytest.raises(PipelineConfigError) as e:
        Pipeline.load_from_yaml(path=tmp_path / "tmp_config.yml")
        assert "reader" in str(e) or "retriever" in str(e)
        assert "loop" in str(e)


def test_load_yaml_wrong_root(tmp_path):
    with open(tmp_path / "tmp_config.yml", "w") as tmp_file:
        tmp_file.write(
            f"""
            version: ignore
            components:
            - name: retriever
              type: MockRetriever
            pipelines:
            - name: my_pipeline
              nodes:
              - name: retriever
                inputs:
                - Nothing
        """
        )
    with pytest.raises(PipelineConfigError) as e:
        Pipeline.load_from_yaml(path=tmp_path / "tmp_config.yml")
        assert "Nothing" in str(e)
        assert "root" in str(e).lower()


def test_load_yaml_two_roots(tmp_path):
    with open(tmp_path / "tmp_config.yml", "w") as tmp_file:
        tmp_file.write(
            f"""
            version: ignore
            components:
            - name: retriever
              type: MockRetriever
            - name: retriever_2
              type: MockRetriever
            pipelines:
            - name: my_pipeline
              nodes:
              - name: retriever
                inputs:
                - Query
              - name: retriever_2
                inputs:
                - File
        """
        )
    with pytest.raises(PipelineConfigError) as e:
        Pipeline.load_from_yaml(path=tmp_path / "tmp_config.yml")
        assert "File" in str(e) or "Query" in str(e)


def test_load_yaml_disconnected_component(tmp_path):
    with open(tmp_path / "tmp_config.yml", "w") as tmp_file:
        tmp_file.write(
            f"""
            version: ignore
            components:
            - name: docstore
              type: MockDocumentStore
            - name: retriever
              type: MockRetriever
            pipelines:
            - name: query
              nodes:
              - name: docstore
                inputs:
                - Query
        """
        )
    pipeline = Pipeline.load_from_yaml(path=tmp_path / "tmp_config.yml")
    assert len(pipeline.graph.nodes) == 2
    assert isinstance(pipeline.get_document_store(), MockDocumentStore)
    assert not pipeline.get_node("retriever")


def test_save_yaml(tmp_path):
    pipeline = Pipeline()
    pipeline.add_node(MockRetriever(), name="retriever", inputs=["Query"])
    pipeline.save_to_yaml(tmp_path / "saved_pipeline.yml")

    with open(tmp_path / "saved_pipeline.yml", "r") as saved_yaml:
        content = saved_yaml.read()

        assert content.count("retriever") == 2
        assert "MockRetriever" in content
        assert "Query" in content
        assert f"version: {haystack.__version__}" in content


def test_save_yaml_overwrite(tmp_path):
    pipeline = Pipeline()
    retriever = MockRetriever()
    pipeline.add_node(component=retriever, name="retriever", inputs=["Query"])

    with open(tmp_path / "saved_pipeline.yml", "w") as _:
        pass

    pipeline.save_to_yaml(tmp_path / "saved_pipeline.yml")

    with open(tmp_path / "saved_pipeline.yml", "r") as saved_yaml:
        content = saved_yaml.read()
        assert content != ""<|MERGE_RESOLUTION|>--- conflicted
+++ resolved
@@ -1,9 +1,6 @@
 from abc import abstractmethod
-<<<<<<< HEAD
 import logging
-=======
 from numpy import mat
->>>>>>> 60428020
 import pytest
 import json
 import logging
@@ -47,15 +44,8 @@
     monkeypatch.setattr(haystack.pipelines.config, "JSON_SCHEMAS_PATH", tmp_path)
 
     # Generate mock schema in tmp_path
-<<<<<<< HEAD
     filename = f"haystack-pipeline-master.schema.json"
-    test_schema = _json_schema.get_json_schema(filename=filename, version="master")
-=======
-    filename = f"haystack-pipeline-unstable.schema.json"
-    test_schema = _json_schema.get_json_schema(
-        filename=filename, compatible_versions=["unstable", haystack.__version__]
-    )
->>>>>>> 60428020
+    test_schema = _json_schema.get_json_schema(filename=filename, version="ignore")
 
     with open(tmp_path / filename, "w") as schema_file:
         json.dump(test_schema, schema_file, indent=4)
