import pytest
import logging

import haystack
from haystack import Pipeline, Document, Answer
from haystack.document_stores.memory import InMemoryDocumentStore
from haystack.nodes.other.shaper import Shaper
from haystack.nodes.retriever.sparse import BM25Retriever


@pytest.fixture
def mock_function(monkeypatch):
    monkeypatch.setattr(
        haystack.nodes.other.shaper, "REGISTERED_FUNCTIONS", {"test_function": lambda a, b: [a] * len(b)}
    )


@pytest.fixture
def mock_function_two_outputs(monkeypatch):
    monkeypatch.setattr(
        haystack.nodes.other.shaper, "REGISTERED_FUNCTIONS", {"two_output_test_function": lambda a: (a, len(a))}
    )


@pytest.mark.unit
def test_basic_invocation_only_inputs(mock_function):
    shaper = Shaper(func="test_function", inputs={"a": "query", "b": "documents"}, outputs=["c"])
    results, _ = shaper.run(query="test query", documents=["doesn't", "really", "matter"])
    assert results["invocation_context"]["c"] == ["test query", "test query", "test query"]


@pytest.mark.unit
def test_multiple_outputs(mock_function_two_outputs):
    shaper = Shaper(func="two_output_test_function", inputs={"a": "query"}, outputs=["c", "d"])
    results, _ = shaper.run(query="test")
    assert results["invocation_context"]["c"] == "test"
    assert results["invocation_context"]["d"] == 4


@pytest.mark.unit
def test_multiple_outputs_error(mock_function_two_outputs, caplog):
    shaper = Shaper(func="two_output_test_function", inputs={"a": "query"}, outputs=["c"])
    with caplog.at_level(logging.WARNING):
        results, _ = shaper.run(query="test")
        assert "Only 1 output(s) will be stored." in caplog.text


@pytest.mark.unit
def test_basic_invocation_only_params(mock_function):
    shaper = Shaper(func="test_function", params={"a": "A", "b": list(range(3))}, outputs=["c"])
    results, _ = shaper.run()
    assert results["invocation_context"]["c"] == ["A", "A", "A"]


@pytest.mark.unit
def test_basic_invocation_inputs_and_params(mock_function):
    shaper = Shaper(func="test_function", inputs={"a": "query"}, params={"b": list(range(2))}, outputs=["c"])
    results, _ = shaper.run(query="test query")
    assert results["invocation_context"]["c"] == ["test query", "test query"]


@pytest.mark.unit
def test_basic_invocation_inputs_and_params_colliding(mock_function):
    shaper = Shaper(
        func="test_function", inputs={"a": "query"}, params={"a": "default value", "b": list(range(2))}, outputs=["c"]
    )
    results, _ = shaper.run(query="test query")
    assert results["invocation_context"]["c"] == ["test query", "test query"]


@pytest.mark.unit
def test_basic_invocation_inputs_and_params_using_params_as_defaults(mock_function):
    shaper = Shaper(
        func="test_function", inputs={"a": "query"}, params={"a": "default", "b": list(range(2))}, outputs=["c"]
    )
    results, _ = shaper.run()
    assert results["invocation_context"]["c"] == ["default", "default"]


@pytest.mark.unit
def test_missing_argument(mock_function):
    shaper = Shaper(func="test_function", inputs={"b": "documents"}, outputs=["c"])
    with pytest.raises(ValueError, match="Shaper couldn't apply the function to your inputs and parameters."):
        shaper.run(query="test query", documents=["doesn't", "really", "matter"])


@pytest.mark.unit
def test_excess_argument(mock_function):
    shaper = Shaper(
        func="test_function", inputs={"a": "query", "b": "documents", "something_extra": "query"}, outputs=["c"]
    )
    with pytest.raises(ValueError, match="Shaper couldn't apply the function to your inputs and parameters."):
        shaper.run(query="test query", documents=["doesn't", "really", "matter"])


@pytest.mark.unit
def test_value_not_in_invocation_context(mock_function):
    shaper = Shaper(func="test_function", inputs={"a": "query", "b": "something_that_does_not_exist"}, outputs=["c"])
    with pytest.raises(ValueError, match="Shaper couldn't apply the function to your inputs and parameters."):
        shaper.run(query="test query", documents=["doesn't", "really", "matter"])


@pytest.mark.unit
def test_value_only_in_invocation_context(mock_function):
    shaper = Shaper(func="test_function", inputs={"a": "query", "b": "invocation_context_specific"}, outputs=["c"])
    results, _s = shaper.run(
        query="test query", invocation_context={"invocation_context_specific": ["doesn't", "really", "matter"]}
    )
    assert results["invocation_context"]["c"] == ["test query", "test query", "test query"]


@pytest.mark.unit
def test_yaml(mock_function, tmp_path):
    with open(tmp_path / "tmp_config.yml", "w") as tmp_file:
        tmp_file.write(
            f"""
            version: ignore
            components:
            - name: shaper
              type: Shaper
              params:
                func: test_function
                inputs:
                  a: query
                params:
                  b: [1, 1]
                outputs:
                  - c
            pipelines:
              - name: query
                nodes:
                  - name: shaper
                    inputs:
                      - Query
        """
        )
    pipeline = Pipeline.load_from_yaml(path=tmp_path / "tmp_config.yml")
    result = pipeline.run(
        query="test query", documents=[Document(content="first"), Document(content="second"), Document(content="third")]
    )
    assert result["invocation_context"]["c"] == ["test query", "test query"]
    assert result["query"] == "test query"
    assert result["documents"] == [Document(content="first"), Document(content="second"), Document(content="third")]


#
# rename
#


@pytest.mark.unit
def test_rename():
    shaper = Shaper(func="rename", inputs={"value": "query"}, outputs=["questions"])
    results, _ = shaper.run(query="test query")
    assert results["invocation_context"]["questions"] == "test query"


@pytest.mark.unit
def test_rename_yaml(tmp_path):
    with open(tmp_path / "tmp_config.yml", "w") as tmp_file:
        tmp_file.write(
            f"""
            version: ignore
            components:
            - name: shaper
              type: Shaper
              params:
                func: rename
                inputs:
                  value: query
                outputs:
                  - questions
            pipelines:
              - name: query
                nodes:
                  - name: shaper
                    inputs:
                      - Query
        """
        )
    pipeline = Pipeline.load_from_yaml(path=tmp_path / "tmp_config.yml")
    result = pipeline.run(query="test query")
    assert result["invocation_context"]["query"] == "test query"
    assert result["invocation_context"]["questions"] == "test query"


#
# value_to_list
#


@pytest.mark.unit
def test_value_to_list():
    shaper = Shaper(func="value_to_list", inputs={"value": "query", "target_list": "documents"}, outputs=["questions"])
    results, _ = shaper.run(query="test query", documents=["doesn't", "really", "matter"])
    assert results["invocation_context"]["questions"] == ["test query", "test query", "test query"]


@pytest.mark.unit
def test_value_to_list_yaml(tmp_path):
    with open(tmp_path / "tmp_config.yml", "w") as tmp_file:
        tmp_file.write(
            f"""
            version: ignore
            components:
            - name: shaper
              type: Shaper
              params:
                func: value_to_list
                inputs:
                  value: query
                  target_list: documents
                outputs:
                  - questions
            pipelines:
              - name: query
                nodes:
                  - name: shaper
                    inputs:
                      - Query
        """
        )
    pipeline = Pipeline.load_from_yaml(path=tmp_path / "tmp_config.yml")
    result = pipeline.run(
        query="test query", documents=[Document(content="first"), Document(content="second"), Document(content="third")]
    )
    assert result["invocation_context"]["questions"] == ["test query", "test query", "test query"]
    # Assert pipeline output is unaffected
    assert result["query"] == "test query"
    assert result["documents"] == [Document(content="first"), Document(content="second"), Document(content="third")]


#
# join_lists
#


@pytest.mark.unit
def test_join_lists():
    shaper = Shaper(func="join_lists", params={"lists": [[1, 2, 3], [4, 5]]}, outputs=["list"])
    results, _ = shaper.run()
    assert results["invocation_context"]["list"] == [1, 2, 3, 4, 5]


@pytest.mark.unit
def test_join_lists_yaml(tmp_path):
    with open(tmp_path / "tmp_config.yml", "w") as tmp_file:
        tmp_file.write(
            f"""
            version: ignore
            components:
            - name: shaper
              type: Shaper
              params:
                func: join_lists
                inputs:
                  lists:
                   - documents
                   - file_paths
                outputs:
                  - single_list
            pipelines:
              - name: query
                nodes:
                  - name: shaper
                    inputs:
                      - Query
        """
        )
    pipeline = Pipeline.load_from_yaml(path=tmp_path / "tmp_config.yml")
    result = pipeline.run(documents=["first", "second", "third"], file_paths=["file1.txt", "file2.txt"])
    assert result["invocation_context"]["single_list"] == ["first", "second", "third", "file1.txt", "file2.txt"]


#
# join_strings
#


@pytest.mark.unit
def test_join_strings():
    shaper = Shaper(
        func="join_strings", params={"strings": ["first", "second"], "delimiter": " | "}, outputs=["single_string"]
    )
    results, _ = shaper.run()
    assert results["invocation_context"]["single_string"] == "first | second"


@pytest.mark.unit
def test_join_strings_default_delimiter():
    shaper = Shaper(func="join_strings", params={"strings": ["first", "second"]}, outputs=["single_string"])
    results, _ = shaper.run()
    assert results["invocation_context"]["single_string"] == "first second"


@pytest.mark.unit
def test_join_strings_with_str_replace():
    shaper = Shaper(
        func="join_strings",
        params={"strings": ["first", "second", "third"], "delimiter": " - ", "str_replace": {"r": "R"}},
        outputs=["single_string"],
    )
    results, _ = shaper.run()
    assert results["invocation_context"]["single_string"] == "fiRst - second - thiRd"


@pytest.mark.unit
def test_join_strings_yaml(tmp_path):
    with open(tmp_path / "tmp_config.yml", "w") as tmp_file:
        tmp_file.write(
            f"""
            version: ignore
            components:
            - name: shaper
              type: Shaper
              params:
                func: join_strings
                inputs:
                  strings: documents
                params:
                  delimiter: ' - '
                outputs:
                  - single_string
            pipelines:
              - name: query
                nodes:
                  - name: shaper
                    inputs:
                      - Query
        """
        )
    pipeline = Pipeline.load_from_yaml(path=tmp_path / "tmp_config.yml")
    result = pipeline.run(documents=["first", "second", "third"])
    assert result["invocation_context"]["single_string"] == "first - second - third"


@pytest.mark.unit
def test_join_strings_default_delimiter_yaml(tmp_path):
    with open(tmp_path / "tmp_config.yml", "w") as tmp_file:
        tmp_file.write(
            f"""
            version: ignore
            components:
            - name: shaper
              type: Shaper
              params:
                func: join_strings
                inputs:
                  strings: documents
                outputs:
                  - single_string
            pipelines:
              - name: query
                nodes:
                  - name: shaper
                    inputs:
                      - Query
        """
        )
    pipeline = Pipeline.load_from_yaml(path=tmp_path / "tmp_config.yml")
    result = pipeline.run(documents=["first", "second", "third"])
    assert result["invocation_context"]["single_string"] == "first second third"


@pytest.mark.unit
def test_join_strings_with_str_replace_yaml(tmp_path):
    with open(tmp_path / "tmp_config.yml", "w") as tmp_file:
        tmp_file.write(
            f"""
            version: ignore
            components:
            - name: shaper
              type: Shaper
              params:
                func: join_strings
                inputs:
                  strings: documents
                outputs:
                  - single_string
                params:
                  delimiter: ' - '
                  str_replace:
                    r: R
            pipelines:
              - name: query
                nodes:
                  - name: shaper
                    inputs:
                      - Query
        """
        )
    pipeline = Pipeline.load_from_yaml(path=tmp_path / "tmp_config.yml")
    result = pipeline.run(documents=["first", "second", "third"])
    assert result["invocation_context"]["single_string"] == "fiRst - second - thiRd"


#
# join_documents
#


@pytest.mark.unit
def test_join_documents():
    shaper = Shaper(
        func="join_documents", inputs={"documents": "documents"}, params={"delimiter": " | "}, outputs=["documents"]
    )
    results, _ = shaper.run(
        documents=[Document(content="first"), Document(content="second"), Document(content="third")]
    )
    assert results["invocation_context"]["documents"] == [Document(content="first | second | third")]
    assert results["documents"] == [Document(content="first | second | third")]


def test_join_documents_without_publish_outputs():
    shaper = Shaper(
        func="join_documents",
        inputs={"documents": "documents"},
        params={"delimiter": " | "},
        outputs=["documents"],
        publish_outputs=False,
    )
    results, _ = shaper.run(
        documents=[Document(content="first"), Document(content="second"), Document(content="third")]
    )
    assert results["invocation_context"]["documents"] == [Document(content="first | second | third")]
    assert "documents" not in results


def test_join_documents_with_publish_outputs_as_list():
    shaper = Shaper(
        func="join_documents",
        inputs={"documents": "documents"},
        params={"delimiter": " | "},
        outputs=["documents"],
        publish_outputs=["documents"],
    )
    results, _ = shaper.run(
        documents=[Document(content="first"), Document(content="second"), Document(content="third")]
    )
    assert results["invocation_context"]["documents"] == [Document(content="first | second | third")]
    assert results["documents"] == [Document(content="first | second | third")]


@pytest.mark.unit
def test_join_documents_default_delimiter():
    shaper = Shaper(func="join_documents", inputs={"documents": "documents"}, outputs=["documents"])
    results, _ = shaper.run(
        documents=[Document(content="first"), Document(content="second"), Document(content="third")]
    )
    assert results["invocation_context"]["documents"] == [Document(content="first second third")]


@pytest.mark.unit
def test_join_documents_with_pattern_and_str_replace():
    shaper = Shaper(
        func="join_documents",
        inputs={"documents": "documents"},
        outputs=["documents"],
        params={"delimiter": " - ", "pattern": "[$idx] $content", "str_replace": {"r": "R"}},
    )
    results, _ = shaper.run(
        documents=[Document(content="first"), Document(content="second"), Document(content="third")]
    )
    assert results["invocation_context"]["documents"] == [Document(content="[1] fiRst - [2] second - [3] thiRd")]


@pytest.mark.unit
def test_join_documents_yaml(tmp_path):
    with open(tmp_path / "tmp_config.yml", "w") as tmp_file:
        tmp_file.write(
            f"""
            version: ignore

            components:
            - name: shaper
              type: Shaper
              params:
                func: join_documents
                inputs:
                  documents: documents
                params:
                  delimiter: ' - '
                outputs:
                  - documents

            pipelines:
              - name: query
                nodes:
                  - name: shaper
                    inputs:
                      - Query
        """
        )
    pipeline = Pipeline.load_from_yaml(path=tmp_path / "tmp_config.yml")
    result = pipeline.run(
        query="test query", documents=[Document(content="first"), Document(content="second"), Document(content="third")]
    )
    assert result["invocation_context"]["documents"] == [Document(content="first - second - third")]
    assert result["documents"] == [Document(content="first - second - third")]


@pytest.mark.unit
def test_join_documents_default_delimiter_yaml(tmp_path):
    with open(tmp_path / "tmp_config.yml", "w") as tmp_file:
        tmp_file.write(
            f"""
            version: ignore
            components:
            - name: shaper
              type: Shaper
              params:
                func: join_documents
                inputs:
                  documents: documents
                outputs:
                  - documents
            pipelines:
              - name: query
                nodes:
                  - name: shaper
                    inputs:
                      - Query
        """
        )
    pipeline = Pipeline.load_from_yaml(path=tmp_path / "tmp_config.yml")
    result = pipeline.run(
        query="test query", documents=[Document(content="first"), Document(content="second"), Document(content="third")]
    )
    assert result["invocation_context"]["documents"] == [Document(content="first second third")]


@pytest.mark.unit
def test_join_documents_with_pattern_and_str_replace_yaml(tmp_path):
    with open(tmp_path / "tmp_config.yml", "w") as tmp_file:
        tmp_file.write(
            f"""
            version: ignore
            components:
            - name: shaper
              type: Shaper
              params:
                func: join_documents
                inputs:
                  documents: documents
                outputs:
                  - documents
                params:
                  delimiter: ' - '
                  pattern: '[$idx] $content'
                  str_replace:
                    r: R
            pipelines:
              - name: query
                nodes:
                  - name: shaper
                    inputs:
                      - Query
        """
        )
    pipeline = Pipeline.load_from_yaml(path=tmp_path / "tmp_config.yml")
    result = pipeline.run(
        query="test query", documents=[Document(content="first"), Document(content="second"), Document(content="third")]
    )
    assert result["invocation_context"]["documents"] == [Document(content="[1] fiRst - [2] second - [3] thiRd")]


#
# strings_to_answers
#


@pytest.mark.unit
def test_strings_to_answers_simple():
    shaper = Shaper(func="strings_to_answers", inputs={"strings": "responses"}, outputs=["answers"])
    results, _ = shaper.run(invocation_context={"responses": ["first", "second", "third"]})
    assert results["invocation_context"]["answers"] == [
        Answer(answer="first", type="generative", meta={"prompt": None}),
        Answer(answer="second", type="generative", meta={"prompt": None}),
        Answer(answer="third", type="generative", meta={"prompt": None}),
<<<<<<< HEAD
=======
    ]


@pytest.mark.unit
def test_strings_to_answers_with_prompt():
    shaper = Shaper(func="strings_to_answers", inputs={"strings": "responses"}, outputs=["answers"])
    results, _ = shaper.run(invocation_context={"responses": ["first", "second", "third"], "prompts": ["test prompt"]})
    assert results["invocation_context"]["answers"] == [
        Answer(answer="first", type="generative", meta={"prompt": "test prompt"}),
        Answer(answer="second", type="generative", meta={"prompt": "test prompt"}),
        Answer(answer="third", type="generative", meta={"prompt": "test prompt"}),
    ]


@pytest.mark.unit
def test_strings_to_answers_with_documents():
    shaper = Shaper(func="strings_to_answers", inputs={"strings": "responses"}, outputs=["answers"])
    results, _ = shaper.run(
        invocation_context={
            "responses": ["first", "second", "third"],
            "documents": [Document(id="123", content="test"), Document(id="456", content="test")],
        }
    )
    assert results["invocation_context"]["answers"] == [
        Answer(answer="first", type="generative", meta={"prompt": None}, document_ids=["123", "456"]),
        Answer(answer="second", type="generative", meta={"prompt": None}, document_ids=["123", "456"]),
        Answer(answer="third", type="generative", meta={"prompt": None}, document_ids=["123", "456"]),
    ]


@pytest.mark.unit
def test_strings_to_answers_with_prompt_per_document():
    shaper = Shaper(func="strings_to_answers", inputs={"strings": "responses"}, outputs=["answers"])
    results, _ = shaper.run(
        invocation_context={
            "responses": ["first", "second"],
            "documents": [Document(id="123", content="test"), Document(id="456", content="test")],
            "prompts": ["prompt1", "prompt2"],
        }
    )
    assert results["invocation_context"]["answers"] == [
        Answer(answer="first", type="generative", meta={"prompt": "prompt1"}, document_ids=["123"]),
        Answer(answer="second", type="generative", meta={"prompt": "prompt2"}, document_ids=["456"]),
    ]


@pytest.mark.unit
def test_strings_to_answers_with_prompt_per_document_multiple_results():
    shaper = Shaper(func="strings_to_answers", inputs={"strings": "responses"}, outputs=["answers"])
    results, _ = shaper.run(
        invocation_context={
            "responses": ["first", "second", "third", "fourth"],
            "documents": [Document(id="123", content="test"), Document(id="456", content="test")],
            "prompts": ["prompt1", "prompt2"],
        }
    )
    assert results["invocation_context"]["answers"] == [
        Answer(answer="first", type="generative", meta={"prompt": "prompt1"}, document_ids=["123"]),
        Answer(answer="second", type="generative", meta={"prompt": "prompt1"}, document_ids=["123"]),
        Answer(answer="third", type="generative", meta={"prompt": "prompt2"}, document_ids=["456"]),
        Answer(answer="fourth", type="generative", meta={"prompt": "prompt2"}, document_ids=["456"]),
    ]


@pytest.mark.unit
def test_strings_to_answers_with_pattern_group():
    shaper = Shaper(
        func="strings_to_answers",
        inputs={"strings": "responses"},
        outputs=["answers"],
        params={"pattern": r"Answer: (.*)"},
    )
    results, _ = shaper.run(invocation_context={"responses": ["Answer: first", "Answer: second", "Answer: third"]})
    assert results["invocation_context"]["answers"] == [
        Answer(answer="first", type="generative", meta={"prompt": None}),
        Answer(answer="second", type="generative", meta={"prompt": None}),
        Answer(answer="third", type="generative", meta={"prompt": None}),
    ]


@pytest.mark.unit
def test_strings_to_answers_with_pattern_no_group():
    shaper = Shaper(
        func="strings_to_answers", inputs={"strings": "responses"}, outputs=["answers"], params={"pattern": r"[^\n]+$"}
    )
    results, _ = shaper.run(invocation_context={"responses": ["Answer\nfirst", "Answer\nsecond", "Answer\n\nthird"]})
    assert results["invocation_context"]["answers"] == [
        Answer(answer="first", type="generative", meta={"prompt": None}),
        Answer(answer="second", type="generative", meta={"prompt": None}),
        Answer(answer="third", type="generative", meta={"prompt": None}),
    ]


@pytest.mark.unit
def test_strings_to_answers_with_references_index():
    shaper = Shaper(
        func="strings_to_answers",
        inputs={"strings": "responses", "documents": "documents"},
        outputs=["answers"],
        params={"reference_pattern": r"\[(\d+)\]"},
    )
    results, _ = shaper.run(
        invocation_context={
            "responses": ["first[1]", "second[2]", "third[1][2]", "fourth"],
            "documents": [Document(id="123", content="test"), Document(id="456", content="test")],
        }
    )
    assert results["invocation_context"]["answers"] == [
        Answer(answer="first[1]", type="generative", meta={"prompt": None}, document_ids=["123"]),
        Answer(answer="second[2]", type="generative", meta={"prompt": None}, document_ids=["456"]),
        Answer(answer="third[1][2]", type="generative", meta={"prompt": None}, document_ids=["123", "456"]),
        Answer(answer="fourth", type="generative", meta={"prompt": None}, document_ids=[]),
    ]


@pytest.mark.unit
def test_strings_to_answers_with_references_id():
    shaper = Shaper(
        func="strings_to_answers",
        inputs={"strings": "responses", "documents": "documents"},
        outputs=["answers"],
        params={"reference_pattern": r"\[(\d+)\]", "reference_mode": "id"},
    )
    results, _ = shaper.run(
        invocation_context={
            "responses": ["first[123]", "second[456]", "third[123][456]", "fourth"],
            "documents": [Document(id="123", content="test"), Document(id="456", content="test")],
        }
    )
    assert results["invocation_context"]["answers"] == [
        Answer(answer="first[123]", type="generative", meta={"prompt": None}, document_ids=["123"]),
        Answer(answer="second[456]", type="generative", meta={"prompt": None}, document_ids=["456"]),
        Answer(answer="third[123][456]", type="generative", meta={"prompt": None}, document_ids=["123", "456"]),
        Answer(answer="fourth", type="generative", meta={"prompt": None}, document_ids=[]),
    ]


@pytest.mark.unit
def test_strings_to_answers_with_references_meta():
    shaper = Shaper(
        func="strings_to_answers",
        inputs={"strings": "responses", "documents": "documents"},
        outputs=["answers"],
        params={"reference_pattern": r"\[([^\]]+)\]", "reference_mode": "meta", "reference_meta_field": "file_id"},
    )
    results, _ = shaper.run(
        invocation_context={
            "responses": ["first[123.txt]", "second[456.txt]", "third[123.txt][456.txt]", "fourth"],
            "documents": [
                Document(id="123", content="test", meta={"file_id": "123.txt"}),
                Document(id="456", content="test", meta={"file_id": "456.txt"}),
            ],
        }
    )
    assert results["invocation_context"]["answers"] == [
        Answer(answer="first[123.txt]", type="generative", meta={"prompt": None}, document_ids=["123"]),
        Answer(answer="second[456.txt]", type="generative", meta={"prompt": None}, document_ids=["456"]),
        Answer(answer="third[123.txt][456.txt]", type="generative", meta={"prompt": None}, document_ids=["123", "456"]),
        Answer(answer="fourth", type="generative", meta={"prompt": None}, document_ids=[]),
>>>>>>> 123dfc1b
    ]


@pytest.mark.unit
def test_strings_to_answers_yaml(tmp_path):
    with open(tmp_path / "tmp_config.yml", "w") as tmp_file:
        tmp_file.write(
            f"""
            version: ignore
            components:
            - name: shaper
              type: Shaper
              params:
                func: strings_to_answers
                params:
                  strings: ['a', 'b', 'c']
                outputs:
                  - answers
            pipelines:
              - name: query
                nodes:
                  - name: shaper
                    inputs:
                      - Query
        """
        )
    pipeline = Pipeline.load_from_yaml(path=tmp_path / "tmp_config.yml")
    result = pipeline.run()
    assert result["invocation_context"]["answers"] == [
        Answer(answer="a", type="generative", meta={"prompt": None}),
        Answer(answer="b", type="generative", meta={"prompt": None}),
        Answer(answer="c", type="generative", meta={"prompt": None}),
    ]
    assert result["answers"] == [
        Answer(answer="a", type="generative", meta={"prompt": None}),
        Answer(answer="b", type="generative", meta={"prompt": None}),
        Answer(answer="c", type="generative", meta={"prompt": None}),
    ]


@pytest.mark.unit
def test_strings_to_answers_with_reference_meta_yaml(tmp_path):
    with open(tmp_path / "tmp_config.yml", "w") as tmp_file:
        tmp_file.write(
            f"""
            version: ignore
            components:
            - name: shaper
              type: Shaper
              params:
                func: strings_to_answers
                inputs:
                  documents: documents
                params:
                  reference_meta_field: file_id
                  reference_mode: meta
                  reference_pattern: \[([^\]]+)\]
                  strings: ['first[123.txt]', 'second[456.txt]', 'third[123.txt][456.txt]', 'fourth']
                outputs:
                  - answers
            pipelines:
              - name: query
                nodes:
                  - name: shaper
                    inputs:
                      - Query
        """
        )
    pipeline = Pipeline.load_from_yaml(path=tmp_path / "tmp_config.yml")
    result = pipeline.run(
        documents=[
            Document(id="123", content="test", meta={"file_id": "123.txt"}),
            Document(id="456", content="test", meta={"file_id": "456.txt"}),
        ]
    )
    assert result["invocation_context"]["answers"] == [
        Answer(answer="first[123.txt]", type="generative", meta={"prompt": None}, document_ids=["123"]),
        Answer(answer="second[456.txt]", type="generative", meta={"prompt": None}, document_ids=["456"]),
        Answer(answer="third[123.txt][456.txt]", type="generative", meta={"prompt": None}, document_ids=["123", "456"]),
        Answer(answer="fourth", type="generative", meta={"prompt": None}, document_ids=[]),
    ]
    assert result["answers"] == [
        Answer(answer="first[123.txt]", type="generative", meta={"prompt": None}, document_ids=["123"]),
        Answer(answer="second[456.txt]", type="generative", meta={"prompt": None}, document_ids=["456"]),
        Answer(answer="third[123.txt][456.txt]", type="generative", meta={"prompt": None}, document_ids=["123", "456"]),
        Answer(answer="fourth", type="generative", meta={"prompt": None}, document_ids=[]),
    ]


@pytest.mark.integration
def test_strings_to_answers_after_prompt_node_yaml(tmp_path):
    with open(tmp_path / "tmp_config.yml", "w") as tmp_file:
        tmp_file.write(
            f"""
            version: ignore
            components:
              - name: prompt_model
                type: PromptModel

              - name: prompt_template_raw_qa_per_document
                type: PromptTemplate
                params:
                  name: raw-question-answering-per-document
                  prompt_text: 'Given the context please answer the question. Context: {{documents}}; Question: {{query}}; Answer:'

              - name: prompt_node_raw_qa
                type: PromptNode
                params:
                  model_name_or_path: prompt_model
                  default_prompt_template: prompt_template_raw_qa_per_document
                  top_k: 2

              - name: prompt_node_question_generation
                type: PromptNode
                params:
                  model_name_or_path: prompt_model
                  default_prompt_template: question-generation
                  output_variable: query

              - name: shaper
                type: Shaper
                params:
                  func: strings_to_answers
                  inputs:
                    strings: results
                  outputs:
                    - answers


            pipelines:
              - name: query
                nodes:
                  - name: prompt_node_question_generation
                    inputs:
                      - Query
                  - name: prompt_node_raw_qa
                    inputs:
                      - prompt_node_question_generation
                  - name: shaper
                    inputs:
                      - prompt_node_raw_qa
            """
        )
    pipeline = Pipeline.load_from_yaml(path=tmp_path / "tmp_config.yml")
    result = pipeline.run(
        query="What's Berlin like?",
        documents=[
            Document("Berlin is an amazing city.", id="123"),
            Document("Berlin is a cool city in Germany.", id="456"),
        ],
    )
    results = result["answers"]
    assert len(results) == 4
    assert any([True for r in results if "Berlin" in r.answer])
    for answer in results[:2]:
        assert answer.document_ids == ["123"]
        assert (
            answer.meta["prompt"]
            == f"Given the context please answer the question. Context: Berlin is an amazing city.; Question: {result['query'][0]}; Answer:"
        )
    for answer in results[2:]:
        assert answer.document_ids == ["456"]
        assert (
            answer.meta["prompt"]
            == f"Given the context please answer the question. Context: Berlin is a cool city in Germany.; Question: {result['query'][1]}; Answer:"
        )


#
# answers_to_strings
#


@pytest.mark.unit
def test_answers_to_strings():
    shaper = Shaper(func="answers_to_strings", inputs={"answers": "documents"}, outputs=["strings"])
    results, _ = shaper.run(documents=[Answer(answer="first"), Answer(answer="second"), Answer(answer="third")])
    assert results["invocation_context"]["strings"] == ["first", "second", "third"]


@pytest.mark.unit
def test_answers_to_strings_with_pattern_and_str_replace():
    shaper = Shaper(
        func="answers_to_strings",
        inputs={"answers": "documents"},
        outputs=["strings"],
        params={"pattern": "[$idx] $answer", "str_replace": {"r": "R"}},
    )
    results, _ = shaper.run(documents=[Answer(answer="first"), Answer(answer="second"), Answer(answer="third")])
    assert results["invocation_context"]["strings"] == ["[1] fiRst", "[2] second", "[3] thiRd"]


@pytest.mark.unit
def test_answers_to_strings_yaml(tmp_path):
    with open(tmp_path / "tmp_config.yml", "w") as tmp_file:
        tmp_file.write(
            f"""
            version: ignore
            components:
            - name: shaper
              type: Shaper
              params:
                func: answers_to_strings
                inputs:
                  answers: documents
                outputs:
                  - strings
            pipelines:
              - name: query
                nodes:
                  - name: shaper
                    inputs:
                      - Query
        """
        )
    pipeline = Pipeline.load_from_yaml(path=tmp_path / "tmp_config.yml")
    result = pipeline.run(documents=[Answer(answer="a"), Answer(answer="b"), Answer(answer="c")])
    assert result["invocation_context"]["strings"] == ["a", "b", "c"]


@pytest.mark.unit
def test_answers_to_strings_with_pattern_and_str_yaml(tmp_path):
    with open(tmp_path / "tmp_config.yml", "w") as tmp_file:
        tmp_file.write(
            f"""
            version: ignore
            components:
            - name: shaper
              type: Shaper
              params:
                func: answers_to_strings
                inputs:
                  answers: documents
                outputs:
                  - strings
                params:
                  pattern: '[$idx] $answer'
                  str_replace:
                    r: R
            pipelines:
              - name: query
                nodes:
                  - name: shaper
                    inputs:
                      - Query
        """
        )
    pipeline = Pipeline.load_from_yaml(path=tmp_path / "tmp_config.yml")
    result = pipeline.run(documents=[Answer(answer="first"), Answer(answer="second"), Answer(answer="third")])
    assert result["invocation_context"]["strings"] == ["[1] fiRst", "[2] second", "[3] thiRd"]


#
# strings_to_documents
#


@pytest.mark.unit
def test_strings_to_documents_no_meta_no_hashkeys():
    shaper = Shaper(func="strings_to_documents", inputs={"strings": "responses"}, outputs=["documents"])
    results, _ = shaper.run(invocation_context={"responses": ["first", "second", "third"]})
    assert results["invocation_context"]["documents"] == [
        Document(content="first"),
        Document(content="second"),
        Document(content="third"),
    ]


@pytest.mark.unit
def test_strings_to_documents_single_meta_no_hashkeys():
    shaper = Shaper(
        func="strings_to_documents", inputs={"strings": "responses"}, params={"meta": {"a": "A"}}, outputs=["documents"]
    )
    results, _ = shaper.run(invocation_context={"responses": ["first", "second", "third"]})
    assert results["invocation_context"]["documents"] == [
        Document(content="first", meta={"a": "A"}),
        Document(content="second", meta={"a": "A"}),
        Document(content="third", meta={"a": "A"}),
    ]


@pytest.mark.unit
def test_strings_to_documents_wrong_number_of_meta():
    shaper = Shaper(
        func="strings_to_documents",
        inputs={"strings": "responses"},
        params={"meta": [{"a": "A"}]},
        outputs=["documents"],
    )

    with pytest.raises(ValueError, match="Not enough metadata dictionaries."):
        shaper.run(invocation_context={"responses": ["first", "second", "third"]})


@pytest.mark.unit
def test_strings_to_documents_many_meta_no_hashkeys():
    shaper = Shaper(
        func="strings_to_documents",
        inputs={"strings": "responses"},
        params={"meta": [{"a": i + 1} for i in range(3)]},
        outputs=["documents"],
    )
    results, _ = shaper.run(invocation_context={"responses": ["first", "second", "third"]})
    assert results["invocation_context"]["documents"] == [
        Document(content="first", meta={"a": 1}),
        Document(content="second", meta={"a": 2}),
        Document(content="third", meta={"a": 3}),
    ]


@pytest.mark.unit
def test_strings_to_documents_single_meta_with_hashkeys():
    shaper = Shaper(
        func="strings_to_documents",
        inputs={"strings": "responses"},
        params={"meta": {"a": "A"}, "id_hash_keys": ["content", "meta"]},
        outputs=["documents"],
    )
    results, _ = shaper.run(invocation_context={"responses": ["first", "second", "third"]})
    assert results["invocation_context"]["documents"] == [
        Document(content="first", meta={"a": "A"}, id_hash_keys=["content", "meta"]),
        Document(content="second", meta={"a": "A"}, id_hash_keys=["content", "meta"]),
        Document(content="third", meta={"a": "A"}, id_hash_keys=["content", "meta"]),
    ]


@pytest.mark.unit
def test_strings_to_documents_no_meta_no_hashkeys_yaml(tmp_path):
    with open(tmp_path / "tmp_config.yml", "w") as tmp_file:
        tmp_file.write(
            f"""
            version: ignore
            components:
            - name: shaper
              type: Shaper
              params:
                func: strings_to_documents
                params:
                  strings: ['a', 'b', 'c']
                outputs:
                  - documents
            pipelines:
              - name: query
                nodes:
                  - name: shaper
                    inputs:
                      - Query
        """
        )
    pipeline = Pipeline.load_from_yaml(path=tmp_path / "tmp_config.yml")
    result = pipeline.run()
    assert result["invocation_context"]["documents"] == [
        Document(content="a"),
        Document(content="b"),
        Document(content="c"),
    ]


@pytest.mark.unit
def test_strings_to_documents_meta_and_hashkeys_yaml(tmp_path):
    with open(tmp_path / "tmp_config.yml", "w") as tmp_file:
        tmp_file.write(
            f"""
            version: ignore
            components:
            - name: shaper
              type: Shaper
              params:
                func: strings_to_documents
                params:
                  strings: ['first', 'second', 'third']
                  id_hash_keys: ['content', 'meta']
                  meta:
                    - a: 1
                    - a: 2
                    - a: 3
                outputs:
                  - documents
            pipelines:
              - name: query
                nodes:
                  - name: shaper
                    inputs:
                      - Query
        """
        )
    pipeline = Pipeline.load_from_yaml(path=tmp_path / "tmp_config.yml")
    result = pipeline.run()
    assert result["invocation_context"]["documents"] == [
        Document(content="first", meta={"a": 1}, id_hash_keys=["content", "meta"]),
        Document(content="second", meta={"a": 2}, id_hash_keys=["content", "meta"]),
        Document(content="third", meta={"a": 3}, id_hash_keys=["content", "meta"]),
    ]


#
# documents_to_strings
#


@pytest.mark.unit
def test_documents_to_strings():
    shaper = Shaper(func="documents_to_strings", inputs={"documents": "documents"}, outputs=["strings"])
    results, _ = shaper.run(
        documents=[Document(content="first"), Document(content="second"), Document(content="third")]
    )
    assert results["invocation_context"]["strings"] == ["first", "second", "third"]


@pytest.mark.unit
def test_documents_to_strings_with_pattern_and_str_replace():
    shaper = Shaper(
        func="documents_to_strings",
        inputs={"documents": "documents"},
        outputs=["strings"],
        params={"pattern": "[$idx] $content", "str_replace": {"r": "R"}},
    )
    results, _ = shaper.run(
        documents=[Document(content="first"), Document(content="second"), Document(content="third")]
    )
    assert results["invocation_context"]["strings"] == ["[1] fiRst", "[2] second", "[3] thiRd"]


@pytest.mark.unit
def test_documents_to_strings_yaml(tmp_path):
    with open(tmp_path / "tmp_config.yml", "w") as tmp_file:
        tmp_file.write(
            f"""
            version: ignore
            components:
            - name: shaper
              type: Shaper
              params:
                func: documents_to_strings
                inputs:
                  documents: documents
                outputs:
                  - strings
            pipelines:
              - name: query
                nodes:
                  - name: shaper
                    inputs:
                      - Query
        """
        )
    pipeline = Pipeline.load_from_yaml(path=tmp_path / "tmp_config.yml")
    result = pipeline.run(documents=[Document(content="a"), Document(content="b"), Document(content="c")])
    assert result["invocation_context"]["strings"] == ["a", "b", "c"]


@pytest.mark.unit
def test_documents_to_strings_with_pattern_and_str_replace_yaml(tmp_path):
    with open(tmp_path / "tmp_config.yml", "w") as tmp_file:
        tmp_file.write(
            f"""
            version: ignore
            components:
            - name: shaper
              type: Shaper
              params:
                func: documents_to_strings
                inputs:
                  documents: documents
                outputs:
                  - strings
                params:
                  pattern: '[$idx] $content'
                  str_replace:
                    r: R
            pipelines:
              - name: query
                nodes:
                  - name: shaper
                    inputs:
                      - Query
        """
        )
    pipeline = Pipeline.load_from_yaml(path=tmp_path / "tmp_config.yml")
    result = pipeline.run(documents=[Document(content="first"), Document(content="second"), Document(content="third")])
    assert result["invocation_context"]["strings"] == ["[1] fiRst", "[2] second", "[3] thiRd"]


#
# Chaining and real-world usage
#


@pytest.mark.unit
def test_chain_shapers():
    shaper_1 = Shaper(
        func="join_documents", inputs={"documents": "documents"}, params={"delimiter": " - "}, outputs=["documents"]
    )
    shaper_2 = Shaper(
        func="value_to_list", inputs={"value": "query", "target_list": "documents"}, outputs=["questions"]
    )

    pipe = Pipeline()
    pipe.add_node(shaper_1, name="shaper_1", inputs=["Query"])
    pipe.add_node(shaper_2, name="shaper_2", inputs=["shaper_1"])

    results = pipe.run(
        query="test query", documents=[Document(content="first"), Document(content="second"), Document(content="third")]
    )

    assert results["invocation_context"]["documents"] == [Document(content="first - second - third")]
    assert results["invocation_context"]["questions"] == ["test query"]


@pytest.mark.unit
def test_chain_shapers_yaml(tmp_path):
    with open(tmp_path / "tmp_config.yml", "w") as tmp_file:
        tmp_file.write(
            f"""
            version: ignore
            components:

            - name: shaper_1
              type: Shaper
              params:
                func: join_documents
                inputs:
                  documents: documents
                params:
                  delimiter: ' - '
                outputs:
                  - documents

            - name: shaper_2
              type: Shaper
              params:
                func: value_to_list
                inputs:
                  value: query
                  target_list: documents
                outputs:
                  - questions

            pipelines:
              - name: query
                nodes:
                  - name: shaper_1
                    inputs:
                      - Query
                  - name: shaper_2
                    inputs:
                      - shaper_1
        """
        )
    pipe = Pipeline.load_from_yaml(path=tmp_path / "tmp_config.yml")

    results = pipe.run(
        query="test query", documents=[Document(content="first"), Document(content="second"), Document(content="third")]
    )

    assert results["invocation_context"]["documents"] == [Document(content="first - second - third")]
    assert results["invocation_context"]["questions"] == ["test query"]


@pytest.mark.unit
def test_chain_shapers_yaml_2(tmp_path):
    with open(tmp_path / "tmp_config.yml", "w") as tmp_file:
        tmp_file.write(
            f"""
            version: ignore
            components:

            - name: shaper_1
              type: Shaper
              params:
                func: strings_to_documents
                params:
                  strings:
                    - first
                    - second
                    - third
                outputs:
                  - string_documents

            - name: shaper_2
              type: Shaper
              params:
                func: value_to_list
                inputs:
                  target_list: string_documents
                params:
                  value: hello
                outputs:
                  - greetings

            - name: shaper_3
              type: Shaper
              params:
                func: join_strings
                inputs:
                  strings: greetings
                params:
                  delimiter: '. '
                outputs:
                  - many_greetings

            - name: expander
              type: Shaper
              params:
                func: value_to_list
                inputs:
                  value: many_greetings
                params:
                  target_list: [1]
                outputs:
                  - many_greetings

            - name: shaper_4
              type: Shaper
              params:
                func: strings_to_documents
                inputs:
                  strings: many_greetings
                outputs:
                  - documents_with_greetings

            pipelines:
              - name: query
                nodes:
                  - name: shaper_1
                    inputs:
                      - Query
                  - name: shaper_2
                    inputs:
                      - shaper_1
                  - name: shaper_3
                    inputs:
                      - shaper_2
                  - name: expander
                    inputs:
                      - shaper_3
                  - name: shaper_4
                    inputs:
                      - expander
        """
        )
    pipe = Pipeline.load_from_yaml(path=tmp_path / "tmp_config.yml")
    results = pipe.run()
    assert results["invocation_context"]["documents_with_greetings"] == [Document(content="hello. hello. hello")]


@pytest.mark.integration
def test_with_prompt_node(tmp_path):
    with open(tmp_path / "tmp_config.yml", "w") as tmp_file:
        tmp_file.write(
            f"""
            version: ignore
            components:
              - name: prompt_model
                type: PromptModel

              - name: prompt_node
                type: PromptNode
                params:
                  output_variable: answers
                  model_name_or_path: prompt_model
                  default_prompt_template: question-answering-per-document

            pipelines:
              - name: query
                nodes:
                  - name: prompt_node
                    inputs:
                      - Query
            """
        )
    pipeline = Pipeline.load_from_yaml(path=tmp_path / "tmp_config.yml")
    result = pipeline.run(
        query="What's Berlin like?",
        documents=[Document("Berlin is an amazing city."), Document("Berlin is a cool city in Germany.")],
    )
    assert len(result["answers"]) == 2
    raw_answers = [answer.answer for answer in result["answers"]]
    assert any(word for word in ["berlin", "germany", "cool", "city", "amazing"] if word in raw_answers)


@pytest.mark.integration
def test_with_multiple_prompt_nodes(tmp_path):
    with open(tmp_path / "tmp_config.yml", "w") as tmp_file:
        tmp_file.write(
            f"""
            version: ignore
            components:
              - name: prompt_model
                type: PromptModel

              - name: renamer
                type: Shaper
                params:
                  func: rename
                  inputs:
                    value: new-questions
                  outputs:
                    - query

              - name: prompt_node
                type: PromptNode
                params:
                  model_name_or_path: prompt_model
                  default_prompt_template: question-answering-per-document

              - name: prompt_node_second
                type: PromptNode
                params:
                  model_name_or_path: prompt_model
                  default_prompt_template: question-generation
                  output_variable: new-questions

              - name: prompt_node_third
                type: PromptNode
                params:
                  model_name_or_path: google/flan-t5-small
                  default_prompt_template: question-answering-per-document

            pipelines:
              - name: query
                nodes:
                  - name: prompt_node
                    inputs:
                      - Query
                  - name: prompt_node_second
                    inputs:
                      - prompt_node
                  - name: renamer
                    inputs:
                      - prompt_node_second
                  - name: prompt_node_third
                    inputs:
                      - renamer
            """
        )
    pipeline = Pipeline.load_from_yaml(path=tmp_path / "tmp_config.yml")
    result = pipeline.run(
        query="What's Berlin like?",
        documents=[Document("Berlin is an amazing city."), Document("Berlin is a cool city in Germany.")],
    )
    results = result["answers"]
    assert len(results) == 2
    assert any([True for r in results if "Berlin" in r.answer])


@pytest.mark.unit
def test_join_query_and_documents_yaml(tmp_path):
    with open(tmp_path / "tmp_config.yml", "w") as tmp_file:
        tmp_file.write(
            f"""
            version: ignore

            components:
            - name: expander
              type: Shaper
              params:
                func: value_to_list
                inputs:
                  value: query
                params:
                  target_list: [1]
                outputs:
                  - query

            - name: joiner
              type: Shaper
              params:
                func: join_lists
                inputs:
                  lists:
                   - documents
                   - query
                outputs:
                  - query

            pipelines:
              - name: query
                nodes:
                  - name: expander
                    inputs:
                      - Query
                  - name: joiner
                    inputs:
                      - expander
        """
        )
    pipeline = Pipeline.load_from_yaml(path=tmp_path / "tmp_config.yml")
    result = pipeline.run(query="What is going on here?", documents=["first", "second", "third"])
    assert result["query"] == ["first", "second", "third", "What is going on here?"]


@pytest.mark.unit
def test_join_query_and_documents_into_single_string_yaml(tmp_path):
    with open(tmp_path / "tmp_config.yml", "w") as tmp_file:
        tmp_file.write(
            f"""
            version: ignore
            components:
            - name: expander
              type: Shaper
              params:
                func: value_to_list
                inputs:
                  value: query
                params:
                  target_list: [1]
                outputs:
                  - query

            - name: joiner
              type: Shaper
              params:
                func: join_lists
                inputs:
                  lists:
                   - documents
                   - query
                outputs:
                  - query

            - name: concatenator
              type: Shaper
              params:
                func: join_strings
                inputs:
                  strings: query
                outputs:
                  - query

            pipelines:
              - name: query
                nodes:
                  - name: expander
                    inputs:
                      - Query
                  - name: joiner
                    inputs:
                      - expander
                  - name: concatenator
                    inputs:
                      - joiner
        """
        )
    pipeline = Pipeline.load_from_yaml(path=tmp_path / "tmp_config.yml")
    result = pipeline.run(query="What is going on here?", documents=["first", "second", "third"])
    assert result["query"] == "first second third What is going on here?"


@pytest.mark.unit
def test_join_query_and_documents_convert_into_documents_yaml(tmp_path):
    with open(tmp_path / "tmp_config.yml", "w") as tmp_file:
        tmp_file.write(
            f"""
            version: ignore
            components:
            - name: expander
              type: Shaper
              params:
                func: value_to_list
                inputs:
                  value: query
                params:
                  target_list: [1]
                outputs:
                  - query

            - name: joiner
              type: Shaper
              params:
                func: join_lists
                inputs:
                  lists:
                   - documents
                   - query
                outputs:
                  - query_and_docs

            - name: converter
              type: Shaper
              params:
                func: strings_to_documents
                inputs:
                  strings: query_and_docs
                outputs:
                  - query_and_docs

            pipelines:
              - name: query
                nodes:
                  - name: expander
                    inputs:
                      - Query
                  - name: joiner
                    inputs:
                      - expander
                  - name: converter
                    inputs:
                      - joiner
        """
        )
    pipeline = Pipeline.load_from_yaml(path=tmp_path / "tmp_config.yml")
    result = pipeline.run(query="What is going on here?", documents=["first", "second", "third"])
    assert result["invocation_context"]["query_and_docs"]
    assert len(result["invocation_context"]["query_and_docs"]) == 4
    assert isinstance(result["invocation_context"]["query_and_docs"][0], Document)


@pytest.mark.unit
def test_shaper_publishes_unknown_arg_does_not_break_pipeline():
    documents = [Document(content="test query")]
    shaper = Shaper(func="rename", inputs={"value": "query"}, outputs=["unknown_by_retriever"], publish_outputs=True)
    document_store = InMemoryDocumentStore(use_bm25=True)
    document_store.write_documents(documents)
    retriever = BM25Retriever(document_store=document_store)
    pipeline = Pipeline()
    pipeline.add_node(component=shaper, name="shaper", inputs=["Query"])
    pipeline.add_node(component=retriever, name="retriever", inputs=["shaper"])

    result = pipeline.run(query="test query")
    assert result["invocation_context"]["unknown_by_retriever"] == "test query"
    assert result["unknown_by_retriever"] == "test query"
    assert len(result["documents"]) == 1<|MERGE_RESOLUTION|>--- conflicted
+++ resolved
@@ -577,8 +577,6 @@
         Answer(answer="first", type="generative", meta={"prompt": None}),
         Answer(answer="second", type="generative", meta={"prompt": None}),
         Answer(answer="third", type="generative", meta={"prompt": None}),
-<<<<<<< HEAD
-=======
     ]
 
 
@@ -738,7 +736,6 @@
         Answer(answer="second[456.txt]", type="generative", meta={"prompt": None}, document_ids=["456"]),
         Answer(answer="third[123.txt][456.txt]", type="generative", meta={"prompt": None}, document_ids=["123", "456"]),
         Answer(answer="fourth", type="generative", meta={"prompt": None}, document_ids=[]),
->>>>>>> 123dfc1b
     ]
 
 
