import pytest
import math
from unittest.mock import patch

from haystack.schema import Document
from haystack.nodes.ranker.base import BaseRanker
from haystack.nodes.ranker import SentenceTransformersRanker, CohereRanker


<<<<<<< HEAD
@pytest.fixture
def docs():
=======
@pytest.mark.unit
def test_ranker_preprocess_batch_queries_and_docs_raises():
    query_1 = "query 1"
    query_2 = "query 2"
    docs = [Document(content="dummy doc 1")]
    with patch("haystack.nodes.ranker.sentence_transformers.SentenceTransformersRanker.__init__") as mock_ranker_init:
        mock_ranker_init.return_value = None
        ranker = SentenceTransformersRanker(model_name_or_path="fake_model")
    with pytest.raises(HaystackError, match="Number of queries must be 1 if a single list of Documents is provided."):
        _, _, _, _ = ranker._preprocess_batch_queries_and_docs(queries=[query_1, query_2], documents=docs)


@pytest.mark.unit
def test_ranker_preprocess_batch_queries_and_docs_single_query_single_doc_list():
    query1 = "query 1"
    docs1 = [Document(content="dummy doc 1"), Document(content="dummy doc 2")]
    with patch("haystack.nodes.ranker.sentence_transformers.SentenceTransformersRanker.__init__") as mock_ranker_init:
        mock_ranker_init.return_value = None
        ranker = SentenceTransformersRanker(model_name_or_path="fake_model")
    num_of_docs, all_queries, all_docs, single_list_of_docs = ranker._preprocess_batch_queries_and_docs(
        queries=[query1], documents=docs1
    )
    assert single_list_of_docs is True
    assert num_of_docs == [2]
    assert len(all_queries) == 2
    assert len(all_docs) == 2


@pytest.mark.unit
def test_ranker_preprocess_batch_queries_and_docs_multiple_queries_multiple_doc_lists():
    query_1 = "query 1"
    query_2 = "query 2"
    docs1 = [Document(content="dummy doc 1"), Document(content="dummy doc 2")]
    docs2 = [Document(content="dummy doc 3")]
    with patch("haystack.nodes.ranker.sentence_transformers.SentenceTransformersRanker.__init__") as mock_ranker_init:
        mock_ranker_init.return_value = None
        ranker = SentenceTransformersRanker(model_name_or_path="fake_model")
    num_of_docs, all_queries, all_docs, single_list_of_docs = ranker._preprocess_batch_queries_and_docs(
        queries=[query_1, query_2], documents=[docs1, docs2]
    )
    assert single_list_of_docs is False
    assert num_of_docs == [2, 1]
    assert len(all_queries) == 3
    assert len(all_docs) == 3


@pytest.mark.unit
def test_ranker_get_batches():
    all_queries = ["query 1", "query 1"]
    all_docs = [Document(content="dummy doc 1"), Document(content="dummy doc 2")]
    batches = SentenceTransformersRanker._get_batches(all_queries=all_queries, all_docs=all_docs, batch_size=None)
    assert next(batches) == (all_queries, all_docs)

    batches = SentenceTransformersRanker._get_batches(all_queries=all_queries, all_docs=all_docs, batch_size=1)
    assert next(batches) == (all_queries[0:1], all_docs[0:1])


def test_ranker(ranker):
    query = "What is the most important building in King's Landing that has a religious background?"
>>>>>>> 612c5cd0
    docs = [
        Document(
            content="""Aaron Aaron ( or ; ""Ahärôn"") is a prophet, high priest, and the brother of Moses in the Abrahamic religions. Knowledge of Aaron, along with his brother Moses, comes exclusively from religious texts, such as the Bible and Quran. The Hebrew Bible relates that, unlike Moses, who grew up in the Egyptian royal court, Aaron and his elder sister Miriam remained with their kinsmen in the eastern border-land of Egypt (Goshen). When Moses first confronted the Egyptian king about the Israelites, Aaron served as his brother's spokesman (""prophet"") to the Pharaoh. Part of the Law (Torah) that Moses received from""",
            meta={"name": "0"},
            id="1",
        ),
        Document(
            content="""Democratic Republic of the Congo to the south. Angola's capital, Luanda, lies on the Atlantic coast in the northwest of the country. Angola, although located in a tropical zone, has a climate that is not characterized for this region, due to the confluence of three factors: As a result, Angola's climate is characterized by two seasons: rainfall from October to April and drought, known as ""Cacimbo"", from May to August, drier, as the name implies, and with lower temperatures. On the other hand, while the coastline has high rainfall rates, decreasing from North to South and from to , with""",
            id="2",
        ),
        Document(
            content="""Schopenhauer, describing him as an ultimately shallow thinker: ""Schopenhauer has quite a crude mind ... where real depth starts, his comes to an end."" His friend Bertrand Russell had a low opinion on the philosopher, and attacked him in his famous ""History of Western Philosophy"" for hypocritically praising asceticism yet not acting upon it. On the opposite isle of Russell on the foundations of mathematics, the Dutch mathematician L. E. J. Brouwer incorporated the ideas of Kant and Schopenhauer in intuitionism, where mathematics is considered a purely mental activity, instead of an analytic activity wherein objective properties of reality are""",
            meta={"name": "1"},
            id="3",
        ),
        Document(
            content="""The Dothraki vocabulary was created by David J. Peterson well in advance of the adaptation. HBO hired the Language Creatio""",
            meta={"name": "2"},
            id="4",
        ),
        Document(
            content="""The title of the episode refers to the Great Sept of Baelor, the main religious building in King's Landing, where the episode's pivotal scene takes place. In the world created by George R. R. Martin""",
            meta={},
            id="5",
        ),
    ]
    return docs


@pytest.fixture
def mock_cohere_post():
    class Response:
        def __init__(self, text: str):
            self.text = text

    with patch("haystack.nodes.ranker.cohere.CohereRanker._post") as cohere_post:
        cohere_post.return_value = Response(
            text='{"id":"73701fd4-fe30-4007-9698-e960a51b19b4","results":[{"index":4,"relevance_score":0.9937345},{"index":3,"relevance_score":0.2232077},{"index":0,"relevance_score":0.006538825},{"index":2,"relevance_score":0.002278331},{"index":1,"relevance_score":0.000035633544}],"meta":{"api_version":{"version":"1"}}}'
        )
        yield cohere_post


def test_ranker(ranker, docs):
    query = "What is the most important building in King's Landing that has a religious background?"
    results = ranker.predict(query=query, documents=docs)
    assert results[0] == docs[4]


def test_ranker_batch_single_query_single_doc_list(ranker, docs):
    query = "What is the most important building in King's Landing that has a religious background?"
    results = ranker.predict_batch(queries=[query], documents=docs)
    assert results[0] == docs[4]


def test_ranker_batch_single_query_multiple_doc_lists(ranker, docs):
    query = "What is the most important building in King's Landing that has a religious background?"
    results = ranker.predict_batch(queries=[query], documents=[docs, docs])
    assert isinstance(results, list)
    assert isinstance(results[0], list)
    for reranked_docs in results:
        assert reranked_docs[0] == docs[4]


def test_ranker_batch_multiple_queries_multiple_doc_lists(ranker, docs):
    query_1 = "What is the most important building in King's Landing that has a religious background?"
    query_2 = "How is Angola's climate characterized?"
    results = ranker.predict_batch(queries=[query_1, query_2], documents=[docs, docs])
    assert isinstance(results, list)
    assert isinstance(results[0], list)
    assert results[0][0] == docs[4]
    assert results[1][0] == docs[1]


def test_ranker_two_logits(ranker_two_logits, docs):
    assert isinstance(ranker_two_logits, BaseRanker)
    assert isinstance(ranker_two_logits, SentenceTransformersRanker)
    query = "Welches ist das wichtigste Gebäude in Königsmund, das einen religiösen Hintergrund hat?"
    docs = [
        Document(
            content="""Aaron Aaron (oder ; "Ahärôn") ist ein Prophet, Hohepriester und der Bruder von Moses in den abrahamitischen Religionen. Aaron ist ebenso wie sein Bruder Moses ausschließlich aus religiösen Texten wie der Bibel und dem Koran bekannt. Die hebräische Bibel berichtet, dass Aaron und seine ältere Schwester Mirjam im Gegensatz zu Mose, der am ägyptischen Königshof aufwuchs, bei ihren Verwandten im östlichen Grenzland Ägyptens (Goschen) blieben. Als Mose den ägyptischen König zum ersten Mal mit den Israeliten konfrontierte, fungierte Aaron als Sprecher ("Prophet") seines Bruders gegenüber dem Pharao. Ein Teil des Gesetzes (Tora), das Mose von""",
            meta={"name": "0"},
            id="1",
        ),
        Document(
            content="""Demokratische Republik Kongo im Süden. Die angolanische Hauptstadt Luanda liegt an der Atlantikküste im Nordwesten des Landes. Angola liegt zwar in einer tropischen Zone, hat aber ein Klima, das aufgrund des Zusammenwirkens von drei Faktoren nicht für diese Region typisch ist: So ist das Klima Angolas durch zwei Jahreszeiten gekennzeichnet: Regenfälle von Oktober bis April und die als "Cacimbo" bezeichnete Dürre von Mai bis August, die, wie der Name schon sagt, trockener ist und niedrigere Temperaturen aufweist. Andererseits sind die Niederschlagsmengen an der Küste sehr hoch und nehmen von Norden nach Süden und von Süden nach Süden ab, mit""",
            id="2",
        ),
        Document(
            content="""Schopenhauer, indem er ihn als einen letztlich oberflächlichen Denker beschreibt: ""Schopenhauer hat einen ziemlich groben Verstand ... wo wirkliche Tiefe beginnt, hört seine auf."" Sein Freund Bertrand Russell hatte eine schlechte Meinung von dem Philosophen und griff ihn in seiner berühmten "Geschichte der westlichen Philosophie" an, weil er heuchlerisch die Askese lobte, aber nicht danach handelte. Der holländische Mathematiker L. E. J. Brouwer, der auf der gegenüberliegenden Insel von Russell über die Grundlagen der Mathematik sprach, nahm die Ideen von Kant und Schopenhauer in den Intuitionismus auf, in dem die Mathematik als eine rein geistige Tätigkeit betrachtet wird und nicht als eine analytische Tätigkeit, bei der die objektiven Eigenschaften der Realität berücksichtigt werden.""",
            meta={"name": "1"},
            id="3",
        ),
        Document(
            content="""Das dothrakische Vokabular wurde von David J. Peterson lange vor der Verfilmung erstellt. HBO beauftragte das Language Creatio""",
            meta={"name": "2"},
            id="4",
        ),
        Document(
            content="""Der Titel der Episode bezieht sich auf die Große Septe von Baelor, das wichtigste religiöse Gebäude in Königsmund, in dem die Schlüsselszene der Episode stattfindet. In der von George R. R. Martin geschaffenen Welt""",
            meta={},
            id="5",
        ),
    ]
    results = ranker_two_logits.predict(query=query, documents=docs)
    assert results[0] == docs[4]


def test_ranker_returns_normalized_score(ranker):
    query = "What is the most important building in King's Landing that has a religious background?"

    docs = [
        Document(
            content="""Aaron Aaron ( or ; ""Ahärôn"") is a prophet, high priest, and the brother of Moses in the Abrahamic religions. Knowledge of Aaron, along with his brother Moses, comes exclusively from religious texts, such as the Bible and Quran. The Hebrew Bible relates that, unlike Moses, who grew up in the Egyptian royal court, Aaron and his elder sister Miriam remained with their kinsmen in the eastern border-land of Egypt (Goshen). When Moses first confronted the Egyptian king about the Israelites, Aaron served as his brother's spokesman (""prophet"") to the Pharaoh. Part of the Law (Torah) that Moses received from""",
            meta={"name": "0"},
            id="1",
        )
    ]

    results = ranker.predict(query=query, documents=docs)
    score = results[0].score
    precomputed_score = 5.8796231e-05
    assert math.isclose(precomputed_score, score, rel_tol=0.01)


def test_ranker_returns_raw_score_when_no_scaling():
    ranker = SentenceTransformersRanker(model_name_or_path="cross-encoder/ms-marco-MiniLM-L-12-v2", scale_score=False)
    query = "What is the most important building in King's Landing that has a religious background?"

    docs = [
        Document(
            content="""Aaron Aaron ( or ; ""Ahärôn"") is a prophet, high priest, and the brother of Moses in the Abrahamic religions. Knowledge of Aaron, along with his brother Moses, comes exclusively from religious texts, such as the Bible and Quran. The Hebrew Bible relates that, unlike Moses, who grew up in the Egyptian royal court, Aaron and his elder sister Miriam remained with their kinsmen in the eastern border-land of Egypt (Goshen). When Moses first confronted the Egyptian king about the Israelites, Aaron served as his brother's spokesman (""prophet"") to the Pharaoh. Part of the Law (Torah) that Moses received from""",
            meta={"name": "0"},
            id="1",
        )
    ]

    results = ranker.predict(query=query, documents=docs)
    score = results[0].score
    precomputed_score = -9.744687
    assert math.isclose(precomputed_score, score, rel_tol=0.001)


def test_ranker_returns_raw_score_for_two_logits(ranker_two_logits):
    query = "Welches ist das wichtigste Gebäude in Königsmund, das einen religiösen Hintergrund hat?"
    docs = [
        Document(
            content="""Aaron Aaron (oder ; "Ahärôn") ist ein Prophet, Hohepriester und der Bruder von Moses in den abrahamitischen Religionen. Aaron ist ebenso wie sein Bruder Moses ausschließlich aus religiösen Texten wie der Bibel und dem Koran bekannt. Die hebräische Bibel berichtet, dass Aaron und seine ältere Schwester Mirjam im Gegensatz zu Mose, der am ägyptischen Königshof aufwuchs, bei ihren Verwandten im östlichen Grenzland Ägyptens (Goschen) blieben. Als Mose den ägyptischen König zum ersten Mal mit den Israeliten konfrontierte, fungierte Aaron als Sprecher ("Prophet") seines Bruders gegenüber dem Pharao. Ein Teil des Gesetzes (Tora), das Mose von""",
            meta={"name": "0"},
            id="1",
        )
    ]

    results = ranker_two_logits.predict(query=query, documents=docs)
    score = results[0].score
    precomputed_score = -3.61354
    assert math.isclose(precomputed_score, score, rel_tol=0.001)


def test_predict_batch_returns_correct_number_of_docs(ranker):
    docs = [Document(content=f"test {number}") for number in range(5)]

    assert len(ranker.predict("where is test 3?", docs, top_k=4)) == 4

    assert len(ranker.predict_batch(["where is test 3?"], docs, batch_size=2, top_k=4)) == 4


@pytest.mark.unit
def test_cohere_ranker(docs, mock_cohere_post):
    query = "What is the most important building in King's Landing that has a religious background?"
    ranker = CohereRanker(api_key="fake_key", model_name_or_path="rerank-english-v2.0")
    results = ranker.predict(query=query, documents=docs)
    mock_cohere_post.assert_called_once_with(
        {
            "model": "rerank-english-v2.0",
            "query": query,
            "documents": [{"text": d.content} for d in docs],
            "top_n": None,  # By passing None we return all documents and use top_k to truncate later
            "return_documents": False,
            "max_chunks_per_doc": None,
        }
    )
    assert results[0] == docs[4]


@pytest.mark.unit
def test_cohere_ranker_batch_single_query_single_doc_list(docs, mock_cohere_post):
    query = "What is the most important building in King's Landing that has a religious background?"
    ranker = CohereRanker(api_key="fake_key", model_name_or_path="rerank-english-v2.0")
    results = ranker.predict_batch(queries=[query], documents=docs)
    mock_cohere_post.assert_called_once_with(
        {
            "model": "rerank-english-v2.0",
            "query": query,
            "documents": [{"text": d.content} for d in docs],
            "top_n": None,  # By passing None we return all documents and use top_k to truncate later
            "return_documents": False,
            "max_chunks_per_doc": None,
        }
    )
    assert results[0] == docs[4]


@pytest.mark.unit
def test_cohere_ranker_batch_single_query_multiple_doc_lists(docs, mock_cohere_post):
    query = "What is the most important building in King's Landing that has a religious background?"
    ranker = CohereRanker(api_key="fake_key", model_name_or_path="rerank-english-v2.0")
    results = ranker.predict_batch(queries=[query], documents=[docs, docs])
    assert mock_cohere_post.call_count == 2
    mock_cohere_post.assert_called_with(
        {
            "model": "rerank-english-v2.0",
            "query": query,
            "documents": [{"text": d.content} for d in docs],
            "top_n": None,  # By passing None we return all documents and use top_k to truncate later
            "return_documents": False,
            "max_chunks_per_doc": None,
        }
    )
    assert isinstance(results, list)
    assert isinstance(results[0], list)
    for reranked_docs in results:
        assert reranked_docs[0] == docs[4]


@pytest.mark.unit
def test_cohere_ranker_batch_multiple_queries_multiple_doc_lists(docs, mock_cohere_post):
    query = "What is the most important building in King's Landing that has a religious background?"
    ranker = CohereRanker(api_key="fake_key", model_name_or_path="rerank-english-v2.0")
    results = ranker.predict_batch(queries=[query, query], documents=[docs, docs])
    assert mock_cohere_post.call_count == 2
    mock_cohere_post.assert_called_with(
        {
            "model": "rerank-english-v2.0",
            "query": query,
            "documents": [{"text": d.content} for d in docs],
            "top_n": None,  # By passing None we return all documents and use top_k to truncate later
            "return_documents": False,
            "max_chunks_per_doc": None,
        }
    )
    assert isinstance(results, list)
    assert isinstance(results[0], list)
    assert results[0][0] == docs[4]
    assert results[1][0] == docs[4]<|MERGE_RESOLUTION|>--- conflicted
+++ resolved
@@ -5,12 +5,53 @@
 from haystack.schema import Document
 from haystack.nodes.ranker.base import BaseRanker
 from haystack.nodes.ranker import SentenceTransformersRanker, CohereRanker
-
-
-<<<<<<< HEAD
+from haystack.errors import HaystackError
+
+
 @pytest.fixture
 def docs():
-=======
+    docs = [
+        Document(
+            content="""Aaron Aaron ( or ; ""Ahärôn"") is a prophet, high priest, and the brother of Moses in the Abrahamic religions. Knowledge of Aaron, along with his brother Moses, comes exclusively from religious texts, such as the Bible and Quran. The Hebrew Bible relates that, unlike Moses, who grew up in the Egyptian royal court, Aaron and his elder sister Miriam remained with their kinsmen in the eastern border-land of Egypt (Goshen). When Moses first confronted the Egyptian king about the Israelites, Aaron served as his brother's spokesman (""prophet"") to the Pharaoh. Part of the Law (Torah) that Moses received from""",
+            meta={"name": "0"},
+            id="1",
+        ),
+        Document(
+            content="""Democratic Republic of the Congo to the south. Angola's capital, Luanda, lies on the Atlantic coast in the northwest of the country. Angola, although located in a tropical zone, has a climate that is not characterized for this region, due to the confluence of three factors: As a result, Angola's climate is characterized by two seasons: rainfall from October to April and drought, known as ""Cacimbo"", from May to August, drier, as the name implies, and with lower temperatures. On the other hand, while the coastline has high rainfall rates, decreasing from North to South and from to , with""",
+            id="2",
+        ),
+        Document(
+            content="""Schopenhauer, describing him as an ultimately shallow thinker: ""Schopenhauer has quite a crude mind ... where real depth starts, his comes to an end."" His friend Bertrand Russell had a low opinion on the philosopher, and attacked him in his famous ""History of Western Philosophy"" for hypocritically praising asceticism yet not acting upon it. On the opposite isle of Russell on the foundations of mathematics, the Dutch mathematician L. E. J. Brouwer incorporated the ideas of Kant and Schopenhauer in intuitionism, where mathematics is considered a purely mental activity, instead of an analytic activity wherein objective properties of reality are""",
+            meta={"name": "1"},
+            id="3",
+        ),
+        Document(
+            content="""The Dothraki vocabulary was created by David J. Peterson well in advance of the adaptation. HBO hired the Language Creatio""",
+            meta={"name": "2"},
+            id="4",
+        ),
+        Document(
+            content="""The title of the episode refers to the Great Sept of Baelor, the main religious building in King's Landing, where the episode's pivotal scene takes place. In the world created by George R. R. Martin""",
+            meta={},
+            id="5",
+        ),
+    ]
+    return docs
+
+
+@pytest.fixture
+def mock_cohere_post():
+    class Response:
+        def __init__(self, text: str):
+            self.text = text
+
+    with patch("haystack.nodes.ranker.cohere.CohereRanker._post") as cohere_post:
+        cohere_post.return_value = Response(
+            text='{"id":"73701fd4-fe30-4007-9698-e960a51b19b4","results":[{"index":4,"relevance_score":0.9937345},{"index":3,"relevance_score":0.2232077},{"index":0,"relevance_score":0.006538825},{"index":2,"relevance_score":0.002278331},{"index":1,"relevance_score":0.000035633544}],"meta":{"api_version":{"version":"1"}}}'
+        )
+        yield cohere_post
+
+
 @pytest.mark.unit
 def test_ranker_preprocess_batch_queries_and_docs_raises():
     query_1 = "query 1"
@@ -66,51 +107,6 @@
 
     batches = SentenceTransformersRanker._get_batches(all_queries=all_queries, all_docs=all_docs, batch_size=1)
     assert next(batches) == (all_queries[0:1], all_docs[0:1])
-
-
-def test_ranker(ranker):
-    query = "What is the most important building in King's Landing that has a religious background?"
->>>>>>> 612c5cd0
-    docs = [
-        Document(
-            content="""Aaron Aaron ( or ; ""Ahärôn"") is a prophet, high priest, and the brother of Moses in the Abrahamic religions. Knowledge of Aaron, along with his brother Moses, comes exclusively from religious texts, such as the Bible and Quran. The Hebrew Bible relates that, unlike Moses, who grew up in the Egyptian royal court, Aaron and his elder sister Miriam remained with their kinsmen in the eastern border-land of Egypt (Goshen). When Moses first confronted the Egyptian king about the Israelites, Aaron served as his brother's spokesman (""prophet"") to the Pharaoh. Part of the Law (Torah) that Moses received from""",
-            meta={"name": "0"},
-            id="1",
-        ),
-        Document(
-            content="""Democratic Republic of the Congo to the south. Angola's capital, Luanda, lies on the Atlantic coast in the northwest of the country. Angola, although located in a tropical zone, has a climate that is not characterized for this region, due to the confluence of three factors: As a result, Angola's climate is characterized by two seasons: rainfall from October to April and drought, known as ""Cacimbo"", from May to August, drier, as the name implies, and with lower temperatures. On the other hand, while the coastline has high rainfall rates, decreasing from North to South and from to , with""",
-            id="2",
-        ),
-        Document(
-            content="""Schopenhauer, describing him as an ultimately shallow thinker: ""Schopenhauer has quite a crude mind ... where real depth starts, his comes to an end."" His friend Bertrand Russell had a low opinion on the philosopher, and attacked him in his famous ""History of Western Philosophy"" for hypocritically praising asceticism yet not acting upon it. On the opposite isle of Russell on the foundations of mathematics, the Dutch mathematician L. E. J. Brouwer incorporated the ideas of Kant and Schopenhauer in intuitionism, where mathematics is considered a purely mental activity, instead of an analytic activity wherein objective properties of reality are""",
-            meta={"name": "1"},
-            id="3",
-        ),
-        Document(
-            content="""The Dothraki vocabulary was created by David J. Peterson well in advance of the adaptation. HBO hired the Language Creatio""",
-            meta={"name": "2"},
-            id="4",
-        ),
-        Document(
-            content="""The title of the episode refers to the Great Sept of Baelor, the main religious building in King's Landing, where the episode's pivotal scene takes place. In the world created by George R. R. Martin""",
-            meta={},
-            id="5",
-        ),
-    ]
-    return docs
-
-
-@pytest.fixture
-def mock_cohere_post():
-    class Response:
-        def __init__(self, text: str):
-            self.text = text
-
-    with patch("haystack.nodes.ranker.cohere.CohereRanker._post") as cohere_post:
-        cohere_post.return_value = Response(
-            text='{"id":"73701fd4-fe30-4007-9698-e960a51b19b4","results":[{"index":4,"relevance_score":0.9937345},{"index":3,"relevance_score":0.2232077},{"index":0,"relevance_score":0.006538825},{"index":2,"relevance_score":0.002278331},{"index":1,"relevance_score":0.000035633544}],"meta":{"api_version":{"version":"1"}}}'
-        )
-        yield cohere_post
 
 
 def test_ranker(ranker, docs):
