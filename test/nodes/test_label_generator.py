--- conflicted
+++ resolved
@@ -3,11 +3,8 @@
 
 import pytest
 
-<<<<<<< HEAD
 from haystack import Document
-=======
 from haystack.document_stores import BaseDocumentStore
->>>>>>> e5423b15
 from haystack.nodes import QuestionGenerator, EmbeddingRetriever, PseudoLabelGenerator
 
 
@@ -16,19 +13,15 @@
 @pytest.mark.parametrize("document_store", ["memory"], indirect=True)
 @pytest.mark.parametrize("retriever", ["embedding_sbert"], indirect=True)
 def test_pseudo_label_generator(
-<<<<<<< HEAD
-    document_store, retriever: EmbeddingRetriever, question_generator: QuestionGenerator, tmp_path: Path, docs_with_true_emb: List[Document]
-=======
     document_store: BaseDocumentStore,
     retriever: EmbeddingRetriever,
     question_generator: QuestionGenerator,
-    tmp_path: Path,
->>>>>>> e5423b15
+    docs_with_true_emb: List[Document]
 ):
     document_store.write_documents(docs_with_true_emb)
     psg = PseudoLabelGenerator(question_generator, retriever)
     train_examples = []
-    output, pipe_id = psg.run(documents=document_store.get_all_documents())
+    output, _ = psg.run(documents=document_store.get_all_documents())
     assert "gpl_labels" in output
     for item in output["gpl_labels"]:
         assert "question" in item and "pos_doc" in item and "neg_doc" in item and "score" in item
@@ -45,13 +38,13 @@
     document_store: BaseDocumentStore,
     retriever: EmbeddingRetriever,
     question_generator: QuestionGenerator,
-    tmp_path: Path,
+    docs_with_true_emb: List[Document]
 ):
-    document_store.write_documents(DOCS_WITH_EMBEDDINGS)
+    document_store.write_documents(docs_with_true_emb)
     psg = PseudoLabelGenerator(question_generator, retriever)
     train_examples = []
 
-    output, pipe_id = psg.run_batch(documents=document_store.get_all_documents())
+    output, _ = psg.run_batch(documents=document_store.get_all_documents())
     assert "gpl_labels" in output
     for item in output["gpl_labels"]:
         assert "question" in item and "pos_doc" in item and "neg_doc" in item and "score" in item
@@ -65,12 +58,11 @@
 @pytest.mark.parametrize("document_store", ["memory"], indirect=True)
 @pytest.mark.parametrize("retriever", ["embedding_sbert"], indirect=True)
 def test_pseudo_label_generator_using_question_document_pairs(
-<<<<<<< HEAD
-    document_store, retriever: EmbeddingRetriever, tmp_path: Path, docs_with_true_emb: List[Document]
-=======
-    document_store: BaseDocumentStore, retriever: EmbeddingRetriever, tmp_path: Path
+    document_store: BaseDocumentStore,
+    retriever: EmbeddingRetriever,
+    docs_with_true_emb: List[Document]
 ):
-    document_store.write_documents(DOCS_WITH_EMBEDDINGS)
+    document_store.write_documents(docs_with_true_emb)
     docs = [
         {
             "question": "What is the capital of Germany?",
@@ -83,7 +75,7 @@
     ]
     psg = PseudoLabelGenerator(docs, retriever)
     train_examples = []
-    output, pipe_id = psg.run(documents=document_store.get_all_documents())
+    output, _ = psg.run(documents=document_store.get_all_documents())
     assert "gpl_labels" in output
     for item in output["gpl_labels"]:
         assert "question" in item and "pos_doc" in item and "neg_doc" in item and "score" in item
@@ -97,8 +89,7 @@
 @pytest.mark.parametrize("document_store", ["memory"], indirect=True)
 @pytest.mark.parametrize("retriever", ["embedding_sbert"], indirect=True)
 def test_pseudo_label_generator_using_question_document_pairs_batch(
-    document_store: BaseDocumentStore, retriever: EmbeddingRetriever, tmp_path: Path
->>>>>>> e5423b15
+    document_store: BaseDocumentStore, retriever: EmbeddingRetriever,docs_with_true_emb: List[Document]
 ):
     document_store.write_documents(docs_with_true_emb)
     docs = [
@@ -114,7 +105,7 @@
     psg = PseudoLabelGenerator(docs, retriever)
     train_examples = []
 
-    output, pipe_id = psg.run_batch(documents=document_store.get_all_documents())
+    output, _ = psg.run_batch(documents=document_store.get_all_documents())
     assert "gpl_labels" in output
     for item in output["gpl_labels"]:
         assert "question" in item and "pos_doc" in item and "neg_doc" in item and "score" in item
