from typing import List

import os
import logging
import os
from math import isclose
from typing import Dict, List, Optional, Union

import pytest
import numpy as np
import pandas as pd
from pandas.testing import assert_frame_equal
from elasticsearch import Elasticsearch
from transformers import DPRContextEncoderTokenizerFast, DPRQuestionEncoderTokenizerFast

from haystack.document_stores.base import BaseDocumentStore
from haystack.document_stores.memory import InMemoryDocumentStore
from haystack.document_stores import WeaviateDocumentStore
from haystack.nodes.retriever.base import BaseRetriever
from haystack.pipelines import DocumentSearchPipeline
from haystack.schema import Document
from haystack.document_stores.elasticsearch import ElasticsearchDocumentStore
from haystack.document_stores.faiss import FAISSDocumentStore
from haystack.document_stores import MilvusDocumentStore
from haystack.nodes.retriever.dense import DensePassageRetriever, EmbeddingRetriever, TableTextRetriever
from haystack.nodes.retriever.sparse import BM25Retriever, FilterRetriever, TfidfRetriever
from haystack.nodes.retriever.multimodal import MultiModalRetriever

from ..conftest import SAMPLES_PATH, MockRetriever


# TODO check if we this works with only "memory" arg
@pytest.mark.parametrize(
    "retriever_with_docs,document_store_with_docs",
    [
        ("mdr", "elasticsearch"),
        ("mdr", "faiss"),
        ("mdr", "memory"),
        ("mdr", "milvus"),
        ("dpr", "elasticsearch"),
        ("dpr", "faiss"),
        ("dpr", "memory"),
        ("dpr", "milvus"),
        ("embedding", "elasticsearch"),
        ("embedding", "faiss"),
        ("embedding", "memory"),
<<<<<<< HEAD
        ("embedding", "milvus1"),
        ("bm25", "elasticsearch"),
        ("bm25", "memory_bm25"),
=======
        ("embedding", "milvus"),
        ("elasticsearch", "elasticsearch"),
>>>>>>> 6ce2d296
        ("es_filter_only", "elasticsearch"),
        ("tfidf", "memory"),
    ],
    indirect=True,
)
def test_retrieval(retriever_with_docs: BaseRetriever, document_store_with_docs: BaseDocumentStore):
    if not isinstance(retriever_with_docs, (BM25Retriever, FilterRetriever, TfidfRetriever)):
        document_store_with_docs.update_embeddings(retriever_with_docs)

    # test without filters
    # NOTE: FilterRetriever simply returns all documents matching a filter,
    # so without filters applied it does nothing
    if not isinstance(retriever_with_docs, FilterRetriever):
        res = retriever_with_docs.retrieve(query="Who lives in Berlin?")
        assert res[0].content == "My name is Carla and I live in Berlin"
        assert len(res) == 5
        assert res[0].meta["name"] == "filename1"

    # test with filters
    if (
        not isinstance(document_store_with_docs, (FAISSDocumentStore, MilvusDocumentStore))
        and not isinstance(retriever_with_docs, TfidfRetriever)
        and not (
            isinstance(document_store_with_docs, InMemoryDocumentStore) and document_store_with_docs.use_bm25 == True
        )
    ):
        # single filter
        result = retriever_with_docs.retrieve(query="Christelle", filters={"name": ["filename3"]}, top_k=5)
        assert len(result) == 1
        assert type(result[0]) == Document
        assert result[0].content == "My name is Christelle and I live in Paris"
        assert result[0].meta["name"] == "filename3"

        # multiple filters
        result = retriever_with_docs.retrieve(
            query="Paul", filters={"name": ["filename2"], "meta_field": ["test2", "test3"]}, top_k=5
        )
        assert len(result) == 1
        assert type(result[0]) == Document
        assert result[0].meta["name"] == "filename2"

        result = retriever_with_docs.retrieve(
            query="Carla", filters={"name": ["filename1"], "meta_field": ["test2", "test3"]}, top_k=5
        )
        assert len(result) == 0


class MockBaseRetriever(MockRetriever):
    def __init__(self, document_store: BaseDocumentStore, mock_document: Document):
        self.document_store = document_store
        self.mock_document = mock_document

    def retrieve(
        self,
        query: str,
        filters: dict,
        top_k: Optional[int],
        index: str,
        headers: Optional[Dict[str, str]],
        scale_score: bool,
    ):
        return [self.mock_document]

    def retrieve_batch(
        self,
        queries: List[str],
        filters: Optional[Dict[str, Union[Dict, List, str, int, float, bool]]] = None,
        top_k: Optional[int] = None,
        index: str = None,
        headers: Optional[Dict[str, str]] = None,
        batch_size: Optional[int] = None,
        scale_score: bool = None,
    ):
        return [[self.mock_document] for _ in range(len(queries))]


def test_retrieval_empty_query(document_store: BaseDocumentStore):
    # test with empty query using the run() method
    mock_document = Document(id="0", content="test")
    retriever = MockBaseRetriever(document_store=document_store, mock_document=mock_document)
    result = retriever.run(root_node="Query", query="", filters={})
    assert result[0]["documents"][0] == mock_document

    result = retriever.run_batch(root_node="Query", queries=[""], filters={})
    assert result[0]["documents"][0][0] == mock_document


def test_batch_retrieval_single_query(retriever_with_docs, document_store_with_docs):
    if not isinstance(retriever_with_docs, (BM25Retriever, FilterRetriever, TfidfRetriever)):
        document_store_with_docs.update_embeddings(retriever_with_docs)

    res = retriever_with_docs.retrieve_batch(queries=["Who lives in Berlin?"])

    # Expected return type: List of lists of Documents
    assert isinstance(res, list)
    assert isinstance(res[0], list)
    assert isinstance(res[0][0], Document)

    assert len(res) == 1
    assert len(res[0]) == 5
    assert res[0][0].content == "My name is Carla and I live in Berlin"
    assert res[0][0].meta["name"] == "filename1"


def test_batch_retrieval_multiple_queries(retriever_with_docs, document_store_with_docs):
    if not isinstance(retriever_with_docs, (BM25Retriever, FilterRetriever, TfidfRetriever)):
        document_store_with_docs.update_embeddings(retriever_with_docs)

    res = retriever_with_docs.retrieve_batch(queries=["Who lives in Berlin?", "Who lives in New York?"])

    # Expected return type: list of lists of Documents
    assert isinstance(res, list)
    assert isinstance(res[0], list)
    assert isinstance(res[0][0], Document)

    assert res[0][0].content == "My name is Carla and I live in Berlin"
    assert len(res[0]) == 5
    assert res[0][0].meta["name"] == "filename1"

    assert res[1][0].content == "My name is Paul and I live in New York"
    assert len(res[1]) == 5
    assert res[1][0].meta["name"] == "filename2"


@pytest.mark.elasticsearch
def test_elasticsearch_custom_query():
    client = Elasticsearch()
    client.indices.delete(index="haystack_test_custom", ignore=[404])
    document_store = ElasticsearchDocumentStore(
        index="haystack_test_custom", content_field="custom_text_field", embedding_field="custom_embedding_field"
    )
    documents = [
        {"content": "test_1", "meta": {"year": "2019"}},
        {"content": "test_2", "meta": {"year": "2020"}},
        {"content": "test_3", "meta": {"year": "2021"}},
        {"content": "test_4", "meta": {"year": "2021"}},
        {"content": "test_5", "meta": {"year": "2021"}},
    ]
    document_store.write_documents(documents)

    # test custom "terms" query
    retriever = BM25Retriever(
        document_store=document_store,
        custom_query="""
            {
                "size": 10,
                "query": {
                    "bool": {
                        "should": [{
                            "multi_match": {"query": ${query}, "type": "most_fields", "fields": ["content"]}}],
                            "filter": [{"terms": {"year": ${years}}}]}}}""",
    )
    results = retriever.retrieve(query="test", filters={"years": ["2020", "2021"]})
    assert len(results) == 4

    # test custom "term" query
    retriever = BM25Retriever(
        document_store=document_store,
        custom_query="""
                {
                    "size": 10,
                    "query": {
                        "bool": {
                            "should": [{
                                "multi_match": {"query": ${query}, "type": "most_fields", "fields": ["content"]}}],
                                "filter": [{"term": {"year": ${years}}}]}}}""",
    )
    results = retriever.retrieve(query="test", filters={"years": "2021"})
    assert len(results) == 3


@pytest.mark.integration
@pytest.mark.parametrize(
    "document_store", ["elasticsearch", "faiss", "memory", "milvus", "weaviate", "pinecone"], indirect=True
)
@pytest.mark.parametrize("retriever", ["dpr"], indirect=True)
def test_dpr_embedding(document_store: BaseDocumentStore, retriever, docs_with_ids):
    document_store.return_embedding = True
    document_store.write_documents(docs_with_ids)
    document_store.update_embeddings(retriever=retriever)

    docs = document_store.get_all_documents()
    docs.sort(key=lambda d: d.id)

    print([doc.id for doc in docs])

    expected_values = [0.00892, 0.00780, 0.00482, -0.00626, 0.010966]
    for doc, expected_value in zip(docs, expected_values):
        embedding = doc.embedding
        # always normalize vector as faiss returns normalized vectors and other document stores do not
        embedding /= np.linalg.norm(embedding)
        assert len(embedding) == 768
        assert isclose(embedding[0], expected_value, rel_tol=0.01)


@pytest.mark.integration
@pytest.mark.parametrize(
    "document_store", ["elasticsearch", "faiss", "memory", "milvus", "weaviate", "pinecone"], indirect=True
)
@pytest.mark.parametrize("retriever", ["retribert"], indirect=True)
@pytest.mark.embedding_dim(128)
def test_retribert_embedding(document_store, retriever, docs_with_ids):
    if isinstance(document_store, WeaviateDocumentStore):
        # Weaviate sets the embedding dimension to 768 as soon as it is initialized.
        # We need 128 here and therefore initialize a new WeaviateDocumentStore.
        document_store = WeaviateDocumentStore(index="haystack_test", embedding_dim=128, recreate_index=True)
    document_store.return_embedding = True
    document_store.write_documents(docs_with_ids)
    document_store.update_embeddings(retriever=retriever)

    docs = document_store.get_all_documents()
    docs = sorted(docs, key=lambda d: d.id)

    expected_values = [0.14017, 0.05975, 0.14267, 0.15099, 0.14383]
    for doc, expected_value in zip(docs, expected_values):
        embedding = doc.embedding
        assert len(embedding) == 128
        # always normalize vector as faiss returns normalized vectors and other document stores do not
        embedding /= np.linalg.norm(embedding)
        assert isclose(embedding[0], expected_value, rel_tol=0.001)


@pytest.mark.integration
@pytest.mark.parametrize("document_store", ["memory"], indirect=True)
@pytest.mark.parametrize("retriever", ["openai", "cohere"], indirect=True)
@pytest.mark.embedding_dim(1024)
@pytest.mark.skipif(
    not os.environ.get("OPENAI_API_KEY", None) and not os.environ.get("COHERE_API_KEY", None),
    reason="Please export an env var called OPENAI_API_KEY/COHERE_API_KEY containing "
    "the OpenAI/Cohere API key to run this test.",
)
def test_basic_embedding(document_store, retriever, docs_with_ids):
    document_store.return_embedding = True
    document_store.write_documents(docs_with_ids)
    document_store.update_embeddings(retriever=retriever)

    docs = document_store.get_all_documents()
    docs = sorted(docs, key=lambda d: d.id)

    for doc in docs:
        assert len(doc.embedding) == 1024


@pytest.mark.integration
@pytest.mark.parametrize("document_store", ["memory"], indirect=True)
@pytest.mark.parametrize("retriever", ["openai", "cohere"], indirect=True)
@pytest.mark.embedding_dim(1024)
@pytest.mark.skipif(
    not os.environ.get("OPENAI_API_KEY", None) and not os.environ.get("COHERE_API_KEY", None),
    reason="Please export an env var called OPENAI_API_KEY/COHERE_API_KEY containing "
    "the OpenAI/Cohere API key to run this test.",
)
def test_retriever_basic_search(document_store, retriever, docs_with_ids):
    document_store.return_embedding = True
    document_store.write_documents(docs_with_ids)
    document_store.update_embeddings(retriever=retriever)

    p_retrieval = DocumentSearchPipeline(retriever)
    res = p_retrieval.run(query="Madrid", params={"Retriever": {"top_k": 1}})
    assert len(res["documents"]) == 1
    assert "Madrid" in res["documents"][0].content


@pytest.mark.integration
@pytest.mark.parametrize("retriever", ["table_text_retriever"], indirect=True)
@pytest.mark.parametrize("document_store", ["elasticsearch", "memory"], indirect=True)
@pytest.mark.embedding_dim(512)
def test_table_text_retriever_embedding(document_store, retriever, docs):

    document_store.return_embedding = True
    document_store.write_documents(docs)
    table_data = {
        "Mountain": ["Mount Everest", "K2", "Kangchenjunga", "Lhotse", "Makalu"],
        "Height": ["8848m", "8,611 m", "8 586m", "8 516 m", "8,485m"],
    }
    table = pd.DataFrame(table_data)
    table_doc = Document(content=table, content_type="table", id="6")
    document_store.write_documents([table_doc])
    document_store.update_embeddings(retriever=retriever)

    docs = document_store.get_all_documents()
    docs = sorted(docs, key=lambda d: d.id)

    expected_values = [0.061191384, 0.038075786, 0.27447605, 0.09399721, 0.0959682]
    for doc, expected_value in zip(docs, expected_values):
        assert len(doc.embedding) == 512
        assert isclose(doc.embedding[0], expected_value, rel_tol=0.001)


@pytest.mark.parametrize("retriever", ["dpr"], indirect=True)
@pytest.mark.parametrize("document_store", ["memory"], indirect=True)
def test_dpr_saving_and_loading(tmp_path, retriever, document_store):
    retriever.save(f"{tmp_path}/test_dpr_save")

    def sum_params(model):
        s = []
        for p in model.parameters():
            n = p.cpu().data.numpy()
            s.append(np.sum(n))
        return sum(s)

    original_sum_query = sum_params(retriever.query_encoder)
    original_sum_passage = sum_params(retriever.passage_encoder)
    del retriever

    loaded_retriever = DensePassageRetriever.load(f"{tmp_path}/test_dpr_save", document_store)

    loaded_sum_query = sum_params(loaded_retriever.query_encoder)
    loaded_sum_passage = sum_params(loaded_retriever.passage_encoder)

    assert abs(original_sum_query - loaded_sum_query) < 0.1
    assert abs(original_sum_passage - loaded_sum_passage) < 0.1

    # comparison of weights (RAM intense!)
    # for p1, p2 in zip(retriever.query_encoder.parameters(), loaded_retriever.query_encoder.parameters()):
    #     assert (p1.data.ne(p2.data).sum() == 0)
    #
    # for p1, p2 in zip(retriever.passage_encoder.parameters(), loaded_retriever.passage_encoder.parameters()):
    #     assert (p1.data.ne(p2.data).sum() == 0)

    # attributes
    assert loaded_retriever.processor.embed_title == True
    assert loaded_retriever.batch_size == 16
    assert loaded_retriever.processor.max_seq_len_passage == 256
    assert loaded_retriever.processor.max_seq_len_query == 64

    # Tokenizer
    assert isinstance(loaded_retriever.passage_tokenizer, DPRContextEncoderTokenizerFast)
    assert isinstance(loaded_retriever.query_tokenizer, DPRQuestionEncoderTokenizerFast)
    assert loaded_retriever.passage_tokenizer.do_lower_case == True
    assert loaded_retriever.query_tokenizer.do_lower_case == True
    assert loaded_retriever.passage_tokenizer.vocab_size == 30522
    assert loaded_retriever.query_tokenizer.vocab_size == 30522


@pytest.mark.parametrize("retriever", ["table_text_retriever"], indirect=True)
@pytest.mark.embedding_dim(512)
def test_table_text_retriever_saving_and_loading(tmp_path, retriever, document_store):
    retriever.save(f"{tmp_path}/test_table_text_retriever_save")

    def sum_params(model):
        s = []
        for p in model.parameters():
            n = p.cpu().data.numpy()
            s.append(np.sum(n))
        return sum(s)

    original_sum_query = sum_params(retriever.query_encoder)
    original_sum_passage = sum_params(retriever.passage_encoder)
    original_sum_table = sum_params(retriever.table_encoder)
    del retriever

    loaded_retriever = TableTextRetriever.load(f"{tmp_path}/test_table_text_retriever_save", document_store)

    loaded_sum_query = sum_params(loaded_retriever.query_encoder)
    loaded_sum_passage = sum_params(loaded_retriever.passage_encoder)
    loaded_sum_table = sum_params(loaded_retriever.table_encoder)

    assert abs(original_sum_query - loaded_sum_query) < 0.1
    assert abs(original_sum_passage - loaded_sum_passage) < 0.1
    assert abs(original_sum_table - loaded_sum_table) < 0.01

    # attributes
    assert loaded_retriever.processor.embed_meta_fields == ["name", "section_title", "caption"]
    assert loaded_retriever.batch_size == 16
    assert loaded_retriever.processor.max_seq_len_passage == 256
    assert loaded_retriever.processor.max_seq_len_table == 256
    assert loaded_retriever.processor.max_seq_len_query == 64

    # Tokenizer
    assert isinstance(loaded_retriever.passage_tokenizer, DPRContextEncoderTokenizerFast)
    assert isinstance(loaded_retriever.table_tokenizer, DPRContextEncoderTokenizerFast)
    assert isinstance(loaded_retriever.query_tokenizer, DPRQuestionEncoderTokenizerFast)
    assert loaded_retriever.passage_tokenizer.do_lower_case == True
    assert loaded_retriever.table_tokenizer.do_lower_case == True
    assert loaded_retriever.query_tokenizer.do_lower_case == True
    assert loaded_retriever.passage_tokenizer.vocab_size == 30522
    assert loaded_retriever.table_tokenizer.vocab_size == 30522
    assert loaded_retriever.query_tokenizer.vocab_size == 30522


@pytest.mark.embedding_dim(128)
def test_table_text_retriever_training(tmp_path, document_store):
    retriever = TableTextRetriever(
        document_store=document_store,
        query_embedding_model="deepset/bert-small-mm_retrieval-question_encoder",
        passage_embedding_model="deepset/bert-small-mm_retrieval-passage_encoder",
        table_embedding_model="deepset/bert-small-mm_retrieval-table_encoder",
        use_gpu=False,
    )

    retriever.train(
        data_dir=SAMPLES_PATH / "mmr",
        train_filename="sample.json",
        n_epochs=1,
        n_gpu=0,
        save_dir=f"{tmp_path}/test_table_text_retriever_train",
    )

    # Load trained model
    retriever = TableTextRetriever.load(
        load_dir=f"{tmp_path}/test_table_text_retriever_train", document_store=document_store
    )


@pytest.mark.elasticsearch
def test_elasticsearch_highlight():
    client = Elasticsearch()
    client.indices.delete(index="haystack_hl_test", ignore=[404])

    # Mapping the content and title field as "text" perform search on these both fields.
    document_store = ElasticsearchDocumentStore(
        index="haystack_hl_test",
        content_field="title",
        custom_mapping={"mappings": {"properties": {"content": {"type": "text"}, "title": {"type": "text"}}}},
    )
    documents = [
        {
            "title": "Green tea components",
            "meta": {
                "content": "The green tea plant contains a range of healthy compounds that make it into the final drink"
            },
            "id": "1",
        },
        {
            "title": "Green tea catechin",
            "meta": {"content": "Green tea contains a catechin called epigallocatechin-3-gallate (EGCG)."},
            "id": "2",
        },
        {
            "title": "Minerals in Green tea",
            "meta": {"content": "Green tea also has small amounts of minerals that can benefit your health."},
            "id": "3",
        },
        {
            "title": "Green tea Benefits",
            "meta": {"content": "Green tea does more than just keep you alert, it may also help boost brain function."},
            "id": "4",
        },
    ]
    document_store.write_documents(documents)

    # Enabled highlighting on "title"&"content" field only using custom query
    retriever_1 = BM25Retriever(
        document_store=document_store,
        custom_query="""{
            "size": 20,
            "query": {
                "bool": {
                    "should": [
                        {
                            "multi_match": {
                                "query": ${query},
                                "fields": [
                                    "content^3",
                                    "title^5"
                                ]
                            }
                        }
                    ]
                }
            },
            "highlight": {
                "pre_tags": [
                    "**"
                ],
                "post_tags": [
                    "**"
                ],
                "number_of_fragments": 3,
                "fragment_size": 5,
                "fields": {
                    "content": {},
                    "title": {}
                }
            }
        }""",
    )
    results = retriever_1.retrieve(query="is green tea healthy")

    assert len(results[0].meta["highlighted"]) == 2
    assert results[0].meta["highlighted"]["title"] == ["**Green**", "**tea** components"]
    assert results[0].meta["highlighted"]["content"] == ["The **green**", "**tea** plant", "range of **healthy**"]

    # Enabled highlighting on "title" field only using custom query
    retriever_2 = BM25Retriever(
        document_store=document_store,
        custom_query="""{
            "size": 20,
            "query": {
                "bool": {
                    "should": [
                        {
                            "multi_match": {
                                "query": ${query},
                                "fields": [
                                    "content^3",
                                    "title^5"
                                ]
                            }
                        }
                    ]
                }
            },
            "highlight": {
                "pre_tags": [
                    "**"
                ],
                "post_tags": [
                    "**"
                ],
                "number_of_fragments": 3,
                "fragment_size": 5,
                "fields": {
                    "title": {}
                }
            }
        }""",
    )
    results = retriever_2.retrieve(query="is green tea healthy")

    assert len(results[0].meta["highlighted"]) == 1
    assert results[0].meta["highlighted"]["title"] == ["**Green**", "**tea** components"]


def test_elasticsearch_filter_must_not_increase_results():
    index = "filter_must_not_increase_results"
    client = Elasticsearch()
    client.indices.delete(index=index, ignore=[404])
    documents = [
        {
            "content": "The green tea plant contains a range of healthy compounds that make it into the final drink",
            "meta": {"content_type": "text"},
            "id": "1",
        },
        {
            "content": "Green tea contains a catechin called epigallocatechin-3-gallate (EGCG).",
            "meta": {"content_type": "text"},
            "id": "2",
        },
        {
            "content": "Green tea also has small amounts of minerals that can benefit your health.",
            "meta": {"content_type": "text"},
            "id": "3",
        },
        {
            "content": "Green tea does more than just keep you alert, it may also help boost brain function.",
            "meta": {"content_type": "text"},
            "id": "4",
        },
    ]
    doc_store = ElasticsearchDocumentStore(index=index)
    doc_store.write_documents(documents)
    results_wo_filter = doc_store.query(query="drink")
    assert len(results_wo_filter) == 1
    results_w_filter = doc_store.query(query="drink", filters={"content_type": "text"})
    assert len(results_w_filter) == 1
    doc_store.delete_index(index)


def test_elasticsearch_all_terms_must_match():
    index = "all_terms_must_match"
    client = Elasticsearch()
    client.indices.delete(index=index, ignore=[404])
    documents = [
        {
            "content": "The green tea plant contains a range of healthy compounds that make it into the final drink",
            "meta": {"content_type": "text"},
            "id": "1",
        },
        {
            "content": "Green tea contains a catechin called epigallocatechin-3-gallate (EGCG).",
            "meta": {"content_type": "text"},
            "id": "2",
        },
        {
            "content": "Green tea also has small amounts of minerals that can benefit your health.",
            "meta": {"content_type": "text"},
            "id": "3",
        },
        {
            "content": "Green tea does more than just keep you alert, it may also help boost brain function.",
            "meta": {"content_type": "text"},
            "id": "4",
        },
    ]
    doc_store = ElasticsearchDocumentStore(index=index)
    doc_store.write_documents(documents)
    results_wo_all_terms_must_match = doc_store.query(query="drink green tea")
    assert len(results_wo_all_terms_must_match) == 4
    results_w_all_terms_must_match = doc_store.query(query="drink green tea", all_terms_must_match=True)
    assert len(results_w_all_terms_must_match) == 1
    doc_store.delete_index(index)


def test_embeddings_encoder_of_embedding_retriever_should_warn_about_model_format(caplog):
    document_store = InMemoryDocumentStore()

    with caplog.at_level(logging.WARNING):
        EmbeddingRetriever(
            document_store=document_store,
            embedding_model="sentence-transformers/paraphrase-multilingual-mpnet-base-v2",
            model_format="farm",
        )

        assert (
            "You may need to set model_format='sentence_transformers' to ensure correct loading of model."
            in caplog.text
        )


@pytest.mark.parametrize("retriever", ["es_filter_only"], indirect=True)
@pytest.mark.parametrize("document_store", ["elasticsearch"], indirect=True)
def test_es_filter_only(document_store, retriever):
    docs = [
        Document(content="Doc1", meta={"f1": "0"}),
        Document(content="Doc2", meta={"f1": "0"}),
        Document(content="Doc3", meta={"f1": "0"}),
        Document(content="Doc4", meta={"f1": "0"}),
        Document(content="Doc5", meta={"f1": "0"}),
        Document(content="Doc6", meta={"f1": "0"}),
        Document(content="Doc7", meta={"f1": "1"}),
        Document(content="Doc8", meta={"f1": "0"}),
        Document(content="Doc9", meta={"f1": "0"}),
        Document(content="Doc10", meta={"f1": "0"}),
        Document(content="Doc11", meta={"f1": "0"}),
        Document(content="Doc12", meta={"f1": "0"}),
    ]
    document_store.write_documents(docs)
    retrieved_docs = retriever.retrieve(query="", filters={"f1": ["0"]})
    assert len(retrieved_docs) == 11


#
# MultiModal
#


@pytest.fixture
def text_docs() -> List[Document]:
    return [
        Document(
            content="My name is Paul and I live in New York",
            meta={
                "meta_field": "test2",
                "name": "filename2",
                "date_field": "2019-10-01",
                "numeric_field": 5.0,
                "odd_field": 0,
            },
        ),
        Document(
            content="My name is Carla and I live in Berlin",
            meta={
                "meta_field": "test1",
                "name": "filename1",
                "date_field": "2020-03-01",
                "numeric_field": 5.5,
                "odd_field": 1,
            },
        ),
        Document(
            content="My name is Christelle and I live in Paris",
            meta={
                "meta_field": "test3",
                "name": "filename3",
                "date_field": "2018-10-01",
                "numeric_field": 4.5,
                "odd_field": 1,
            },
        ),
        Document(
            content="My name is Camila and I live in Madrid",
            meta={
                "meta_field": "test4",
                "name": "filename4",
                "date_field": "2021-02-01",
                "numeric_field": 3.0,
                "odd_field": 0,
            },
        ),
        Document(
            content="My name is Matteo and I live in Rome",
            meta={
                "meta_field": "test5",
                "name": "filename5",
                "date_field": "2019-01-01",
                "numeric_field": 0.0,
                "odd_field": 1,
            },
        ),
    ]


@pytest.fixture
def table_docs() -> List[Document]:
    return [
        Document(
            content=pd.DataFrame(
                {
                    "Mountain": ["Mount Everest", "K2", "Kangchenjunga", "Lhotse", "Makalu"],
                    "Height": ["8848m", "8,611 m", "8 586m", "8 516 m", "8,485m"],
                }
            ),
            content_type="table",
        ),
        Document(
            content=pd.DataFrame(
                {
                    "City": ["Paris", "Lyon", "Marseille", "Lille", "Toulouse", "Bordeaux"],
                    "Population": ["13,114,718", "2,280,845", "1,873,270 ", "1,510,079", "1,454,158", "1,363,711"],
                }
            ),
            content_type="table",
        ),
        Document(
            content=pd.DataFrame(
                {
                    "City": ["Berlin", "Hamburg", "Munich", "Cologne"],
                    "Population": ["3,644,826", "1,841,179", "1,471,508", "1,085,664"],
                }
            ),
            content_type="table",
        ),
    ]


@pytest.fixture
def image_docs() -> List[Document]:
    return [
        Document(content=str(SAMPLES_PATH / "images" / imagefile), content_type="image")
        for imagefile in os.listdir(SAMPLES_PATH / "images")
    ]


@pytest.mark.integration
def test_multimodal_text_retrieval(text_docs: List[Document]):
    retriever = MultiModalRetriever(
        document_store=InMemoryDocumentStore(return_embedding=True),
        query_embedding_model="sentence-transformers/multi-qa-mpnet-base-dot-v1",
        document_embedding_models={"text": "sentence-transformers/multi-qa-mpnet-base-dot-v1"},
    )
    retriever.document_store.write_documents(text_docs)
    retriever.document_store.update_embeddings(retriever=retriever)

    results = retriever.retrieve(query="Who lives in Paris?")
    assert results[0].content == "My name is Christelle and I live in Paris"


@pytest.mark.integration
def test_multimodal_table_retrieval(table_docs: List[Document]):
    retriever = MultiModalRetriever(
        document_store=InMemoryDocumentStore(return_embedding=True),
        query_embedding_model="deepset/all-mpnet-base-v2-table",
        document_embedding_models={"table": "deepset/all-mpnet-base-v2-table"},
    )
    retriever.document_store.write_documents(table_docs)
    retriever.document_store.update_embeddings(retriever=retriever)

    results = retriever.retrieve(query="How many people live in Hamburg?")
    assert_frame_equal(
        results[0].content,
        pd.DataFrame(
            {
                "City": ["Berlin", "Hamburg", "Munich", "Cologne"],
                "Population": ["3,644,826", "1,841,179", "1,471,508", "1,085,664"],
            }
        ),
    )


@pytest.mark.integration
def test_multimodal_image_retrieval(image_docs: List[Document]):
    retriever = MultiModalRetriever(
        document_store=InMemoryDocumentStore(return_embedding=True, embedding_dim=512),
        query_embedding_model="sentence-transformers/clip-ViT-B-32",
        document_embedding_models={"image": "sentence-transformers/clip-ViT-B-32"},
    )
    retriever.document_store.write_documents(image_docs)
    retriever.document_store.update_embeddings(retriever=retriever)

    results = retriever.retrieve(query="What's a cat?")
    assert str(results[0].content) == str(SAMPLES_PATH / "images" / "cat.jpg")


@pytest.mark.skip("Not working yet as intended")
@pytest.mark.integration
def test_multimodal_text_image_retrieval(text_docs: List[Document], image_docs: List[Document]):
    retriever = MultiModalRetriever(
        document_store=InMemoryDocumentStore(return_embedding=True, embedding_dim=512),
        query_embedding_model="sentence-transformers/clip-ViT-B-32",
        document_embedding_models={
            "text": "sentence-transformers/clip-ViT-B-32",
            "image": "sentence-transformers/clip-ViT-B-32",
        },
    )
    retriever.document_store.write_documents(image_docs)
    retriever.document_store.write_documents(text_docs)
    retriever.document_store.update_embeddings(retriever=retriever)

    results = retriever.retrieve(query="What's Paris?")

    text_results = [result for result in results if result.content_type == "text"]
    image_results = [result for result in results if result.content_type == "image"]

    assert str(image_results[0].content) == str(SAMPLES_PATH / "images" / "paris.jpg")
    assert text_results[0].content == "My name is Christelle and I live in Paris"<|MERGE_RESOLUTION|>--- conflicted
+++ resolved
@@ -44,14 +44,9 @@
         ("embedding", "elasticsearch"),
         ("embedding", "faiss"),
         ("embedding", "memory"),
-<<<<<<< HEAD
-        ("embedding", "milvus1"),
+        ("embedding", "milvus"),
         ("bm25", "elasticsearch"),
         ("bm25", "memory_bm25"),
-=======
-        ("embedding", "milvus"),
-        ("elasticsearch", "elasticsearch"),
->>>>>>> 6ce2d296
         ("es_filter_only", "elasticsearch"),
         ("tfidf", "memory"),
     ],
