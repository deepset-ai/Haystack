[build-system]
requires = [
  "hatchling>=1.8.0",
]
build-backend = "hatchling.build"

[project]
name = "farm-haystack"
dynamic = [
  "version",
]
description = "Neural Question Answering & Semantic Search at Scale. Use modern transformer based models like BERT to find answers in large document collections"
readme = "README.md"
license = "Apache-2.0"
requires-python = ">=3.8"
authors = [
  { name = "deepset.ai", email = "malte.pietsch@deepset.ai" },
]
keywords = [
  "BERT",
  "QA",
  "Question-Answering",
  "Reader",
  "Retriever",
  "albert",
  "language-model",
  "mrc",
  "roberta",
  "search",
  "semantic-search",
  "squad",
  "transfer-learning",
  "transformer",
]
classifiers = [
  "Development Status :: 5 - Production/Stable",
  "Intended Audience :: Science/Research",
  "License :: Freely Distributable",
  "License :: OSI Approved :: Apache Software License",
  "Operating System :: OS Independent",
  "Programming Language :: Python",
  "Programming Language :: Python :: 3",
  "Programming Language :: Python :: 3.8",
  "Programming Language :: Python :: 3.9",
  "Programming Language :: Python :: 3.10",
  "Topic :: Scientific/Engineering :: Artificial Intelligence",
]
dependencies = [
  "requests",
  "pydantic",
  "transformers[torch,sentencepiece]==4.29.1",
  "pandas",
  "rank_bm25",
  "scikit-learn>=1.0.0", # TF-IDF, SklearnQueryClassifier and metrics
<<<<<<< HEAD
  "generalimport", # Optional imports
  "prompthub-py==4.0.0",
=======
  "generalimport==0.3.1", # Optional imports
  "prompthub-py==3.0.1",
>>>>>>> be3eb3cd
  "platformdirs",

  # Utils
  "tqdm",  # progress bars in model download and training scripts
  "networkx",  # graphs library
  "quantulum3",  # quantities extraction from text
  "posthog",  # telemetry
  "azure-ai-formrecognizer>=3.2.0b2",  # forms reader
  # audio's espnet-model-zoo requires huggingface-hub version <0.8 while we need >=0.5 to be able to use create_repo in FARMReader
  "huggingface-hub>=0.5.0",
  "tenacity",  # retry decorator
  "sseclient-py",  # server side events for OpenAI streaming
  "more_itertools",  # utilities

  # Web Retriever
  "boilerpy3",

  # See haystack/nodes/retriever/_embedding_encoder.py, _SentenceTransformersEmbeddingEncoder
  "sentence-transformers>=2.2.0",

  # OpenAI tokenizer
  "tiktoken>=0.3.2",

  # Schema validation
  "jsonschema",

  # Preview
  "canals==0.2.2",

  # Agent events
  "events",

  "requests-cache<1.0.0",
]

[project.optional-dependencies]
elasticsearch = [
  "elasticsearch>=7.17,<8",
]
sql = [
  "sqlalchemy>=1.4.2,<2",
  "sqlalchemy_utils",
  "psycopg2-binary; platform_system != 'Windows'",
]
only-faiss = [
  "faiss-cpu>=1.6.3,<=1.7.2",
]
faiss = [
  "farm-haystack[sql,only-faiss]",
]
only-faiss-gpu = [
  "faiss-gpu>=1.6.3,<2",
]
faiss-gpu = [
  "farm-haystack[sql,only-faiss-gpu]",
]
weaviate = [
  "weaviate-client<3.19.0",
]
only-pinecone = [
  "pinecone-client>=2.0.11,<3",
]
pinecone = [
  "farm-haystack[sql,only-pinecone]",
]
opensearch = [
  "opensearch-py>=2",
]
docstores = [
  "farm-haystack[elasticsearch,faiss,weaviate,pinecone,opensearch]",
]
docstores-gpu = [
  "farm-haystack[elasticsearch,faiss-gpu,weaviate,pinecone,opensearch]",
]
audio = [
  "openai-whisper"
]
beir = [
  "beir; platform_system != 'Windows'",
]
crawler = [
  "selenium>=4.0.0,!=4.1.4",  # Avoid 4.1.4 due to https://github.com/SeleniumHQ/selenium/issues/10612
  "webdriver-manager",
]
preprocessing = [
  "nltk",
  "langdetect",  # for language classification
]
file-conversion = [
  "python-docx",
  "tika",  # Apache Tika (text & metadata extractor)
  "beautifulsoup4",
  "markdown",
  "python-frontmatter",
  "python-magic; platform_system != 'Windows'",  # Depends on libmagic: https://pypi.org/project/python-magic/
  "python-magic-bin; platform_system == 'Windows'",  # Needs to be installed without python-magic, otherwise Windows CI gets stuck.
]
pdf = [
  "PyMuPDF>=1.18.16" ,  # PDF text extraction alternative to xpdf; please check AGPLv3 license
]
ocr = [
  "pytesseract>0.3.7",
  "pdf2image>1.14",
]
onnx = [
  "onnxruntime",
  "onnxruntime_tools",
]
onnx-gpu = [
  "onnxruntime-gpu",
  "onnxruntime_tools",
]
metrics = [  # for metrics
  "scipy>=1.3.2",
  "rapidfuzz>=2.0.15,<2.8.0",   # FIXME https://github.com/deepset-ai/haystack/pull/3199
  "seqeval",
  "mlflow",
]
ray = [
  "ray[serve]>=1.9.1,<2; platform_system != 'Windows'",
  "ray[serve]>=1.9.1,<2,!=1.12.0; platform_system == 'Windows'",  # Avoid 1.12.0 due to https://github.com/ray-project/ray/issues/24169 (fails on windows)
  "aiorwlock>=1.3.0,<2",
]
colab = [
  "pillow<=9.0.0",
]
dev = [
  "pre-commit",
  # Type check
  "mypy",
  # Test
  "pytest",
  "pytest-cov",
  "pytest-custom_exit_code",  # used in the CI
  "pytest-asyncio",
  "responses",
  "tox",
  "coverage",
  "python-multipart",
  "psutil",
  # Linting
  "pylint",
  "farm-haystack[formatting]",
  # Documentation
  "pydoc-markdown",
  "mkdocs",
  "jupytercontrib",
  "watchdog",
  "toml",
]

formatting = [
  # Version specified following Black stability policy:
  # https://black.readthedocs.io/en/stable/the_black_code_style/index.html#stability-policy
  "black[jupyter]~=23.0",
]

all = [
  "farm-haystack[docstores,audio,crawler,preprocessing,file-conversion,pdf,ocr,ray,onnx,beir,metrics]",
]
all-gpu = [
  # beir is incompatible with faiss-gpu: https://github.com/beir-cellar/beir/issues/71
  "farm-haystack[docstores-gpu,audio,crawler,preprocessing,file-conversion,pdf,ocr,ray,onnx-gpu,metrics]",
]

[project.scripts]
haystack = "haystack.cli.entry_point:main"

[project.urls]
"CI: GitHub" = "https://github.com/deepset-ai/haystack/actions"
"Docs: RTD" = "https://haystack.deepset.ai/overview/intro"
"GitHub: issues" = "https://github.com/deepset-ai/haystack/issues"
"GitHub: repo" = "https://github.com/deepset-ai/haystack"
Homepage = "https://github.com/deepset-ai/haystack"

[tool.hatch.version]
path = "VERSION.txt"
pattern = "(?P<version>.+)"

[tool.hatch.metadata]
allow-direct-references = true

[tool.hatch.build.targets.sdist]
include = [
  "/haystack",
  "/VERSION.txt",
]

[tool.hatch.build.targets.wheel]
packages = [
  "haystack",
]

[tool.black]
line-length = 120
skip_magic_trailing_comma = true  # For compatibility with pydoc>=4.6, check if still needed.


[tool.pylint.'MESSAGES CONTROL']
max-line-length=120
load-plugins = "haystack_linter"
disable = [

  # To keep
  "fixme",
  "c-extension-no-member",

  # To review:
  "missing-docstring",
  "unused-argument",
  "no-member",
  "line-too-long",
  "protected-access",
  "too-few-public-methods",
  "raise-missing-from",
  "invalid-name",
  "too-many-locals",
  "duplicate-code",
  "too-many-arguments",
  "arguments-differ",
  "consider-using-f-string",
  "no-else-return",
  "attribute-defined-outside-init",
  "too-many-instance-attributes",
  "super-with-arguments",
  "redefined-builtin",
  "abstract-method",
  "too-many-branches",
  "unspecified-encoding",
  "unidiomatic-typecheck",
  "no-name-in-module",
  "consider-using-with",
  "redefined-outer-name",
  "arguments-renamed",
  "unnecessary-pass",
  "broad-except",
  "unnecessary-comprehension",
  "subprocess-run-check",
  "singleton-comparison",
  "consider-iterating-dictionary",
  "too-many-nested-blocks",
  "undefined-loop-variable",
  "too-many-statements",
  "consider-using-in",
  "bare-except",
  "too-many-lines",
  "unexpected-keyword-arg",
  "simplifiable-if-expression",
  "use-list-literal",
  "broad-exception-raised",

  # To review later
  "cyclic-import",
  "import-outside-toplevel",
  "deprecated-method",
]
[tool.pylint.'DESIGN']
max-args=7
[tool.pylint.'SIMILARITIES']
min-similarity-lines=6

[tool.pytest.ini_options]
minversion = "6.0"
addopts = "--strict-markers"
markers = [
  "unit: unit tests",
  "integration: integration tests",

  "generator: generator tests",
  "summarizer: summarizer tests",
  "embedding_dim: uses a document store with non-default embedding dimension (e.g @pytest.mark.embedding_dim(128))",

  "tika: requires Tika container",
  "parsr: requires Parsr container",
  "ocr: requires Tesseract",

  "elasticsearch: requires Elasticsearch container",
  "weaviate: requires Weaviate container",
  "pinecone: requires Pinecone credentials",
  "faiss: uses FAISS",
  "opensearch",
  "document_store",
]
log_cli = true

[tool.mypy]
warn_return_any = false
warn_unused_configs = true
ignore_missing_imports = true
plugins = [
  "pydantic.mypy",
]<|MERGE_RESOLUTION|>--- conflicted
+++ resolved
@@ -52,13 +52,8 @@
   "pandas",
   "rank_bm25",
   "scikit-learn>=1.0.0", # TF-IDF, SklearnQueryClassifier and metrics
-<<<<<<< HEAD
-  "generalimport", # Optional imports
+  "generalimport==0.3.1", # Optional imports
   "prompthub-py==4.0.0",
-=======
-  "generalimport==0.3.1", # Optional imports
-  "prompthub-py==3.0.1",
->>>>>>> be3eb3cd
   "platformdirs",
 
   # Utils
