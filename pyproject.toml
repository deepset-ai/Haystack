[build-system]
requires = [
  "hatchling>=1.8.0",
]
build-backend = "hatchling.build"

[project]
name = "farm-haystack"
dynamic = [
  "version",
]
description = "Neural Question Answering & Semantic Search at Scale. Use modern transformer based models like BERT to find answers in large document collections"
readme = "README.md"
license = "Apache-2.0"
requires-python = ">=3.8"
authors = [
  { name = "deepset.ai", email = "malte.pietsch@deepset.ai" },
]
keywords = [
  "BERT",
  "QA",
  "Question-Answering",
  "Reader",
  "Retriever",
  "albert",
  "language-model",
  "mrc",
  "roberta",
  "search",
  "semantic-search",
  "squad",
  "transfer-learning",
  "transformer",
]
classifiers = [
  "Development Status :: 5 - Production/Stable",
  "Intended Audience :: Science/Research",
  "License :: Freely Distributable",
  "License :: OSI Approved :: Apache Software License",
  "Operating System :: OS Independent",
  "Programming Language :: Python",
  "Programming Language :: Python :: 3",
  "Programming Language :: Python :: 3.8",
  "Programming Language :: Python :: 3.9",
  "Programming Language :: Python :: 3.10",
  "Topic :: Scientific/Engineering :: Artificial Intelligence",
]
dependencies = [
  "requests",
  "pydantic",
  "transformers[torch]==4.25.1",
  "protobuf<=3.20.2",  # same version they use in transformers[sentencepiece]
  "nltk",
  "pandas",
  "rank_bm25",

  # Utils
  "dill",  # pickle extension for (de-)serialization
  "tqdm",  # progress bars in model download and training scripts
  "networkx",  # graphs library
  "mmh3",  # fast hashing function (murmurhash3)
  "quantulum3",  # quantities extraction from text
  "posthog",  # telemetry
  "azure-ai-formrecognizer>=3.2.0b2",  # forms reader
  # audio's espnet-model-zoo requires huggingface-hub version <0.8 while we need >=0.5 to be able to use create_repo in FARMReader
  "huggingface-hub>=0.5.0",
  "tenacity",  # retry decorator
  "sseclient-py",  # server side events for OpenAI streaming

  # Web Retriever
  "boilerpy3",

  # Preprocessing
  "more_itertools",  # for windowing
  "python-docx",
  "langdetect",  # for PDF conversions
  "tika",  # Apache Tika (text & metadata extractor)

  # See haystack/nodes/retriever/_embedding_encoder.py, _SentenceTransformersEmbeddingEncoder
  "sentence-transformers>=2.2.0",

  # for stats in run_classifier
  "scipy>=1.3.2",
  "scikit-learn>=1.0.0",

  # Metrics and logging
  "seqeval",
  "mlflow",

  # Elasticsearch
  "elasticsearch>=7.7,<8",

  # OpenAI tokenizer
  "tiktoken>=0.3.0; python_version >= '3.8' and (platform_machine == 'AMD64' or platform_machine == 'amd64' or platform_machine == 'x86_64' or (platform_machine == 'arm64' and platform_system == 'Darwin'))",

  # context matching
  "rapidfuzz>=2.0.15,<2.8.0",   # FIXME https://github.com/deepset-ai/haystack/pull/3199

  # Schema validation
  "jsonschema",

  # Preview
  "canals",

  # Agent events
  "events"
]

[project.optional-dependencies]
sql = [
  "sqlalchemy>=1.4.2,<2",
  "sqlalchemy_utils",
  "psycopg2-binary; platform_system != 'Windows'",
]
only-faiss = [
  "faiss-cpu>=1.6.3,<=1.7.0",
]
faiss = [
  "farm-haystack[sql,only-faiss]",
]
only-faiss-gpu = [
  "faiss-gpu>=1.6.3,<2",
]
faiss-gpu = [
  "farm-haystack[sql,only-faiss-gpu]",
]
only-milvus = [
  "pymilvus>=2.0.0,<3",  # Refer milvus version support matrix at https://github.com/milvus-io/pymilvus#install-pymilvus
]
milvus = [
  "farm-haystack[sql,only-milvus]",
]
weaviate = [
  "weaviate-client==3.10.0",
]
only-pinecone = [
  "pinecone-client>=2.0.11,<3",
]
pinecone = [
  "farm-haystack[sql,only-pinecone]",
]
graphdb = [
  "SPARQLWrapper",
  "rdflib!=6.3.2", # GPL-2.0-only license issue
]
inmemorygraph = [
  "SPARQLWrapper",
  "rdflib!=6.3.2", # GPL-2.0-only license issue
]
opensearch = [
  "opensearch-py>=2",
]
docstores = [
  "farm-haystack[faiss,milvus,weaviate,graphdb,inmemorygraph,pinecone,opensearch]",
]
docstores-gpu = [
  "farm-haystack[faiss-gpu,milvus,weaviate,graphdb,inmemorygraph,pinecone,opensearch]",
]
audio = [
  "openai-whisper"
]
beir = [
  "beir; platform_system != 'Windows'",
]
crawler = [
  "selenium>=4.0.0,!=4.1.4",  # Avoid 4.1.4 due to https://github.com/SeleniumHQ/selenium/issues/10612
  "webdriver-manager",
]
preprocessing = [
  "beautifulsoup4",
  "markdown",
  "python-frontmatter",
  "python-magic; platform_system != 'Windows'",  # Depends on libmagic: https://pypi.org/project/python-magic/
  "python-magic-bin; platform_system == 'Windows'",  # Needs to be installed without python-magic, otherwise Windows CI gets stuck.
]
pdf = [
  "PyMuPDF>=1.18.16" ,  # PDF text extraction alternative to xpdf; please check AGPLv3 license
]
ocr = [
  "pytesseract>0.3.7",
  "pdf2image>1.14",
]
onnx = [
  "onnxruntime",
  "onnxruntime_tools",
]
onnx-gpu = [
  "onnxruntime-gpu",
  "onnxruntime_tools",
]
ray = [
<<<<<<< HEAD
  "ray>=1.9.1,<3; platform_system != 'Windows'",
  "ray>=1.9.1,<3,!=1.12.0; platform_system == 'Windows'",  # Avoid 1.12.0 due to https://github.com/ray-project/ray/issues/24169 (fails on windows)
=======
  "ray[serve]>=1.9.1,<2; platform_system != 'Windows'",
  "ray[serve]>=1.9.1,<2,!=1.12.0; platform_system == 'Windows'",  # Avoid 1.12.0 due to https://github.com/ray-project/ray/issues/24169 (fails on windows)
>>>>>>> 1ac9ca7f
  "aiorwlock>=1.3.0,<2",
]
colab = [
  "pillow<=9.0.0",
]
dev = [
  "pre-commit",
  # Type check
  "mypy",
  "typing_extensions; python_version < '3.8'",
  # Test
  "pytest",
  "pytest-custom_exit_code",  # used in the CI
  "pytest-asyncio",
  "responses",
  "tox",
  "coverage",
  "python-multipart",
  "psutil",
  # Linting
  "pylint",
  "farm-haystack[formatting]",
  # Documentation
  "pydoc-markdown",
  "mkdocs",
  "jupytercontrib",
  "watchdog",
  "requests-cache<1.0.0",
]

formatting = [
  # Version specified following Black stability policy:
  # https://black.readthedocs.io/en/stable/the_black_code_style/index.html#stability-policy
  "black[jupyter]~=23.0",
]

all = [
  "farm-haystack[docstores,audio,crawler,preprocessing,pdf,ocr,ray,dev,onnx,beir]",
]
all-gpu = [
  # beir is incompatible with faiss-gpu: https://github.com/beir-cellar/beir/issues/71
  "farm-haystack[docstores-gpu,audio,crawler,preprocessing,pdf,ocr,ray,dev,onnx-gpu]",
]

[project.scripts]
haystack = "haystack.preview.cli.entry_point:main"

[project.urls]
"CI: GitHub" = "https://github.com/deepset-ai/haystack/actions"
"Docs: RTD" = "https://haystack.deepset.ai/overview/intro"
"GitHub: issues" = "https://github.com/deepset-ai/haystack/issues"
"GitHub: repo" = "https://github.com/deepset-ai/haystack"
Homepage = "https://github.com/deepset-ai/haystack"

[tool.hatch.version]
path = "VERSION.txt"
pattern = "(?P<version>.+)"

[tool.hatch.metadata]
allow-direct-references = true

[tool.hatch.build.targets.sdist]
include = [
  "/haystack",
  "/VERSION.txt",
]

[tool.hatch.build.targets.wheel]
packages = [
  "haystack",
]

[tool.black]
line-length = 120
skip_magic_trailing_comma = true  # For compatibility with pydoc>=4.6, check if still needed.


[tool.pylint.'MESSAGES CONTROL']
max-line-length=120
load-plugins = "haystack.utils.linting"
disable = [

  # To keep
  "fixme",
  "c-extension-no-member",

  # To review:
  "missing-docstring",
  "unused-argument",
  "no-member",
  "line-too-long",
  "protected-access",
  "too-few-public-methods",
  "raise-missing-from",
  "invalid-name",
  "too-many-locals",
  "duplicate-code",
  "too-many-arguments",
  "arguments-differ",
  "consider-using-f-string",
  "no-else-return",
  "attribute-defined-outside-init",
  "too-many-instance-attributes",
  "super-with-arguments",
  "redefined-builtin",
  "abstract-method",
  "too-many-branches",
  "unspecified-encoding",
  "unidiomatic-typecheck",
  "no-name-in-module",
  "consider-using-with",
  "redefined-outer-name",
  "arguments-renamed",
  "unnecessary-pass",
  "broad-except",
  "unnecessary-comprehension",
  "subprocess-run-check",
  "singleton-comparison",
  "consider-iterating-dictionary",
  "too-many-nested-blocks",
  "undefined-loop-variable",
  "too-many-statements",
  "consider-using-in",
  "bare-except",
  "too-many-lines",
  "unexpected-keyword-arg",
  "simplifiable-if-expression",
  "use-list-literal",
  "broad-exception-raised",

  # To review later
  "cyclic-import",
  "import-outside-toplevel",
  "deprecated-method",
]
[tool.pylint.'DESIGN']
max-args=7
[tool.pylint.'SIMILARITIES']
min-similarity-lines=6

[tool.pytest.ini_options]
minversion = "6.0"
addopts = "--strict-markers"
markers = [
  "unit: unit tests",
  "integration: integration tests",

  "generator: generator tests",
  "summarizer: summarizer tests",
  "embedding_dim: uses a document store with non-default embedding dimension (e.g @pytest.mark.embedding_dim(128))",

  "tika: requires Tika container",
  "parsr: requires Parsr container",
  "ocr: requires Tesseract",

  "elasticsearch: requires Elasticsearch container",
  "graphdb: requires GraphDB container",
  "weaviate: requires Weaviate container",
  "pinecone: requires Pinecone credentials",
  "faiss: uses FAISS",
  "milvus: requires a Milvus 2 setup",
  "opensearch",
  "document_store",
]
log_cli = true

[tool.mypy]
warn_return_any = false
warn_unused_configs = true
ignore_missing_imports = true
plugins = [
  "pydantic.mypy",
]<|MERGE_RESOLUTION|>--- conflicted
+++ resolved
@@ -189,13 +189,8 @@
   "onnxruntime_tools",
 ]
 ray = [
-<<<<<<< HEAD
-  "ray>=1.9.1,<3; platform_system != 'Windows'",
-  "ray>=1.9.1,<3,!=1.12.0; platform_system == 'Windows'",  # Avoid 1.12.0 due to https://github.com/ray-project/ray/issues/24169 (fails on windows)
-=======
-  "ray[serve]>=1.9.1,<2; platform_system != 'Windows'",
-  "ray[serve]>=1.9.1,<2,!=1.12.0; platform_system == 'Windows'",  # Avoid 1.12.0 due to https://github.com/ray-project/ray/issues/24169 (fails on windows)
->>>>>>> 1ac9ca7f
+  "ray[serve]>=1.9.1,<3; platform_system != 'Windows'",
+  "ray[serve]>=1.9.1,<3,!=1.12.0; platform_system == 'Windows'",  # Avoid 1.12.0 due to https://github.com/ray-project/ray/issues/24169 (fails on windows)
   "aiorwlock>=1.3.0,<2",
 ]
 colab = [
