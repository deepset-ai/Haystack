--- conflicted
+++ resolved
@@ -79,13 +79,9 @@
   "jsonschema",
 
   # Preview
-<<<<<<< HEAD
-  "canals==0.7.0",
+  "canals==0.8.0",
   "openai",
-=======
-  "canals==0.8.0",
   "Jinja2",
->>>>>>> 2acc41ea
 
   # Agent events
   "events",
