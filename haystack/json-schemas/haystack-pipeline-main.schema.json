{
  "$id": "https://raw.githubusercontent.com/deepset-ai/haystack/main/haystack/json-schemas/haystack-pipeline-main.schema.json",
  "$schema": "http://json-schema.org/draft-07/schema",
  "additionalProperties": false,
  "definitions": {
    "AnswerToSpeechComponent": {
      "additionalProperties": false,
      "properties": {
        "name": {
          "description": "Custom name for the component. Helpful for visualization and debugging.",
          "title": "Name",
          "type": "string"
        },
        "params": {
          "additionalProperties": false,
          "description": "Each parameter can reference other components defined in the same YAML file.",
          "properties": {
            "audio_params": {
              "anyOf": [
                {
                  "type": "object"
                },
                {
                  "type": "null"
                }
              ],
              "title": "Audio Params"
            },
            "devices": {
              "anyOf": [
                {
                  "items": {
                    "anyOf": [
                      {
                        "type": "string"
                      },
                      {
                        "type": "string"
                      }
                    ]
                  },
                  "type": "array"
                },
                {
                  "type": "null"
                }
              ],
              "title": "Devices"
            },
            "generated_audio_dir": {
              "default": "generated_audio_answers",
              "format": "path",
              "title": "Generated Audio Dir",
              "type": "string"
            },
            "model_name_or_path": {
              "anyOf": [
                {
                  "type": "string"
                },
                {
                  "format": "path",
                  "type": "string"
                }
              ],
              "default": "espnet/kan-bayashi_ljspeech_vits",
              "title": "Model Name Or Path"
            },
            "progress_bar": {
              "default": true,
              "title": "Progress Bar",
              "type": "boolean"
            },
            "transformers_params": {
              "anyOf": [
                {
                  "type": "object"
                },
                {
                  "type": "null"
                }
              ],
              "title": "Transformers Params"
            }
          },
          "title": "Parameters",
          "type": "object"
        },
        "type": {
          "const": "AnswerToSpeech",
          "description": "Haystack Class name for the component.",
          "title": "Type",
          "type": "string"
        }
      },
      "required": [
        "type",
        "name"
      ],
      "type": "object"
    },
    "AzureConverterComponent": {
      "additionalProperties": false,
      "properties": {
        "name": {
          "description": "Custom name for the component. Helpful for visualization and debugging.",
          "title": "Name",
          "type": "string"
        },
        "params": {
          "additionalProperties": false,
          "description": "Each parameter can reference other components defined in the same YAML file.",
          "properties": {
            "add_page_number": {
              "default": true,
              "title": "Add Page Number",
              "type": "boolean"
            },
            "credential_key": {
              "title": "Credential Key",
              "type": "string"
            },
            "endpoint": {
              "title": "Endpoint",
              "type": "string"
            },
            "following_context_len": {
              "default": 3,
              "title": "Following Context Len",
              "type": "integer"
            },
            "id_hash_keys": {
              "anyOf": [
                {
                  "items": {
                    "type": "string"
                  },
                  "type": "array"
                },
                {
                  "type": "null"
                }
              ],
              "title": "Id Hash Keys"
            },
            "merge_multiple_column_headers": {
              "default": true,
              "title": "Merge Multiple Column Headers",
              "type": "boolean"
            },
            "model_id": {
              "default": "prebuilt-document",
              "title": "Model Id",
              "type": "string"
            },
            "preceding_context_len": {
              "default": 3,
              "title": "Preceding Context Len",
              "type": "integer"
            },
            "save_json": {
              "default": false,
              "title": "Save Json",
              "type": "boolean"
            },
            "valid_languages": {
              "anyOf": [
                {
                  "items": {
                    "type": "string"
                  },
                  "type": "array"
                },
                {
                  "type": "null"
                }
              ],
              "title": "Valid Languages"
            }
          },
          "required": [
            "endpoint",
            "credential_key"
          ],
          "title": "Parameters",
          "type": "object"
        },
        "type": {
          "const": "AzureConverter",
          "description": "Haystack Class name for the component.",
          "title": "Type",
          "type": "string"
        }
      },
      "required": [
        "type",
        "name"
      ],
      "type": "object"
    },
    "BM25RetrieverComponent": {
      "additionalProperties": false,
      "properties": {
        "name": {
          "description": "Custom name for the component. Helpful for visualization and debugging.",
          "title": "Name",
          "type": "string"
        },
        "params": {
          "additionalProperties": false,
          "description": "Each parameter can reference other components defined in the same YAML file.",
          "properties": {
            "all_terms_must_match": {
              "default": false,
              "title": "All Terms Must Match",
              "type": "boolean"
            },
            "custom_query": {
              "anyOf": [
                {
                  "type": "string"
                },
                {
                  "type": "null"
                }
              ],
              "title": "Custom Query"
            },
            "document_store": {
              "title": "Document Store",
              "type": "string"
            },
            "scale_score": {
              "default": true,
              "title": "Scale Score",
              "type": "boolean"
            },
            "top_k": {
              "default": 10,
              "title": "Top K",
              "type": "integer"
            }
          },
          "required": [
            "document_store"
          ],
          "title": "Parameters",
          "type": "object"
        },
        "type": {
          "const": "BM25Retriever",
          "description": "Haystack Class name for the component.",
          "title": "Type",
          "type": "string"
        }
      },
      "required": [
        "type",
        "name"
      ],
      "type": "object"
    },
    "CrawlerComponent": {
      "additionalProperties": false,
      "properties": {
        "name": {
          "description": "Custom name for the component. Helpful for visualization and debugging.",
          "title": "Name",
          "type": "string"
        },
        "params": {
          "additionalProperties": false,
          "description": "Each parameter can reference other components defined in the same YAML file.",
          "properties": {
            "crawler_depth": {
              "default": 1,
              "title": "Crawler Depth",
              "type": "integer"
            },
            "crawler_naming_function": {
              "anyOf": [
                {
                  "type": "string"
                },
                {
                  "type": "null"
                }
              ],
              "default": null,
              "title": "Crawler Naming Function"
            },
            "extract_hidden_text": {
              "default": true,
              "title": "Extract Hidden Text"
            },
            "filter_urls": {
              "anyOf": [
                {
                  "items": {},
                  "type": "array"
                },
                {
                  "type": "null"
                }
              ],
              "title": "Filter Urls"
            },
            "id_hash_keys": {
              "anyOf": [
                {
                  "items": {
                    "type": "string"
                  },
                  "type": "array"
                },
                {
                  "type": "null"
                }
              ],
              "title": "Id Hash Keys"
            },
            "loading_wait_time": {
              "anyOf": [
                {
                  "type": "integer"
                },
                {
                  "type": "null"
                }
              ],
              "title": "Loading Wait Time"
            },
            "output_dir": {
              "title": "Output Dir",
              "type": "string"
            },
            "overwrite_existing_files": {
              "default": true,
              "title": "Overwrite Existing Files"
            },
            "urls": {
              "anyOf": [
                {
                  "items": {
                    "type": "string"
                  },
                  "type": "array"
                },
                {
                  "type": "null"
                }
              ],
              "title": "Urls"
            },
            "webdriver_options": {
              "anyOf": [
                {
                  "items": {
                    "type": "string"
                  },
                  "type": "array"
                },
                {
                  "type": "null"
                }
              ],
              "title": "Webdriver Options"
            }
          },
          "required": [
            "output_dir"
          ],
          "title": "Parameters",
          "type": "object"
        },
        "type": {
          "const": "Crawler",
          "description": "Haystack Class name for the component.",
          "title": "Type",
          "type": "string"
        }
      },
      "required": [
        "type",
        "name"
      ],
      "type": "object"
    },
    "DeepsetCloudDocumentStoreComponent": {
      "additionalProperties": false,
      "properties": {
        "name": {
          "description": "Custom name for the component. Helpful for visualization and debugging.",
          "title": "Name",
          "type": "string"
        },
        "params": {
          "additionalProperties": false,
          "description": "Each parameter can reference other components defined in the same YAML file.",
          "properties": {
            "api_endpoint": {
              "anyOf": [
                {
                  "type": "string"
                },
                {
                  "type": "null"
                }
              ],
              "title": "Api Endpoint"
            },
            "api_key": {
              "title": "Api Key",
              "type": "string"
            },
            "duplicate_documents": {
              "default": "overwrite",
              "title": "Duplicate Documents",
              "type": "string"
            },
            "embedding_dim": {
              "default": 768,
              "title": "Embedding Dim",
              "type": "integer"
            },
            "index": {
              "anyOf": [
                {
                  "type": "string"
                },
                {
                  "type": "null"
                }
              ],
              "title": "Index"
            },
            "label_index": {
              "default": "default",
              "title": "Label Index",
              "type": "string"
            },
            "return_embedding": {
              "default": false,
              "title": "Return Embedding",
              "type": "boolean"
            },
            "similarity": {
              "default": "dot_product",
              "title": "Similarity",
              "type": "string"
            },
            "workspace": {
              "default": "default",
              "title": "Workspace",
              "type": "string"
            }
          },
          "title": "Parameters",
          "type": "object"
        },
        "type": {
          "const": "DeepsetCloudDocumentStore",
          "description": "Haystack Class name for the component.",
          "title": "Type",
          "type": "string"
        }
      },
      "required": [
        "type",
        "name"
      ],
      "type": "object"
    },
    "DensePassageRetrieverComponent": {
      "additionalProperties": false,
      "properties": {
        "name": {
          "description": "Custom name for the component. Helpful for visualization and debugging.",
          "title": "Name",
          "type": "string"
        },
        "params": {
          "additionalProperties": false,
          "description": "Each parameter can reference other components defined in the same YAML file.",
          "properties": {
            "batch_size": {
              "default": 16,
              "title": "Batch Size",
              "type": "integer"
            },
            "devices": {
              "anyOf": [
                {
                  "items": {
                    "anyOf": [
                      {
                        "type": "string"
                      },
                      {
                        "type": "string"
                      }
                    ]
                  },
                  "type": "array"
                },
                {
                  "type": "null"
                }
              ],
              "title": "Devices"
            },
            "document_store": {
              "title": "Document Store",
              "type": "string"
            },
            "embed_title": {
              "default": true,
              "title": "Embed Title",
              "type": "boolean"
            },
            "global_loss_buffer_size": {
              "default": 150000,
              "title": "Global Loss Buffer Size",
              "type": "integer"
            },
            "max_seq_len_passage": {
              "default": 256,
              "title": "Max Seq Len Passage",
              "type": "integer"
            },
            "max_seq_len_query": {
              "default": 64,
              "title": "Max Seq Len Query",
              "type": "integer"
            },
            "model_version": {
              "anyOf": [
                {
                  "type": "string"
                },
                {
                  "type": "null"
                }
              ],
              "title": "Model Version"
            },
            "passage_embedding_model": {
              "anyOf": [
                {
                  "format": "path",
                  "type": "string"
                },
                {
                  "type": "string"
                }
              ],
              "default": "facebook/dpr-ctx_encoder-single-nq-base",
              "title": "Passage Embedding Model"
            },
            "progress_bar": {
              "default": true,
              "title": "Progress Bar",
              "type": "boolean"
            },
            "query_embedding_model": {
              "anyOf": [
                {
                  "format": "path",
                  "type": "string"
                },
                {
                  "type": "string"
                }
              ],
              "default": "facebook/dpr-question_encoder-single-nq-base",
              "title": "Query Embedding Model"
            },
            "scale_score": {
              "default": true,
              "title": "Scale Score",
              "type": "boolean"
            },
            "similarity_function": {
              "default": "dot_product",
              "title": "Similarity Function",
              "type": "string"
            },
            "top_k": {
              "default": 10,
              "title": "Top K",
              "type": "integer"
            },
            "use_auth_token": {
              "anyOf": [
                {
                  "type": "boolean"
                },
                {
                  "type": "string"
                },
                {
                  "type": "null"
                }
              ],
              "title": "Use Auth Token"
            },
            "use_fast_tokenizers": {
              "default": true,
              "title": "Use Fast Tokenizers",
              "type": "boolean"
            },
            "use_gpu": {
              "default": true,
              "title": "Use Gpu",
              "type": "boolean"
            }
          },
          "required": [
            "document_store"
          ],
          "title": "Parameters",
          "type": "object"
        },
        "type": {
          "const": "DensePassageRetriever",
          "description": "Haystack Class name for the component.",
          "title": "Type",
          "type": "string"
        }
      },
      "required": [
        "type",
        "name"
      ],
      "type": "object"
    },
    "Docs2AnswersComponent": {
      "additionalProperties": false,
      "properties": {
        "name": {
          "description": "Custom name for the component. Helpful for visualization and debugging.",
          "title": "Name",
          "type": "string"
        },
        "params": {
          "additionalProperties": false,
          "description": "Each parameter can reference other components defined in the same YAML file.",
          "properties": {
            "progress_bar": {
              "default": true,
              "title": "Progress Bar",
              "type": "boolean"
            }
          },
          "title": "Parameters",
          "type": "object"
        },
        "type": {
          "const": "Docs2Answers",
          "description": "Haystack Class name for the component.",
          "title": "Type",
          "type": "string"
        }
      },
      "required": [
        "type",
        "name"
      ],
      "type": "object"
    },
    "DocumentToSpeechComponent": {
      "additionalProperties": false,
      "properties": {
        "name": {
          "description": "Custom name for the component. Helpful for visualization and debugging.",
          "title": "Name",
          "type": "string"
        },
        "params": {
          "additionalProperties": false,
          "description": "Each parameter can reference other components defined in the same YAML file.",
          "properties": {
            "audio_params": {
              "anyOf": [
                {
                  "type": "object"
                },
                {
                  "type": "null"
                }
              ],
              "title": "Audio Params"
            },
            "generated_audio_dir": {
              "default": "generated_audio_documents",
              "format": "path",
              "title": "Generated Audio Dir",
              "type": "string"
            },
            "model_name_or_path": {
              "anyOf": [
                {
                  "type": "string"
                },
                {
                  "format": "path",
                  "type": "string"
                }
              ],
              "default": "espnet/kan-bayashi_ljspeech_vits",
              "title": "Model Name Or Path"
            },
            "transformers_params": {
              "anyOf": [
                {
                  "type": "object"
                },
                {
                  "type": "null"
                }
              ],
              "title": "Transformers Params"
            }
          },
          "title": "Parameters",
          "type": "object"
        },
        "type": {
          "const": "DocumentToSpeech",
          "description": "Haystack Class name for the component.",
          "title": "Type",
          "type": "string"
        }
      },
      "required": [
        "type",
        "name"
      ],
      "type": "object"
    },
    "DocxToTextConverterComponent": {
      "additionalProperties": false,
      "properties": {
        "name": {
          "description": "Custom name for the component. Helpful for visualization and debugging.",
          "title": "Name",
          "type": "string"
        },
        "params": {
          "additionalProperties": false,
          "description": "Each parameter can reference other components defined in the same YAML file.",
          "properties": {
            "id_hash_keys": {
              "anyOf": [
                {
                  "items": {
                    "type": "string"
                  },
                  "type": "array"
                },
                {
                  "type": "null"
                }
              ],
              "title": "Id Hash Keys"
            },
            "progress_bar": {
              "default": true,
              "title": "Progress Bar",
              "type": "boolean"
            },
            "remove_numeric_tables": {
              "default": false,
              "title": "Remove Numeric Tables",
              "type": "boolean"
            },
            "valid_languages": {
              "anyOf": [
                {
                  "items": {
                    "type": "string"
                  },
                  "type": "array"
                },
                {
                  "type": "null"
                }
              ],
              "title": "Valid Languages"
            }
          },
          "title": "Parameters",
          "type": "object"
        },
        "type": {
          "const": "DocxToTextConverter",
          "description": "Haystack Class name for the component.",
          "title": "Type",
          "type": "string"
        }
      },
      "required": [
        "type",
        "name"
      ],
      "type": "object"
    },
    "ElasticsearchDocumentStoreComponent": {
      "additionalProperties": false,
      "properties": {
        "name": {
          "description": "Custom name for the component. Helpful for visualization and debugging.",
          "title": "Name",
          "type": "string"
        },
        "params": {
          "additionalProperties": false,
          "description": "Each parameter can reference other components defined in the same YAML file.",
          "properties": {
            "analyzer": {
              "default": "standard",
              "title": "Analyzer",
              "type": "string"
            },
            "api_key": {
              "anyOf": [
                {
                  "type": "string"
                },
                {
                  "type": "null"
                }
              ],
              "title": "Api Key"
            },
            "api_key_id": {
              "anyOf": [
                {
                  "type": "string"
                },
                {
                  "type": "null"
                }
              ],
              "title": "Api Key Id"
            },
            "aws4auth": {
              "title": "Aws4Auth"
            },
            "ca_certs": {
              "anyOf": [
                {
                  "type": "string"
                },
                {
                  "type": "null"
                }
              ],
              "title": "Ca Certs"
            },
            "content_field": {
              "default": "content",
              "title": "Content Field",
              "type": "string"
            },
            "create_index": {
              "default": true,
              "title": "Create Index",
              "type": "boolean"
            },
            "custom_mapping": {
              "anyOf": [
                {
                  "type": "object"
                },
                {
                  "type": "null"
                }
              ],
              "title": "Custom Mapping"
            },
            "duplicate_documents": {
              "default": "overwrite",
              "title": "Duplicate Documents",
              "type": "string"
            },
            "embedding_dim": {
              "default": 768,
              "title": "Embedding Dim",
              "type": "integer"
            },
            "embedding_field": {
              "default": "embedding",
              "title": "Embedding Field",
              "type": "string"
            },
            "excluded_meta_data": {
              "anyOf": [
                {
                  "items": {},
                  "type": "array"
                },
                {
                  "type": "null"
                }
              ],
              "title": "Excluded Meta Data"
            },
            "host": {
              "anyOf": [
                {
                  "type": "string"
                },
                {
                  "items": {
                    "type": "string"
                  },
                  "type": "array"
                }
              ],
              "default": "localhost",
              "title": "Host"
            },
            "index": {
              "default": "document",
              "title": "Index",
              "type": "string"
            },
            "index_type": {
              "default": "flat",
              "title": "Index Type",
              "type": "string"
            },
            "label_index": {
              "default": "label",
              "title": "Label Index",
              "type": "string"
            },
            "name_field": {
              "default": "name",
              "title": "Name Field",
              "type": "string"
            },
            "password": {
              "default": "",
              "title": "Password",
              "type": "string"
            },
            "port": {
              "anyOf": [
                {
                  "type": "integer"
                },
                {
                  "items": {
                    "type": "integer"
                  },
                  "type": "array"
                }
              ],
              "default": 9200,
              "title": "Port"
            },
            "recreate_index": {
              "default": false,
              "title": "Recreate Index",
              "type": "boolean"
            },
            "refresh_type": {
              "default": "wait_for",
              "title": "Refresh Type",
              "type": "string"
            },
            "return_embedding": {
              "default": false,
              "title": "Return Embedding",
              "type": "boolean"
            },
            "scheme": {
              "default": "http",
              "title": "Scheme",
              "type": "string"
            },
            "scroll": {
              "default": "1d",
              "title": "Scroll",
              "type": "string"
            },
            "search_fields": {
              "anyOf": [
                {
                  "type": "string"
                },
                {
                  "items": {},
                  "type": "array"
                }
              ],
              "default": "content",
              "title": "Search Fields"
            },
            "similarity": {
              "default": "dot_product",
              "title": "Similarity",
              "type": "string"
            },
            "skip_missing_embeddings": {
              "default": true,
              "title": "Skip Missing Embeddings",
              "type": "boolean"
            },
            "synonym_type": {
              "default": "synonym",
              "title": "Synonym Type",
              "type": "string"
            },
            "synonyms": {
              "anyOf": [
                {
                  "items": {},
                  "type": "array"
                },
                {
                  "type": "null"
                }
              ],
              "title": "Synonyms"
            },
            "timeout": {
              "default": 30,
              "title": "Timeout",
              "type": "integer"
            },
            "use_system_proxy": {
              "default": false,
              "title": "Use System Proxy",
              "type": "boolean"
            },
            "username": {
              "default": "",
              "title": "Username",
              "type": "string"
            },
            "verify_certs": {
              "default": true,
              "title": "Verify Certs",
              "type": "boolean"
            }
          },
          "title": "Parameters",
          "type": "object"
        },
        "type": {
          "const": "ElasticsearchDocumentStore",
          "description": "Haystack Class name for the component.",
          "title": "Type",
          "type": "string"
        }
      },
      "required": [
        "type",
        "name"
      ],
      "type": "object"
    },
    "ElasticsearchFilterOnlyRetrieverComponent": {
      "additionalProperties": false,
      "properties": {
        "name": {
          "description": "Custom name for the component. Helpful for visualization and debugging.",
          "title": "Name",
          "type": "string"
        },
        "params": {
          "additionalProperties": false,
          "description": "Each parameter can reference other components defined in the same YAML file.",
          "properties": {
            "all_terms_must_match": {
              "default": false,
              "title": "All Terms Must Match",
              "type": "boolean"
            },
            "custom_query": {
              "anyOf": [
                {
                  "type": "string"
                },
                {
                  "type": "null"
                }
              ],
              "title": "Custom Query"
            },
            "document_store": {
              "title": "Document Store",
              "type": "string"
            },
            "top_k": {
              "default": 10,
              "title": "Top K",
              "type": "integer"
            }
          },
          "required": [
            "document_store"
          ],
          "title": "Parameters",
          "type": "object"
        },
        "type": {
          "const": "ElasticsearchFilterOnlyRetriever",
          "description": "Haystack Class name for the component.",
          "title": "Type",
          "type": "string"
        }
      },
      "required": [
        "type",
        "name"
      ],
      "type": "object"
    },
    "ElasticsearchRetrieverComponent": {
      "additionalProperties": false,
      "properties": {
        "name": {
          "description": "Custom name for the component. Helpful for visualization and debugging.",
          "title": "Name",
          "type": "string"
        },
        "params": {
          "additionalProperties": false,
          "description": "Each parameter can reference other components defined in the same YAML file.",
          "properties": {
            "all_terms_must_match": {
              "default": false,
              "title": "All Terms Must Match",
              "type": "boolean"
            },
            "custom_query": {
              "anyOf": [
                {
                  "type": "string"
                },
                {
                  "type": "null"
                }
              ],
              "title": "Custom Query"
            },
            "document_store": {
              "title": "Document Store",
              "type": "string"
            },
            "top_k": {
              "default": 10,
              "title": "Top K",
              "type": "integer"
            }
          },
          "required": [
            "document_store"
          ],
          "title": "Parameters",
          "type": "object"
        },
        "type": {
          "const": "ElasticsearchRetriever",
          "description": "Haystack Class name for the component.",
          "title": "Type",
          "type": "string"
        }
      },
      "required": [
        "type",
        "name"
      ],
      "type": "object"
    },
    "EmbeddingRetrieverComponent": {
      "additionalProperties": false,
      "properties": {
        "name": {
          "description": "Custom name for the component. Helpful for visualization and debugging.",
          "title": "Name",
          "type": "string"
        },
        "params": {
          "additionalProperties": false,
          "description": "Each parameter can reference other components defined in the same YAML file.",
          "properties": {
            "batch_size": {
              "default": 32,
              "title": "Batch Size",
              "type": "integer"
            },
            "devices": {
              "anyOf": [
                {
                  "items": {
                    "anyOf": [
                      {
                        "type": "string"
                      },
                      {
                        "type": "string"
                      }
                    ]
                  },
                  "type": "array"
                },
                {
                  "type": "null"
                }
              ],
              "title": "Devices"
            },
            "document_store": {
              "title": "Document Store",
              "type": "string"
            },
            "emb_extraction_layer": {
              "default": -1,
              "title": "Emb Extraction Layer",
              "type": "integer"
            },
            "embed_meta_fields": {
              "default": [],
              "items": {
                "type": "string"
              },
              "title": "Embed Meta Fields",
              "type": "array"
            },
            "embedding_model": {
              "title": "Embedding Model",
              "type": "string"
            },
            "max_seq_len": {
              "default": 512,
              "title": "Max Seq Len",
              "type": "integer"
            },
            "model_format": {
              "anyOf": [
                {
                  "type": "string"
                },
                {
                  "type": "null"
                }
              ],
              "title": "Model Format"
            },
            "model_version": {
              "anyOf": [
                {
                  "type": "string"
                },
                {
                  "type": "null"
                }
              ],
              "title": "Model Version"
            },
            "pooling_strategy": {
              "default": "reduce_mean",
              "title": "Pooling Strategy",
              "type": "string"
            },
            "progress_bar": {
              "default": true,
              "title": "Progress Bar",
              "type": "boolean"
            },
            "scale_score": {
              "default": true,
              "title": "Scale Score",
              "type": "boolean"
            },
            "top_k": {
              "default": 10,
              "title": "Top K",
              "type": "integer"
            },
            "use_auth_token": {
              "anyOf": [
                {
                  "type": "boolean"
                },
                {
                  "type": "string"
                },
                {
                  "type": "null"
                }
              ],
              "title": "Use Auth Token"
            },
            "use_gpu": {
              "default": true,
              "title": "Use Gpu",
              "type": "boolean"
            }
          },
          "required": [
            "document_store",
            "embedding_model"
          ],
          "title": "Parameters",
          "type": "object"
        },
        "type": {
          "const": "EmbeddingRetriever",
          "description": "Haystack Class name for the component.",
          "title": "Type",
          "type": "string"
        }
      },
      "required": [
        "type",
        "name"
      ],
      "type": "object"
    },
    "EntityExtractorComponent": {
      "additionalProperties": false,
      "properties": {
        "name": {
          "description": "Custom name for the component. Helpful for visualization and debugging.",
          "title": "Name",
          "type": "string"
        },
        "params": {
          "additionalProperties": false,
          "description": "Each parameter can reference other components defined in the same YAML file.",
          "properties": {
            "batch_size": {
              "default": 16,
              "title": "Batch Size",
              "type": "integer"
            },
            "devices": {
              "anyOf": [
                {
                  "items": {
                    "anyOf": [
                      {
                        "type": "string"
                      },
                      {
                        "type": "string"
                      }
                    ]
                  },
                  "type": "array"
                },
                {
                  "type": "null"
                }
              ],
              "title": "Devices"
            },
            "model_name_or_path": {
              "default": "dslim/bert-base-NER",
              "title": "Model Name Or Path",
              "type": "string"
            },
            "model_version": {
              "anyOf": [
                {
                  "type": "string"
                },
                {
                  "type": "null"
                }
              ],
              "title": "Model Version"
            },
            "progress_bar": {
              "default": true,
              "title": "Progress Bar",
              "type": "boolean"
            },
            "use_auth_token": {
              "anyOf": [
                {
                  "type": "boolean"
                },
                {
                  "type": "string"
                },
                {
                  "type": "null"
                }
              ],
              "title": "Use Auth Token"
            },
            "use_gpu": {
              "default": true,
              "title": "Use Gpu",
              "type": "boolean"
            }
          },
          "title": "Parameters",
          "type": "object"
        },
        "type": {
          "const": "EntityExtractor",
          "description": "Haystack Class name for the component.",
          "title": "Type",
          "type": "string"
        }
      },
      "required": [
        "type",
        "name"
      ],
      "type": "object"
    },
    "EvalAnswersComponent": {
      "additionalProperties": false,
      "properties": {
        "name": {
          "description": "Custom name for the component. Helpful for visualization and debugging.",
          "title": "Name",
          "type": "string"
        },
        "params": {
          "additionalProperties": false,
          "description": "Each parameter can reference other components defined in the same YAML file.",
          "properties": {
            "debug": {
              "default": false,
              "title": "Debug",
              "type": "boolean"
            },
            "open_domain": {
              "default": true,
              "title": "Open Domain",
              "type": "boolean"
            },
            "sas_model": {
              "title": "Sas Model",
              "type": "string"
            },
            "skip_incorrect_retrieval": {
              "default": true,
              "title": "Skip Incorrect Retrieval",
              "type": "boolean"
            }
          },
          "title": "Parameters",
          "type": "object"
        },
        "type": {
          "const": "EvalAnswers",
          "description": "Haystack Class name for the component.",
          "title": "Type",
          "type": "string"
        }
      },
      "required": [
        "type",
        "name"
      ],
      "type": "object"
    },
    "EvalDocumentsComponent": {
      "additionalProperties": false,
      "properties": {
        "name": {
          "description": "Custom name for the component. Helpful for visualization and debugging.",
          "title": "Name",
          "type": "string"
        },
        "params": {
          "additionalProperties": false,
          "description": "Each parameter can reference other components defined in the same YAML file.",
          "properties": {
            "debug": {
              "default": false,
              "title": "Debug",
              "type": "boolean"
            },
            "open_domain": {
              "default": true,
              "title": "Open Domain",
              "type": "boolean"
            },
            "top_k": {
              "default": 10,
              "title": "Top K",
              "type": "integer"
            }
          },
          "title": "Parameters",
          "type": "object"
        },
        "type": {
          "const": "EvalDocuments",
          "description": "Haystack Class name for the component.",
          "title": "Type",
          "type": "string"
        }
      },
      "required": [
        "type",
        "name"
      ],
      "type": "object"
    },
    "FAISSDocumentStoreComponent": {
      "additionalProperties": false,
      "properties": {
        "name": {
          "description": "Custom name for the component. Helpful for visualization and debugging.",
          "title": "Name",
          "type": "string"
        },
        "params": {
          "additionalProperties": false,
          "description": "Each parameter can reference other components defined in the same YAML file.",
          "properties": {
            "duplicate_documents": {
              "default": "overwrite",
              "title": "Duplicate Documents",
              "type": "string"
            },
            "ef_construction": {
              "default": 80,
              "title": "Ef Construction",
              "type": "integer"
            },
            "ef_search": {
              "default": 20,
              "title": "Ef Search",
              "type": "integer"
            },
            "embedding_dim": {
              "default": 768,
              "title": "Embedding Dim",
              "type": "integer"
            },
            "embedding_field": {
              "default": "embedding",
              "title": "Embedding Field",
              "type": "string"
            },
            "faiss_config_path": {
              "anyOf": [
                {
                  "type": "string"
                },
                {
                  "format": "path",
                  "type": "string"
                }
              ],
              "title": "Faiss Config Path"
            },
            "faiss_index": {
              "anyOf": [
                {
                  "type": "string"
                },
                {
                  "type": "null"
                }
              ],
              "default": null,
              "title": "Faiss Index"
            },
            "faiss_index_factory_str": {
              "default": "Flat",
              "title": "Faiss Index Factory Str",
              "type": "string"
            },
            "faiss_index_path": {
              "anyOf": [
                {
                  "type": "string"
                },
                {
                  "format": "path",
                  "type": "string"
                }
              ],
              "title": "Faiss Index Path"
            },
            "index": {
              "default": "document",
              "title": "Index",
              "type": "string"
            },
            "isolation_level": {
              "title": "Isolation Level",
              "type": "string"
            },
            "n_links": {
              "default": 64,
              "title": "N Links",
              "type": "integer"
            },
            "progress_bar": {
              "default": true,
              "title": "Progress Bar",
              "type": "boolean"
            },
            "return_embedding": {
              "default": false,
              "title": "Return Embedding",
              "type": "boolean"
            },
            "similarity": {
              "default": "dot_product",
              "title": "Similarity",
              "type": "string"
            },
            "sql_url": {
              "default": "sqlite:///faiss_document_store.db",
              "title": "Sql Url",
              "type": "string"
            },
            "validate_index_sync": {
              "default": true,
              "title": "Validate Index Sync",
              "type": "boolean"
            },
            "vector_dim": {
              "title": "Vector Dim",
              "type": "integer"
            }
          },
          "title": "Parameters",
          "type": "object"
        },
        "type": {
          "const": "FAISSDocumentStore",
          "description": "Haystack Class name for the component.",
          "title": "Type",
          "type": "string"
        }
      },
      "required": [
        "type",
        "name"
      ],
      "type": "object"
    },
    "FARMReaderComponent": {
      "additionalProperties": false,
      "properties": {
        "name": {
          "description": "Custom name for the component. Helpful for visualization and debugging.",
          "title": "Name",
          "type": "string"
        },
        "params": {
          "additionalProperties": false,
          "description": "Each parameter can reference other components defined in the same YAML file.",
          "properties": {
            "batch_size": {
              "default": 50,
              "title": "Batch Size",
              "type": "integer"
            },
            "confidence_threshold": {
              "anyOf": [
                {
                  "type": "number"
                },
                {
                  "type": "null"
                }
              ],
              "title": "Confidence Threshold"
            },
            "context_window_size": {
              "default": 150,
              "title": "Context Window Size",
              "type": "integer"
            },
            "devices": {
              "anyOf": [
                {
                  "items": {
                    "anyOf": [
                      {
                        "type": "string"
                      },
                      {
                        "type": "string"
                      }
                    ]
                  },
                  "type": "array"
                },
                {
                  "type": "null"
                }
              ],
              "title": "Devices"
            },
            "doc_stride": {
              "default": 128,
              "title": "Doc Stride",
              "type": "integer"
            },
            "duplicate_filtering": {
              "default": 0,
              "title": "Duplicate Filtering",
              "type": "integer"
            },
            "force_download": {
              "default": false,
              "title": "Force Download"
            },
            "local_files_only": {
              "default": false,
              "title": "Local Files Only"
            },
            "max_seq_len": {
              "default": 256,
              "title": "Max Seq Len",
              "type": "integer"
            },
            "model_name_or_path": {
              "title": "Model Name Or Path",
              "type": "string"
            },
            "model_version": {
              "anyOf": [
                {
                  "type": "string"
                },
                {
                  "type": "null"
                }
              ],
              "title": "Model Version"
            },
            "no_ans_boost": {
              "default": 0.0,
              "title": "No Ans Boost",
              "type": "number"
            },
            "num_processes": {
              "anyOf": [
                {
                  "type": "integer"
                },
                {
                  "type": "null"
                }
              ],
              "title": "Num Processes"
            },
            "progress_bar": {
              "default": true,
              "title": "Progress Bar",
              "type": "boolean"
            },
            "proxies": {
              "additionalProperties": {
                "type": "string"
              },
              "anyOf": [
                {
                  "type": "object"
                },
                {
                  "type": "null"
                }
              ],
              "title": "Proxies"
            },
            "return_no_answer": {
              "default": false,
              "title": "Return No Answer",
              "type": "boolean"
            },
            "top_k": {
              "default": 10,
              "title": "Top K",
              "type": "integer"
            },
            "top_k_per_candidate": {
              "default": 3,
              "title": "Top K Per Candidate",
              "type": "integer"
            },
            "top_k_per_sample": {
              "default": 1,
              "title": "Top K Per Sample",
              "type": "integer"
            },
            "use_auth_token": {
              "anyOf": [
                {
                  "type": "boolean"
                },
                {
                  "type": "string"
                },
                {
                  "type": "null"
                }
              ],
              "title": "Use Auth Token"
            },
            "use_confidence_scores": {
              "default": true,
              "title": "Use Confidence Scores",
              "type": "boolean"
            },
            "use_gpu": {
              "default": true,
              "title": "Use Gpu",
              "type": "boolean"
            }
          },
          "required": [
            "model_name_or_path"
          ],
          "title": "Parameters",
          "type": "object"
        },
        "type": {
          "const": "FARMReader",
          "description": "Haystack Class name for the component.",
          "title": "Type",
          "type": "string"
        }
      },
      "required": [
        "type",
        "name"
      ],
      "type": "object"
    },
    "FileTypeClassifierComponent": {
      "additionalProperties": false,
      "properties": {
        "name": {
          "description": "Custom name for the component. Helpful for visualization and debugging.",
          "title": "Name",
          "type": "string"
        },
        "params": {
          "additionalProperties": false,
          "description": "Each parameter can reference other components defined in the same YAML file.",
          "properties": {
            "supported_types": {
              "default": [
                "txt",
                "pdf",
                "md",
                "docx",
                "html"
              ],
              "items": {
                "type": "string"
              },
              "title": "Supported Types",
              "type": "array"
            }
          },
          "title": "Parameters",
          "type": "object"
        },
        "type": {
          "const": "FileTypeClassifier",
          "description": "Haystack Class name for the component.",
          "title": "Type",
          "type": "string"
        }
      },
      "required": [
        "type",
        "name"
      ],
      "type": "object"
    },
    "FilterRetrieverComponent": {
      "additionalProperties": false,
      "properties": {
        "name": {
          "description": "Custom name for the component. Helpful for visualization and debugging.",
          "title": "Name",
          "type": "string"
        },
        "params": {
          "additionalProperties": false,
          "description": "Each parameter can reference other components defined in the same YAML file.",
          "properties": {
            "all_terms_must_match": {
              "default": false,
              "title": "All Terms Must Match",
              "type": "boolean"
            },
            "custom_query": {
              "anyOf": [
                {
                  "type": "string"
                },
                {
                  "type": "null"
                }
              ],
              "title": "Custom Query"
            },
            "document_store": {
              "title": "Document Store",
              "type": "string"
            },
            "scale_score": {
              "default": true,
              "title": "Scale Score",
              "type": "boolean"
            },
            "top_k": {
              "default": 10,
              "title": "Top K",
              "type": "integer"
            }
          },
          "required": [
            "document_store"
          ],
          "title": "Parameters",
          "type": "object"
        },
        "type": {
          "const": "FilterRetriever",
          "description": "Haystack Class name for the component.",
          "title": "Type",
          "type": "string"
        }
      },
      "required": [
        "type",
        "name"
      ],
      "type": "object"
    },
    "GraphDBKnowledgeGraphComponent": {
      "additionalProperties": false,
      "properties": {
        "name": {
          "description": "Custom name for the component. Helpful for visualization and debugging.",
          "title": "Name",
          "type": "string"
        },
        "params": {
          "additionalProperties": false,
          "description": "Each parameter can reference other components defined in the same YAML file.",
          "properties": {
            "host": {
              "default": "localhost",
              "title": "Host",
              "type": "string"
            },
            "index": {
              "anyOf": [
                {
                  "type": "string"
                },
                {
                  "type": "null"
                }
              ],
              "title": "Index"
            },
            "password": {
              "default": "",
              "title": "Password",
              "type": "string"
            },
            "port": {
              "default": 7200,
              "title": "Port",
              "type": "integer"
            },
            "prefixes": {
              "default": "",
              "title": "Prefixes",
              "type": "string"
            },
            "username": {
              "default": "",
              "title": "Username",
              "type": "string"
            }
          },
          "title": "Parameters",
          "type": "object"
        },
        "type": {
          "const": "GraphDBKnowledgeGraph",
          "description": "Haystack Class name for the component.",
          "title": "Type",
          "type": "string"
        }
      },
      "required": [
        "type",
        "name"
      ],
      "type": "object"
    },
    "ImageToTextConverterComponent": {
      "additionalProperties": false,
      "properties": {
        "name": {
          "description": "Custom name for the component. Helpful for visualization and debugging.",
          "title": "Name",
          "type": "string"
        },
        "params": {
          "additionalProperties": false,
          "description": "Each parameter can reference other components defined in the same YAML file.",
          "properties": {
            "id_hash_keys": {
              "anyOf": [
                {
                  "items": {
                    "type": "string"
                  },
                  "type": "array"
                },
                {
                  "type": "null"
                }
              ],
              "title": "Id Hash Keys"
            },
            "remove_numeric_tables": {
              "default": false,
              "title": "Remove Numeric Tables",
              "type": "boolean"
            },
            "valid_languages": {
              "anyOf": [
                {
                  "items": {
                    "type": "string"
                  },
                  "type": "array"
                },
                {
                  "type": "null"
                }
              ],
              "default": [
                "eng"
              ],
              "title": "Valid Languages"
            }
          },
          "title": "Parameters",
          "type": "object"
        },
        "type": {
          "const": "ImageToTextConverter",
          "description": "Haystack Class name for the component.",
          "title": "Type",
          "type": "string"
        }
      },
      "required": [
        "type",
        "name"
      ],
      "type": "object"
    },
    "InMemoryDocumentStoreComponent": {
      "additionalProperties": false,
      "properties": {
        "name": {
          "description": "Custom name for the component. Helpful for visualization and debugging.",
          "title": "Name",
          "type": "string"
        },
        "params": {
          "additionalProperties": false,
          "description": "Each parameter can reference other components defined in the same YAML file.",
          "properties": {
            "devices": {
              "anyOf": [
                {
                  "items": {
                    "anyOf": [
                      {
                        "type": "string"
                      },
                      {
                        "type": "string"
                      }
                    ]
                  },
                  "type": "array"
                },
                {
                  "type": "null"
                }
              ],
              "title": "Devices"
            },
            "duplicate_documents": {
              "default": "overwrite",
              "title": "Duplicate Documents",
              "type": "string"
            },
            "embedding_dim": {
              "default": 768,
              "title": "Embedding Dim",
              "type": "integer"
            },
            "embedding_field": {
              "anyOf": [
                {
                  "type": "string"
                },
                {
                  "type": "null"
                }
              ],
              "default": "embedding",
              "title": "Embedding Field"
            },
            "index": {
              "default": "document",
              "title": "Index",
              "type": "string"
            },
            "label_index": {
              "default": "label",
              "title": "Label Index",
              "type": "string"
            },
            "progress_bar": {
              "default": true,
              "title": "Progress Bar",
              "type": "boolean"
            },
            "return_embedding": {
              "default": false,
              "title": "Return Embedding",
              "type": "boolean"
            },
            "scoring_batch_size": {
              "default": 500000,
              "title": "Scoring Batch Size",
              "type": "integer"
            },
            "similarity": {
              "default": "dot_product",
              "title": "Similarity",
              "type": "string"
            },
            "use_gpu": {
              "default": true,
              "title": "Use Gpu",
              "type": "boolean"
            }
          },
          "title": "Parameters",
          "type": "object"
        },
        "type": {
          "const": "InMemoryDocumentStore",
          "description": "Haystack Class name for the component.",
          "title": "Type",
          "type": "string"
        }
      },
      "required": [
        "type",
        "name"
      ],
      "type": "object"
    },
    "InMemoryKnowledgeGraphComponent": {
      "additionalProperties": false,
      "properties": {
        "name": {
          "description": "Custom name for the component. Helpful for visualization and debugging.",
          "title": "Name",
          "type": "string"
        },
        "params": {
          "additionalProperties": false,
          "description": "Each parameter can reference other components defined in the same YAML file.",
          "properties": {
            "index": {
              "default": "document",
              "title": "Index",
              "type": "string"
            }
          },
          "title": "Parameters",
          "type": "object"
        },
        "type": {
          "const": "InMemoryKnowledgeGraph",
          "description": "Haystack Class name for the component.",
          "title": "Type",
          "type": "string"
        }
      },
      "required": [
        "type",
        "name"
      ],
      "type": "object"
    },
    "JoinAnswersComponent": {
      "additionalProperties": false,
      "properties": {
        "name": {
          "description": "Custom name for the component. Helpful for visualization and debugging.",
          "title": "Name",
          "type": "string"
        },
        "params": {
          "additionalProperties": false,
          "description": "Each parameter can reference other components defined in the same YAML file.",
          "properties": {
            "join_mode": {
              "default": "concatenate",
              "title": "Join Mode",
              "type": "string"
            },
            "sort_by_score": {
              "default": true,
              "title": "Sort By Score",
              "type": "boolean"
            },
            "top_k_join": {
              "anyOf": [
                {
                  "type": "integer"
                },
                {
                  "type": "null"
                }
              ],
              "title": "Top K Join"
            },
            "weights": {
              "anyOf": [
                {
                  "items": {
                    "type": "number"
                  },
                  "type": "array"
                },
                {
                  "type": "null"
                }
              ],
              "title": "Weights"
            }
          },
          "title": "Parameters",
          "type": "object"
        },
        "type": {
          "const": "JoinAnswers",
          "description": "Haystack Class name for the component.",
          "title": "Type",
          "type": "string"
        }
      },
      "required": [
        "type",
        "name"
      ],
      "type": "object"
    },
    "JoinDocumentsComponent": {
      "additionalProperties": false,
      "properties": {
        "name": {
          "description": "Custom name for the component. Helpful for visualization and debugging.",
          "title": "Name",
          "type": "string"
        },
        "params": {
          "additionalProperties": false,
          "description": "Each parameter can reference other components defined in the same YAML file.",
          "properties": {
            "join_mode": {
              "default": "concatenate",
              "title": "Join Mode",
              "type": "string"
            },
            "sort_by_score": {
              "default": true,
              "title": "Sort By Score",
              "type": "boolean"
            },
            "top_k_join": {
              "anyOf": [
                {
                  "type": "integer"
                },
                {
                  "type": "null"
                }
              ],
              "title": "Top K Join"
            },
            "weights": {
              "anyOf": [
                {
                  "items": {
                    "type": "number"
                  },
                  "type": "array"
                },
                {
                  "type": "null"
                }
              ],
              "title": "Weights"
            }
          },
          "title": "Parameters",
          "type": "object"
        },
        "type": {
          "const": "JoinDocuments",
          "description": "Haystack Class name for the component.",
          "title": "Type",
          "type": "string"
        }
      },
      "required": [
        "type",
        "name"
      ],
      "type": "object"
    },
    "MarkdownConverterComponent": {
      "additionalProperties": false,
      "properties": {
        "name": {
          "description": "Custom name for the component. Helpful for visualization and debugging.",
          "title": "Name",
          "type": "string"
        },
        "params": {
          "additionalProperties": false,
          "description": "Each parameter can reference other components defined in the same YAML file.",
          "properties": {
            "id_hash_keys": {
              "anyOf": [
                {
                  "items": {
                    "type": "string"
                  },
                  "type": "array"
                },
                {
                  "type": "null"
                }
              ],
              "title": "Id Hash Keys"
            },
            "progress_bar": {
              "default": true,
              "title": "Progress Bar",
              "type": "boolean"
            },
            "remove_numeric_tables": {
              "default": false,
              "title": "Remove Numeric Tables",
              "type": "boolean"
            },
            "valid_languages": {
              "anyOf": [
                {
                  "items": {
                    "type": "string"
                  },
                  "type": "array"
                },
                {
                  "type": "null"
                }
              ],
              "title": "Valid Languages"
            }
          },
          "title": "Parameters",
          "type": "object"
        },
        "type": {
          "const": "MarkdownConverter",
          "description": "Haystack Class name for the component.",
          "title": "Type",
          "type": "string"
        }
      },
      "required": [
        "type",
        "name"
      ],
      "type": "object"
    },
    "Milvus2DocumentStoreComponent": {
      "additionalProperties": false,
      "properties": {
        "name": {
          "description": "Custom name for the component. Helpful for visualization and debugging.",
          "title": "Name",
          "type": "string"
        },
        "params": {
          "additionalProperties": false,
          "description": "Each parameter can reference other components defined in the same YAML file.",
          "properties": {
            "connection_pool": {
              "default": "SingletonThread",
              "title": "Connection Pool",
              "type": "string"
            },
            "consistency_level": {
              "default": 0,
              "title": "Consistency Level",
              "type": "integer"
            },
            "custom_fields": {
              "anyOf": [
                {
                  "items": {},
                  "type": "array"
                },
                {
                  "type": "null"
                }
              ],
              "title": "Custom Fields"
            },
            "duplicate_documents": {
              "default": "overwrite",
              "title": "Duplicate Documents",
              "type": "string"
            },
            "embedding_dim": {
              "default": 768,
              "title": "Embedding Dim",
              "type": "integer"
            },
            "embedding_field": {
              "default": "embedding",
              "title": "Embedding Field",
              "type": "string"
            },
            "host": {
              "default": "localhost",
              "title": "Host",
              "type": "string"
            },
            "id_field": {
              "default": "id",
              "title": "Id Field",
              "type": "string"
            },
            "index": {
              "default": "document",
              "title": "Index",
              "type": "string"
            },
            "index_file_size": {
              "default": 1024,
              "title": "Index File Size",
              "type": "integer"
            },
            "index_param": {
              "anyOf": [
                {
                  "type": "object"
                },
                {
                  "type": "null"
                }
              ],
              "title": "Index Param"
            },
            "index_type": {
              "default": "IVF_FLAT",
              "title": "Index Type",
              "type": "string"
            },
            "isolation_level": {
              "title": "Isolation Level",
              "type": "string"
            },
            "port": {
              "default": "19530",
              "title": "Port",
              "type": "string"
            },
            "progress_bar": {
              "default": true,
              "title": "Progress Bar",
              "type": "boolean"
            },
            "recreate_index": {
              "default": false,
              "title": "Recreate Index",
              "type": "boolean"
            },
            "return_embedding": {
              "default": false,
              "title": "Return Embedding",
              "type": "boolean"
            },
            "search_param": {
              "anyOf": [
                {
                  "type": "object"
                },
                {
                  "type": "null"
                }
              ],
              "title": "Search Param"
            },
            "similarity": {
              "default": "dot_product",
              "title": "Similarity",
              "type": "string"
            },
            "sql_url": {
              "default": "sqlite:///",
              "title": "Sql Url",
              "type": "string"
            },
            "vector_dim": {
              "title": "Vector Dim",
              "type": "integer"
            }
          },
          "title": "Parameters",
          "type": "object"
        },
        "type": {
          "const": "Milvus2DocumentStore",
          "description": "Haystack Class name for the component.",
          "title": "Type",
          "type": "string"
        }
      },
      "required": [
        "type",
        "name"
      ],
      "type": "object"
    },
    "MultihopEmbeddingRetrieverComponent": {
      "additionalProperties": false,
      "properties": {
        "name": {
          "description": "Custom name for the component. Helpful for visualization and debugging.",
          "title": "Name",
          "type": "string"
        },
        "params": {
          "additionalProperties": false,
          "description": "Each parameter can reference other components defined in the same YAML file.",
          "properties": {
            "batch_size": {
              "default": 32,
              "title": "Batch Size",
              "type": "integer"
            },
            "devices": {
              "anyOf": [
                {
                  "items": {
                    "anyOf": [
                      {
                        "type": "string"
                      },
                      {
                        "type": "string"
                      }
                    ]
                  },
                  "type": "array"
                },
                {
                  "type": "null"
                }
              ],
              "title": "Devices"
            },
            "document_store": {
              "title": "Document Store",
              "type": "string"
            },
            "emb_extraction_layer": {
              "default": -1,
              "title": "Emb Extraction Layer",
              "type": "integer"
            },
            "embed_meta_fields": {
              "default": [],
              "items": {
                "type": "string"
              },
              "title": "Embed Meta Fields",
              "type": "array"
            },
            "embedding_model": {
              "title": "Embedding Model",
              "type": "string"
            },
            "max_seq_len": {
              "default": 512,
              "title": "Max Seq Len",
              "type": "integer"
            },
            "model_format": {
              "default": "farm",
              "title": "Model Format",
              "type": "string"
            },
            "model_version": {
              "anyOf": [
                {
                  "type": "string"
                },
                {
                  "type": "null"
                }
              ],
              "title": "Model Version"
            },
            "num_iterations": {
              "default": 2,
              "title": "Num Iterations",
              "type": "integer"
            },
            "pooling_strategy": {
              "default": "reduce_mean",
              "title": "Pooling Strategy",
              "type": "string"
            },
            "progress_bar": {
              "default": true,
              "title": "Progress Bar",
              "type": "boolean"
            },
            "scale_score": {
              "default": true,
              "title": "Scale Score",
              "type": "boolean"
            },
            "top_k": {
              "default": 10,
              "title": "Top K",
              "type": "integer"
            },
            "use_auth_token": {
              "anyOf": [
                {
                  "type": "boolean"
                },
                {
                  "type": "string"
                },
                {
                  "type": "null"
                }
              ],
              "title": "Use Auth Token"
            },
            "use_gpu": {
              "default": true,
              "title": "Use Gpu",
              "type": "boolean"
            }
          },
          "required": [
            "document_store",
            "embedding_model"
          ],
          "title": "Parameters",
          "type": "object"
        },
        "type": {
          "const": "MultihopEmbeddingRetriever",
          "description": "Haystack Class name for the component.",
          "title": "Type",
          "type": "string"
        }
      },
      "required": [
        "type",
        "name"
      ],
      "type": "object"
    },
    "OpenAIAnswerGeneratorComponent": {
      "additionalProperties": false,
      "properties": {
        "name": {
          "description": "Custom name for the component. Helpful for visualization and debugging.",
          "title": "Name",
          "type": "string"
        },
        "params": {
          "additionalProperties": false,
          "description": "Each parameter can reference other components defined in the same YAML file.",
          "properties": {
            "api_key": {
              "title": "Api Key",
              "type": "string"
            },
            "examples": {
              "anyOf": [
                {
                  "items": {},
                  "type": "array"
                },
                {
                  "type": "null"
                }
              ],
              "title": "Examples"
            },
            "examples_context": {
              "anyOf": [
                {
                  "type": "string"
                },
                {
                  "type": "null"
                }
              ],
              "title": "Examples Context"
            },
            "frequency_penalty": {
              "default": -2.0,
              "title": "Frequency Penalty",
              "type": "number"
            },
            "max_tokens": {
              "default": 13,
              "title": "Max Tokens",
              "type": "integer"
            },
            "model": {
              "default": "text-curie-001",
              "title": "Model",
              "type": "string"
            },
            "presence_penalty": {
              "default": -2.0,
              "title": "Presence Penalty",
              "type": "number"
            },
            "progress_bar": {
              "default": true,
              "title": "Progress Bar",
              "type": "boolean"
            },
            "stop_words": {
              "anyOf": [
                {
                  "items": {},
                  "type": "array"
                },
                {
                  "type": "null"
                }
              ],
              "title": "Stop Words"
            },
            "temperature": {
              "default": 0.2,
              "title": "Temperature",
              "type": "number"
            },
            "top_k": {
              "default": 5,
              "title": "Top K",
              "type": "integer"
            }
          },
          "required": [
            "api_key"
          ],
          "title": "Parameters",
          "type": "object"
        },
        "type": {
          "const": "OpenAIAnswerGenerator",
          "description": "Haystack Class name for the component.",
          "title": "Type",
          "type": "string"
        }
      },
      "required": [
        "type",
        "name"
      ],
      "type": "object"
    },
    "OpenDistroElasticsearchDocumentStoreComponent": {
      "additionalProperties": false,
      "properties": {
        "name": {
          "description": "Custom name for the component. Helpful for visualization and debugging.",
          "title": "Name",
          "type": "string"
        },
        "params": {
          "additionalProperties": false,
          "description": "Each parameter can reference other components defined in the same YAML file.",
          "properties": {
            "analyzer": {
              "default": "standard",
              "title": "Analyzer",
              "type": "string"
            },
            "api_key": {
              "anyOf": [
                {
                  "type": "string"
                },
                {
                  "type": "null"
                }
              ],
              "title": "Api Key"
            },
            "api_key_id": {
              "anyOf": [
                {
                  "type": "string"
                },
                {
                  "type": "null"
                }
              ],
              "title": "Api Key Id"
            },
            "aws4auth": {
              "title": "Aws4Auth"
            },
            "ca_certs": {
              "anyOf": [
                {
                  "type": "string"
                },
                {
                  "type": "null"
                }
              ],
              "title": "Ca Certs"
            },
            "content_field": {
              "default": "content",
              "title": "Content Field",
              "type": "string"
            },
            "create_index": {
              "default": true,
              "title": "Create Index",
              "type": "boolean"
            },
            "custom_mapping": {
              "anyOf": [
                {
                  "type": "object"
                },
                {
                  "type": "null"
                }
              ],
              "title": "Custom Mapping"
            },
            "duplicate_documents": {
              "default": "overwrite",
              "title": "Duplicate Documents",
              "type": "string"
            },
            "embedding_dim": {
              "default": 768,
              "title": "Embedding Dim",
              "type": "integer"
            },
            "embedding_field": {
              "default": "embedding",
              "title": "Embedding Field",
              "type": "string"
            },
            "excluded_meta_data": {
              "anyOf": [
                {
                  "items": {},
                  "type": "array"
                },
                {
                  "type": "null"
                }
              ],
              "title": "Excluded Meta Data"
            },
            "host": {
              "anyOf": [
                {
                  "type": "string"
                },
                {
                  "items": {
                    "type": "string"
                  },
                  "type": "array"
                }
              ],
              "default": "localhost",
              "title": "Host"
            },
            "index": {
              "default": "document",
              "title": "Index",
              "type": "string"
            },
            "index_type": {
              "default": "flat",
              "title": "Index Type",
              "type": "string"
            },
            "label_index": {
              "default": "label",
              "title": "Label Index",
              "type": "string"
            },
            "name_field": {
              "default": "name",
              "title": "Name Field",
              "type": "string"
            },
            "password": {
              "default": "admin",
              "title": "Password",
              "type": "string"
            },
            "port": {
              "anyOf": [
                {
                  "type": "integer"
                },
                {
                  "items": {
                    "type": "integer"
                  },
                  "type": "array"
                }
              ],
              "default": 9200,
              "title": "Port"
            },
            "recreate_index": {
              "default": false,
              "title": "Recreate Index",
              "type": "boolean"
            },
            "refresh_type": {
              "default": "wait_for",
              "title": "Refresh Type",
              "type": "string"
            },
            "return_embedding": {
              "default": false,
              "title": "Return Embedding",
              "type": "boolean"
            },
            "scheme": {
              "default": "https",
              "title": "Scheme",
              "type": "string"
            },
            "scroll": {
              "default": "1d",
              "title": "Scroll",
              "type": "string"
            },
            "search_fields": {
              "anyOf": [
                {
                  "type": "string"
                },
                {
                  "items": {},
                  "type": "array"
                }
              ],
              "default": "content",
              "title": "Search Fields"
            },
            "similarity": {
              "default": "cosine",
              "title": "Similarity",
              "type": "string"
            },
            "skip_missing_embeddings": {
              "default": true,
              "title": "Skip Missing Embeddings",
              "type": "boolean"
            },
            "synonym_type": {
              "default": "synonym",
              "title": "Synonym Type",
              "type": "string"
            },
            "synonyms": {
              "anyOf": [
                {
                  "items": {},
                  "type": "array"
                },
                {
                  "type": "null"
                }
              ],
              "title": "Synonyms"
            },
            "timeout": {
              "default": 30,
              "title": "Timeout",
              "type": "integer"
            },
            "use_system_proxy": {
              "default": false,
              "title": "Use System Proxy",
              "type": "boolean"
            },
<<<<<<< HEAD
            "username": {
              "default": "admin",
              "title": "Username",
              "type": "string"
            },
            "verify_certs": {
              "default": false,
              "title": "Verify Certs",
              "type": "boolean"
=======
            "embed_meta_fields": {
              "title": "Embed Meta Fields",
              "default": [],
              "type": "array",
              "items": {
                "type": "string"
              }
            },
            "api_key": {
              "title": "Api Key",
              "anyOf": [
                {
                  "type": "string"
                },
                {
                  "type": "null"
                }
              ]
>>>>>>> 159cd5a6
            }
          },
          "title": "Parameters",
          "type": "object"
        },
        "type": {
          "const": "OpenDistroElasticsearchDocumentStore",
          "description": "Haystack Class name for the component.",
          "title": "Type",
          "type": "string"
        }
      },
      "required": [
        "type",
        "name"
      ],
      "type": "object"
    },
    "OpenSearchDocumentStoreComponent": {
      "additionalProperties": false,
      "properties": {
        "name": {
          "description": "Custom name for the component. Helpful for visualization and debugging.",
          "title": "Name",
          "type": "string"
        },
        "params": {
          "additionalProperties": false,
          "description": "Each parameter can reference other components defined in the same YAML file.",
          "properties": {
            "analyzer": {
              "default": "standard",
              "title": "Analyzer",
              "type": "string"
            },
            "api_key": {
              "anyOf": [
                {
                  "type": "string"
                },
                {
                  "type": "null"
                }
              ],
              "title": "Api Key"
            },
            "api_key_id": {
              "anyOf": [
                {
                  "type": "string"
                },
                {
                  "type": "null"
                }
              ],
              "title": "Api Key Id"
            },
            "aws4auth": {
              "title": "Aws4Auth"
            },
            "ca_certs": {
              "anyOf": [
                {
                  "type": "string"
                },
                {
                  "type": "null"
                }
              ],
              "title": "Ca Certs"
            },
            "content_field": {
              "default": "content",
              "title": "Content Field",
              "type": "string"
            },
            "create_index": {
              "default": true,
              "title": "Create Index",
              "type": "boolean"
            },
            "custom_mapping": {
              "anyOf": [
                {
                  "type": "object"
                },
                {
                  "type": "null"
                }
              ],
              "title": "Custom Mapping"
            },
            "duplicate_documents": {
              "default": "overwrite",
              "title": "Duplicate Documents",
              "type": "string"
            },
            "embedding_dim": {
              "default": 768,
              "title": "Embedding Dim",
              "type": "integer"
            },
            "embedding_field": {
              "default": "embedding",
              "title": "Embedding Field",
              "type": "string"
            },
            "excluded_meta_data": {
              "anyOf": [
                {
                  "items": {},
                  "type": "array"
                },
                {
                  "type": "null"
                }
              ],
              "title": "Excluded Meta Data"
            },
            "host": {
              "anyOf": [
                {
                  "type": "string"
                },
                {
                  "items": {
                    "type": "string"
                  },
                  "type": "array"
                }
              ],
              "default": "localhost",
              "title": "Host"
            },
            "index": {
              "default": "document",
              "title": "Index",
              "type": "string"
            },
            "index_type": {
              "default": "flat",
              "title": "Index Type",
              "type": "string"
            },
            "knn_engine": {
              "default": "nmslib",
              "title": "Knn Engine",
              "type": "string"
            },
            "label_index": {
              "default": "label",
              "title": "Label Index",
              "type": "string"
            },
            "name_field": {
              "default": "name",
              "title": "Name Field",
              "type": "string"
            },
            "password": {
              "default": "admin",
              "title": "Password",
              "type": "string"
            },
            "port": {
              "anyOf": [
                {
                  "type": "integer"
                },
                {
                  "items": {
                    "type": "integer"
                  },
                  "type": "array"
                }
              ],
              "default": 9200,
              "title": "Port"
            },
            "recreate_index": {
              "default": false,
              "title": "Recreate Index",
              "type": "boolean"
            },
            "refresh_type": {
              "default": "wait_for",
              "title": "Refresh Type",
              "type": "string"
            },
            "return_embedding": {
              "default": false,
              "title": "Return Embedding",
              "type": "boolean"
            },
            "scheme": {
              "default": "https",
              "title": "Scheme",
              "type": "string"
            },
            "scroll": {
              "default": "1d",
              "title": "Scroll",
              "type": "string"
            },
            "search_fields": {
              "anyOf": [
                {
                  "type": "string"
                },
                {
                  "items": {},
                  "type": "array"
                }
              ],
              "default": "content",
              "title": "Search Fields"
            },
            "similarity": {
              "default": "dot_product",
              "title": "Similarity",
              "type": "string"
            },
            "skip_missing_embeddings": {
              "default": true,
              "title": "Skip Missing Embeddings",
              "type": "boolean"
            },
            "synonym_type": {
              "default": "synonym",
              "title": "Synonym Type",
              "type": "string"
            },
            "synonyms": {
              "anyOf": [
                {
                  "items": {},
                  "type": "array"
                },
                {
                  "type": "null"
                }
              ],
              "title": "Synonyms"
            },
            "timeout": {
              "default": 30,
              "title": "Timeout",
              "type": "integer"
            },
            "use_system_proxy": {
              "default": false,
              "title": "Use System Proxy",
              "type": "boolean"
            },
            "username": {
              "default": "admin",
              "title": "Username",
              "type": "string"
            },
            "verify_certs": {
              "default": false,
              "title": "Verify Certs",
              "type": "boolean"
            }
          },
          "title": "Parameters",
          "type": "object"
        },
        "type": {
          "const": "OpenSearchDocumentStore",
          "description": "Haystack Class name for the component.",
          "title": "Type",
          "type": "string"
        }
      },
      "required": [
        "type",
        "name"
      ],
      "type": "object"
    },
    "PDFToTextConverterComponent": {
      "additionalProperties": false,
      "properties": {
        "name": {
          "description": "Custom name for the component. Helpful for visualization and debugging.",
          "title": "Name",
          "type": "string"
        },
        "params": {
          "additionalProperties": false,
          "description": "Each parameter can reference other components defined in the same YAML file.",
          "properties": {
            "encoding": {
              "anyOf": [
                {
                  "type": "string"
                },
                {
                  "type": "null"
                }
              ],
              "default": "UTF-8",
              "title": "Encoding"
            },
            "id_hash_keys": {
              "anyOf": [
                {
                  "items": {
                    "type": "string"
                  },
                  "type": "array"
                },
                {
                  "type": "null"
                }
              ],
              "title": "Id Hash Keys"
            },
            "keep_physical_layout": {
              "default": false,
              "title": "Keep Physical Layout",
              "type": "boolean"
            },
            "remove_numeric_tables": {
              "default": false,
              "title": "Remove Numeric Tables",
              "type": "boolean"
            },
            "valid_languages": {
              "anyOf": [
                {
                  "items": {
                    "type": "string"
                  },
                  "type": "array"
                },
                {
                  "type": "null"
                }
              ],
              "title": "Valid Languages"
            }
          },
          "title": "Parameters",
          "type": "object"
        },
        "type": {
          "const": "PDFToTextConverter",
          "description": "Haystack Class name for the component.",
          "title": "Type",
          "type": "string"
        }
      },
      "required": [
        "type",
        "name"
      ],
      "type": "object"
    },
    "PDFToTextOCRConverterComponent": {
      "additionalProperties": false,
      "properties": {
        "name": {
          "description": "Custom name for the component. Helpful for visualization and debugging.",
          "title": "Name",
          "type": "string"
        },
        "params": {
          "additionalProperties": false,
          "description": "Each parameter can reference other components defined in the same YAML file.",
          "properties": {
            "id_hash_keys": {
              "anyOf": [
                {
                  "items": {
                    "type": "string"
                  },
                  "type": "array"
                },
                {
                  "type": "null"
                }
              ],
              "title": "Id Hash Keys"
            },
            "remove_numeric_tables": {
              "default": false,
              "title": "Remove Numeric Tables",
              "type": "boolean"
            },
            "valid_languages": {
              "anyOf": [
                {
                  "items": {
                    "type": "string"
                  },
                  "type": "array"
                },
                {
                  "type": "null"
                }
              ],
              "default": [
                "eng"
              ],
              "title": "Valid Languages"
            }
          },
          "title": "Parameters",
          "type": "object"
        },
        "type": {
          "const": "PDFToTextOCRConverter",
          "description": "Haystack Class name for the component.",
          "title": "Type",
          "type": "string"
        }
      },
      "required": [
        "type",
        "name"
      ],
      "type": "object"
    },
    "ParsrConverterComponent": {
      "additionalProperties": false,
      "properties": {
        "name": {
          "description": "Custom name for the component. Helpful for visualization and debugging.",
          "title": "Name",
          "type": "string"
        },
        "params": {
          "additionalProperties": false,
          "description": "Each parameter can reference other components defined in the same YAML file.",
          "properties": {
            "add_page_number": {
              "default": true,
              "title": "Add Page Number",
              "type": "boolean"
            },
            "extractor": {
              "default": "pdfminer",
              "enum": [
                "pdfminer",
                "pdfjs"
              ],
              "title": "Extractor",
              "type": "string"
            },
            "following_context_len": {
              "default": 3,
              "title": "Following Context Len",
              "type": "integer"
            },
            "id_hash_keys": {
              "anyOf": [
                {
                  "items": {
                    "type": "string"
                  },
                  "type": "array"
                },
                {
                  "type": "null"
                }
              ],
              "title": "Id Hash Keys"
            },
            "parsr_url": {
              "default": "http://localhost:3001",
              "title": "Parsr Url",
              "type": "string"
            },
            "preceding_context_len": {
              "default": 3,
              "title": "Preceding Context Len",
              "type": "integer"
            },
            "remove_page_footers": {
              "default": false,
              "title": "Remove Page Footers",
              "type": "boolean"
            },
            "remove_page_headers": {
              "default": false,
              "title": "Remove Page Headers",
              "type": "boolean"
            },
            "remove_table_of_contents": {
              "default": false,
              "title": "Remove Table Of Contents",
              "type": "boolean"
            },
            "table_detection_mode": {
              "default": "lattice",
              "enum": [
                "lattice",
                "stream"
              ],
              "title": "Table Detection Mode",
              "type": "string"
            },
            "valid_languages": {
              "anyOf": [
                {
                  "items": {
                    "type": "string"
                  },
                  "type": "array"
                },
                {
                  "type": "null"
                }
              ],
              "title": "Valid Languages"
            }
          },
          "title": "Parameters",
          "type": "object"
        },
        "type": {
          "const": "ParsrConverter",
          "description": "Haystack Class name for the component.",
          "title": "Type",
          "type": "string"
        }
      },
      "required": [
        "type",
        "name"
      ],
      "type": "object"
    },
    "PineconeDocumentStoreComponent": {
      "additionalProperties": false,
      "properties": {
        "name": {
          "description": "Custom name for the component. Helpful for visualization and debugging.",
          "title": "Name",
          "type": "string"
        },
        "params": {
          "additionalProperties": false,
          "description": "Each parameter can reference other components defined in the same YAML file.",
          "properties": {
            "api_key": {
              "title": "Api Key",
              "type": "string"
            },
            "duplicate_documents": {
              "default": "overwrite",
              "title": "Duplicate Documents",
              "type": "string"
            },
            "embedding_dim": {
              "default": 768,
              "title": "Embedding Dim",
              "type": "integer"
            },
            "embedding_field": {
              "default": "embedding",
              "title": "Embedding Field",
              "type": "string"
            },
            "environment": {
              "default": "us-west1-gcp",
              "title": "Environment",
              "type": "string"
            },
            "index": {
              "default": "document",
              "title": "Index",
              "type": "string"
            },
            "metadata_config": {
              "default": {
                "indexed": []
              },
              "title": "Metadata Config",
              "type": "object"
            },
            "pinecone_index": {
              "anyOf": [
                {
                  "type": "string"
                },
                {
                  "type": "null"
                }
              ],
              "default": null,
              "title": "Pinecone Index"
            },
            "progress_bar": {
              "default": true,
              "title": "Progress Bar",
              "type": "boolean"
            },
            "recreate_index": {
              "default": false,
              "title": "Recreate Index",
              "type": "boolean"
            },
            "replicas": {
              "default": 1,
              "title": "Replicas",
              "type": "integer"
            },
            "return_embedding": {
              "default": false,
              "title": "Return Embedding",
              "type": "boolean"
            },
            "shards": {
              "default": 1,
              "title": "Shards",
              "type": "integer"
            },
            "similarity": {
              "default": "cosine",
              "title": "Similarity",
              "type": "string"
            },
            "validate_index_sync": {
              "default": true,
              "title": "Validate Index Sync",
              "type": "boolean"
            }
          },
          "required": [
            "api_key"
          ],
          "title": "Parameters",
          "type": "object"
        },
        "type": {
          "const": "PineconeDocumentStore",
          "description": "Haystack Class name for the component.",
          "title": "Type",
          "type": "string"
        }
      },
      "required": [
        "type",
        "name"
      ],
      "type": "object"
    },
    "PreProcessorComponent": {
      "additionalProperties": false,
      "properties": {
        "name": {
          "description": "Custom name for the component. Helpful for visualization and debugging.",
          "title": "Name",
          "type": "string"
        },
        "params": {
          "additionalProperties": false,
          "description": "Each parameter can reference other components defined in the same YAML file.",
          "properties": {
            "add_page_number": {
              "default": false,
              "title": "Add Page Number",
              "type": "boolean"
            },
            "clean_empty_lines": {
              "default": true,
              "title": "Clean Empty Lines",
              "type": "boolean"
            },
            "clean_header_footer": {
              "default": false,
              "title": "Clean Header Footer",
              "type": "boolean"
            },
            "clean_whitespace": {
              "default": true,
              "title": "Clean Whitespace",
              "type": "boolean"
            },
            "id_hash_keys": {
              "anyOf": [
                {
                  "items": {
                    "type": "string"
                  },
                  "type": "array"
                },
                {
                  "type": "null"
                }
              ],
              "title": "Id Hash Keys"
            },
            "language": {
              "default": "en",
              "title": "Language",
              "type": "string"
            },
            "progress_bar": {
              "default": true,
              "title": "Progress Bar",
              "type": "boolean"
            },
            "remove_substrings": {
              "default": [],
              "items": {
                "type": "string"
              },
              "title": "Remove Substrings",
              "type": "array"
            },
            "split_by": {
              "default": "word",
              "title": "Split By",
              "type": "string"
            },
            "split_length": {
              "default": 200,
              "title": "Split Length",
              "type": "integer"
            },
            "split_overlap": {
              "default": 0,
              "title": "Split Overlap",
              "type": "integer"
            },
            "split_respect_sentence_boundary": {
              "default": true,
              "title": "Split Respect Sentence Boundary",
              "type": "boolean"
            },
            "tokenizer_model_folder": {
              "anyOf": [
                {
                  "type": "string"
                },
                {
                  "format": "path",
                  "type": "string"
                },
                {
                  "type": "null"
                }
              ],
              "title": "Tokenizer Model Folder"
            }
          },
          "title": "Parameters",
          "type": "object"
        },
        "type": {
          "const": "PreProcessor",
          "description": "Haystack Class name for the component.",
          "title": "Type",
          "type": "string"
        }
      },
      "required": [
        "type",
        "name"
      ],
      "type": "object"
    },
    "PseudoLabelGeneratorComponent": {
      "additionalProperties": false,
      "properties": {
        "name": {
          "description": "Custom name for the component. Helpful for visualization and debugging.",
          "title": "Name",
          "type": "string"
        },
        "params": {
          "additionalProperties": false,
          "description": "Each parameter can reference other components defined in the same YAML file.",
          "properties": {
            "batch_size": {
              "default": 16,
              "title": "Batch Size",
              "type": "integer"
            },
            "cross_encoder_model_name_or_path": {
              "default": "cross-encoder/ms-marco-MiniLM-L-6-v2",
              "title": "Cross Encoder Model Name Or Path",
              "type": "string"
            },
            "devices": {
              "anyOf": [
                {
                  "items": {
                    "anyOf": [
                      {
                        "type": "string"
                      },
                      {
                        "type": "string"
                      }
                    ]
                  },
                  "type": "array"
                },
                {
                  "type": "null"
                }
              ],
              "title": "Devices"
            },
            "max_questions_per_document": {
              "default": 3,
              "title": "Max Questions Per Document",
              "type": "integer"
            },
            "progress_bar": {
              "default": true,
              "title": "Progress Bar",
              "type": "boolean"
            },
            "question_producer": {
              "anyOf": [
                {
                  "type": "string"
                },
                {
                  "items": {
                    "additionalProperties": {
                      "type": "string"
                    },
                    "type": "object"
                  },
                  "type": "array"
                }
              ],
              "title": "Question Producer"
            },
            "retriever": {
              "title": "Retriever",
              "type": "string"
            },
            "top_k": {
              "default": 50,
              "title": "Top K",
              "type": "integer"
            },
            "use_auth_token": {
              "anyOf": [
                {
                  "type": "boolean"
                },
                {
                  "type": "string"
                },
                {
                  "type": "null"
                }
              ],
              "title": "Use Auth Token"
            },
            "use_gpu": {
              "default": true,
              "title": "Use Gpu",
              "type": "boolean"
            }
          },
          "required": [
            "question_producer",
            "retriever"
          ],
          "title": "Parameters",
          "type": "object"
        },
        "type": {
          "const": "PseudoLabelGenerator",
          "description": "Haystack Class name for the component.",
          "title": "Type",
          "type": "string"
        }
      },
      "required": [
        "type",
        "name"
      ],
      "type": "object"
    },
    "QuestionGeneratorComponent": {
      "additionalProperties": false,
      "properties": {
        "name": {
          "description": "Custom name for the component. Helpful for visualization and debugging.",
          "title": "Name",
          "type": "string"
        },
        "params": {
          "additionalProperties": false,
          "description": "Each parameter can reference other components defined in the same YAML file.",
          "properties": {
            "batch_size": {
              "default": 16,
              "title": "Batch Size",
              "type": "integer"
            },
            "devices": {
              "anyOf": [
                {
                  "items": {
                    "anyOf": [
                      {
                        "type": "string"
                      },
                      {
                        "type": "string"
                      }
                    ]
                  },
                  "type": "array"
                },
                {
                  "type": "null"
                }
              ],
              "title": "Devices"
            },
            "early_stopping": {
              "default": true,
              "title": "Early Stopping",
              "type": "boolean"
            },
            "length_penalty": {
              "default": 1.5,
              "title": "Length Penalty",
              "type": "number"
            },
            "max_length": {
              "default": 256,
              "title": "Max Length",
              "type": "integer"
            },
            "model_name_or_path": {
              "default": "valhalla/t5-base-e2e-qg",
              "title": "Model Name Or Path",
              "type": "string"
            },
            "model_version": {
              "anyOf": [
                {
                  "type": "string"
                },
                {
                  "type": "null"
                }
              ],
              "title": "Model Version"
            },
            "no_repeat_ngram_size": {
              "default": 3,
              "title": "No Repeat Ngram Size",
              "type": "integer"
            },
            "num_beams": {
              "default": 4,
              "title": "Num Beams",
              "type": "integer"
            },
            "num_queries_per_doc": {
              "default": 1,
              "title": "Num Queries Per Doc",
              "type": "integer"
            },
            "progress_bar": {
              "default": true,
              "title": "Progress Bar",
              "type": "boolean"
            },
            "prompt": {
              "default": "generate questions:",
              "title": "Prompt",
              "type": "string"
            },
            "sep_token": {
              "default": "<sep>",
              "title": "Sep Token",
              "type": "string"
            },
            "split_length": {
              "default": 50,
              "title": "Split Length",
              "type": "integer"
            },
            "split_overlap": {
              "default": 10,
              "title": "Split Overlap",
              "type": "integer"
            },
            "use_auth_token": {
              "anyOf": [
                {
                  "type": "boolean"
                },
                {
                  "type": "string"
                },
                {
                  "type": "null"
                }
              ],
              "title": "Use Auth Token"
            },
            "use_gpu": {
              "default": true,
              "title": "Use Gpu",
              "type": "boolean"
            }
          },
          "title": "Parameters",
          "type": "object"
        },
        "type": {
          "const": "QuestionGenerator",
          "description": "Haystack Class name for the component.",
          "title": "Type",
          "type": "string"
        }
      },
      "required": [
        "type",
        "name"
      ],
      "type": "object"
    },
    "RAGeneratorComponent": {
      "additionalProperties": false,
      "properties": {
        "name": {
          "description": "Custom name for the component. Helpful for visualization and debugging.",
          "title": "Name",
          "type": "string"
        },
        "params": {
          "additionalProperties": false,
          "description": "Each parameter can reference other components defined in the same YAML file.",
          "properties": {
            "devices": {
              "anyOf": [
                {
                  "items": {
                    "anyOf": [
                      {
                        "type": "string"
                      },
                      {
                        "type": "string"
                      }
                    ]
                  },
                  "type": "array"
                },
                {
                  "type": "null"
                }
              ],
              "title": "Devices"
            },
            "embed_title": {
              "default": true,
              "title": "Embed Title",
              "type": "boolean"
            },
            "generator_type": {
              "default": "token",
              "title": "Generator Type",
              "type": "string"
            },
            "max_length": {
              "default": 200,
              "title": "Max Length",
              "type": "integer"
            },
            "min_length": {
              "default": 2,
              "title": "Min Length",
              "type": "integer"
            },
            "model_name_or_path": {
              "default": "facebook/rag-token-nq",
              "title": "Model Name Or Path",
              "type": "string"
            },
            "model_version": {
              "anyOf": [
                {
                  "type": "string"
                },
                {
                  "type": "null"
                }
              ],
              "title": "Model Version"
            },
            "num_beams": {
              "default": 2,
              "title": "Num Beams",
              "type": "integer"
            },
            "prefix": {
              "anyOf": [
                {
                  "type": "string"
                },
                {
                  "type": "null"
                }
              ],
              "title": "Prefix"
            },
            "progress_bar": {
              "default": true,
              "title": "Progress Bar",
              "type": "boolean"
            },
            "retriever": {
              "anyOf": [
                {
                  "type": "string"
                },
                {
                  "type": "null"
                }
              ],
              "default": null,
              "title": "Retriever"
            },
            "top_k": {
              "default": 2,
              "title": "Top K",
              "type": "integer"
            },
            "use_auth_token": {
              "anyOf": [
                {
                  "type": "boolean"
                },
                {
                  "type": "string"
                },
                {
                  "type": "null"
                }
              ],
              "title": "Use Auth Token"
            },
            "use_gpu": {
              "default": true,
              "title": "Use Gpu",
              "type": "boolean"
            }
          },
          "title": "Parameters",
          "type": "object"
        },
        "type": {
          "const": "RAGenerator",
          "description": "Haystack Class name for the component.",
          "title": "Type",
          "type": "string"
        }
      },
      "required": [
        "type",
        "name"
      ],
      "type": "object"
    },
    "RCIReaderComponent": {
      "additionalProperties": false,
      "properties": {
        "name": {
          "description": "Custom name for the component. Helpful for visualization and debugging.",
          "title": "Name",
          "type": "string"
        },
        "params": {
          "additionalProperties": false,
          "description": "Each parameter can reference other components defined in the same YAML file.",
          "properties": {
            "column_model_name_or_path": {
              "default": "michaelrglass/albert-base-rci-wikisql-col",
              "title": "Column Model Name Or Path",
              "type": "string"
            },
            "column_model_version": {
              "anyOf": [
                {
                  "type": "string"
                },
                {
                  "type": "null"
                }
              ],
              "title": "Column Model Version"
            },
            "column_tokenizer": {
              "anyOf": [
                {
                  "type": "string"
                },
                {
                  "type": "null"
                }
              ],
              "title": "Column Tokenizer"
            },
            "max_seq_len": {
              "default": 256,
              "title": "Max Seq Len",
              "type": "integer"
            },
            "row_model_name_or_path": {
              "default": "michaelrglass/albert-base-rci-wikisql-row",
              "title": "Row Model Name Or Path",
              "type": "string"
            },
            "row_model_version": {
              "anyOf": [
                {
                  "type": "string"
                },
                {
                  "type": "null"
                }
              ],
              "title": "Row Model Version"
            },
            "row_tokenizer": {
              "anyOf": [
                {
                  "type": "string"
                },
                {
                  "type": "null"
                }
              ],
              "title": "Row Tokenizer"
            },
            "top_k": {
              "default": 10,
              "title": "Top K",
              "type": "integer"
            },
            "use_auth_token": {
              "anyOf": [
                {
                  "type": "boolean"
                },
                {
                  "type": "string"
                },
                {
                  "type": "null"
                }
              ],
              "title": "Use Auth Token"
            },
            "use_gpu": {
              "default": true,
              "title": "Use Gpu",
              "type": "boolean"
            }
          },
          "title": "Parameters",
          "type": "object"
        },
        "type": {
          "const": "RCIReader",
          "description": "Haystack Class name for the component.",
          "title": "Type",
          "type": "string"
        }
      },
      "required": [
        "type",
        "name"
      ],
      "type": "object"
    },
    "RouteDocumentsComponent": {
      "additionalProperties": false,
      "properties": {
        "name": {
          "description": "Custom name for the component. Helpful for visualization and debugging.",
          "title": "Name",
          "type": "string"
        },
        "params": {
          "additionalProperties": false,
          "description": "Each parameter can reference other components defined in the same YAML file.",
          "properties": {
            "metadata_values": {
              "anyOf": [
                {
                  "items": {
                    "type": "string"
                  },
                  "type": "array"
                },
                {
                  "type": "null"
                }
              ],
              "title": "Metadata Values"
            },
            "split_by": {
              "default": "content_type",
              "title": "Split By",
              "type": "string"
            }
          },
          "title": "Parameters",
          "type": "object"
        },
        "type": {
          "const": "RouteDocuments",
          "description": "Haystack Class name for the component.",
          "title": "Type",
          "type": "string"
        }
      },
      "required": [
        "type",
        "name"
      ],
      "type": "object"
    },
    "SQLDocumentStoreComponent": {
      "additionalProperties": false,
      "properties": {
        "name": {
          "description": "Custom name for the component. Helpful for visualization and debugging.",
          "title": "Name",
          "type": "string"
        },
        "params": {
          "additionalProperties": false,
          "description": "Each parameter can reference other components defined in the same YAML file.",
          "properties": {
            "check_same_thread": {
              "default": false,
              "title": "Check Same Thread",
              "type": "boolean"
            },
            "duplicate_documents": {
              "default": "overwrite",
              "title": "Duplicate Documents",
              "type": "string"
            },
            "index": {
              "default": "document",
              "title": "Index",
              "type": "string"
            },
            "isolation_level": {
              "title": "Isolation Level",
              "type": "string"
            },
            "label_index": {
              "default": "label",
              "title": "Label Index",
              "type": "string"
            },
            "url": {
              "default": "sqlite://",
              "title": "Url",
              "type": "string"
            }
          },
          "title": "Parameters",
          "type": "object"
        },
        "type": {
          "const": "SQLDocumentStore",
          "description": "Haystack Class name for the component.",
          "title": "Type",
          "type": "string"
        }
      },
      "required": [
        "type",
        "name"
      ],
      "type": "object"
    },
    "SentenceTransformersRankerComponent": {
      "additionalProperties": false,
      "properties": {
        "name": {
          "description": "Custom name for the component. Helpful for visualization and debugging.",
          "title": "Name",
          "type": "string"
        },
        "params": {
          "additionalProperties": false,
          "description": "Each parameter can reference other components defined in the same YAML file.",
          "properties": {
            "batch_size": {
              "default": 16,
              "title": "Batch Size",
              "type": "integer"
            },
            "devices": {
              "anyOf": [
                {
                  "items": {
                    "anyOf": [
                      {
                        "type": "string"
                      },
                      {
                        "type": "string"
                      }
                    ]
                  },
                  "type": "array"
                },
                {
                  "type": "null"
                }
              ],
              "title": "Devices"
            },
            "model_name_or_path": {
              "anyOf": [
                {
                  "type": "string"
                },
                {
                  "format": "path",
                  "type": "string"
                }
              ],
              "title": "Model Name Or Path"
            },
            "model_version": {
              "anyOf": [
                {
                  "type": "string"
                },
                {
                  "type": "null"
                }
              ],
              "title": "Model Version"
            },
            "progress_bar": {
              "default": true,
              "title": "Progress Bar",
              "type": "boolean"
            },
            "scale_score": {
              "default": true,
              "title": "Scale Score",
              "type": "boolean"
            },
            "top_k": {
              "default": 10,
              "title": "Top K",
              "type": "integer"
            },
            "use_auth_token": {
              "anyOf": [
                {
                  "type": "boolean"
                },
                {
                  "type": "string"
                },
                {
                  "type": "null"
                }
              ],
              "title": "Use Auth Token"
            },
            "use_gpu": {
              "default": true,
              "title": "Use Gpu",
              "type": "boolean"
            }
          },
          "required": [
            "model_name_or_path"
          ],
          "title": "Parameters",
          "type": "object"
        },
        "type": {
          "const": "SentenceTransformersRanker",
          "description": "Haystack Class name for the component.",
          "title": "Type",
          "type": "string"
        }
      },
      "required": [
        "type",
        "name"
      ],
      "type": "object"
    },
    "Seq2SeqGeneratorComponent": {
      "additionalProperties": false,
      "properties": {
        "name": {
          "description": "Custom name for the component. Helpful for visualization and debugging.",
          "title": "Name",
          "type": "string"
        },
        "params": {
          "additionalProperties": false,
          "description": "Each parameter can reference other components defined in the same YAML file.",
          "properties": {
            "devices": {
              "anyOf": [
                {
                  "items": {
                    "anyOf": [
                      {
                        "type": "string"
                      },
                      {
                        "type": "string"
                      }
                    ]
                  },
                  "type": "array"
                },
                {
                  "type": "null"
                }
              ],
              "title": "Devices"
            },
            "input_converter": {
              "anyOf": [
                {
                  "type": "string"
                },
                {
                  "type": "null"
                }
              ],
              "default": null,
              "title": "Input Converter"
            },
            "max_length": {
              "default": 200,
              "title": "Max Length",
              "type": "integer"
            },
            "min_length": {
              "default": 2,
              "title": "Min Length",
              "type": "integer"
            },
            "model_name_or_path": {
              "title": "Model Name Or Path",
              "type": "string"
            },
            "num_beams": {
              "default": 8,
              "title": "Num Beams",
              "type": "integer"
            },
            "progress_bar": {
              "default": true,
              "title": "Progress Bar",
              "type": "boolean"
            },
            "top_k": {
              "default": 1,
              "title": "Top K",
              "type": "integer"
            },
            "use_auth_token": {
              "anyOf": [
                {
                  "type": "boolean"
                },
                {
                  "type": "string"
                },
                {
                  "type": "null"
                }
              ],
              "title": "Use Auth Token"
            },
            "use_gpu": {
              "default": true,
              "title": "Use Gpu",
              "type": "boolean"
            }
          },
          "required": [
            "model_name_or_path"
          ],
          "title": "Parameters",
          "type": "object"
        },
        "type": {
          "const": "Seq2SeqGenerator",
          "description": "Haystack Class name for the component.",
          "title": "Type",
          "type": "string"
        }
      },
      "required": [
        "type",
        "name"
      ],
      "type": "object"
    },
    "SklearnQueryClassifierComponent": {
      "additionalProperties": false,
      "properties": {
        "name": {
          "description": "Custom name for the component. Helpful for visualization and debugging.",
          "title": "Name",
          "type": "string"
        },
        "params": {
          "additionalProperties": false,
          "description": "Each parameter can reference other components defined in the same YAML file.",
          "properties": {
            "batch_size": {
              "anyOf": [
                {
                  "type": "integer"
                },
                {
                  "type": "null"
                }
              ],
              "title": "Batch Size"
            },
            "model_name_or_path": {
              "anyOf": [
                {
                  "type": "string"
                },
                {}
              ],
              "default": "https://ext-models-haystack.s3.eu-central-1.amazonaws.com/gradboost_query_classifier/model.pickle",
              "title": "Model Name Or Path"
            },
            "progress_bar": {
              "default": true,
              "title": "Progress Bar",
              "type": "boolean"
            },
            "vectorizer_name_or_path": {
              "anyOf": [
                {
                  "type": "string"
                },
                {}
              ],
              "default": "https://ext-models-haystack.s3.eu-central-1.amazonaws.com/gradboost_query_classifier/vectorizer.pickle",
              "title": "Vectorizer Name Or Path"
            }
          },
          "title": "Parameters",
          "type": "object"
        },
        "type": {
          "const": "SklearnQueryClassifier",
          "description": "Haystack Class name for the component.",
          "title": "Type",
          "type": "string"
        }
      },
      "required": [
        "type",
        "name"
      ],
      "type": "object"
    },
    "TableReaderComponent": {
      "additionalProperties": false,
      "properties": {
        "name": {
          "description": "Custom name for the component. Helpful for visualization and debugging.",
          "title": "Name",
          "type": "string"
        },
        "params": {
          "additionalProperties": false,
          "description": "Each parameter can reference other components defined in the same YAML file.",
          "properties": {
            "devices": {
              "anyOf": [
                {
                  "items": {
                    "anyOf": [
                      {
                        "type": "string"
                      },
                      {
                        "type": "string"
                      }
                    ]
                  },
                  "type": "array"
                },
                {
                  "type": "null"
                }
              ],
              "title": "Devices"
            },
            "max_seq_len": {
              "default": 256,
              "title": "Max Seq Len",
              "type": "integer"
            },
            "model_name_or_path": {
              "default": "google/tapas-base-finetuned-wtq",
              "title": "Model Name Or Path",
              "type": "string"
            },
            "model_version": {
              "anyOf": [
                {
                  "type": "string"
                },
                {
                  "type": "null"
                }
              ],
              "title": "Model Version"
            },
            "return_no_answer": {
              "default": false,
              "title": "Return No Answer",
              "type": "boolean"
            },
            "tokenizer": {
              "anyOf": [
                {
                  "type": "string"
                },
                {
                  "type": "null"
                }
              ],
              "title": "Tokenizer"
            },
            "top_k": {
              "default": 10,
              "title": "Top K",
              "type": "integer"
            },
            "top_k_per_candidate": {
              "default": 3,
              "title": "Top K Per Candidate",
              "type": "integer"
            },
            "use_auth_token": {
              "anyOf": [
                {
                  "type": "boolean"
                },
                {
                  "type": "string"
                },
                {
                  "type": "null"
                }
              ],
              "title": "Use Auth Token"
            },
            "use_gpu": {
              "default": true,
              "title": "Use Gpu",
              "type": "boolean"
            }
          },
          "title": "Parameters",
          "type": "object"
        },
        "type": {
          "const": "TableReader",
          "description": "Haystack Class name for the component.",
          "title": "Type",
          "type": "string"
        }
      },
      "required": [
        "type",
        "name"
      ],
      "type": "object"
    },
    "TableTextRetrieverComponent": {
      "additionalProperties": false,
      "properties": {
        "name": {
          "description": "Custom name for the component. Helpful for visualization and debugging.",
          "title": "Name",
          "type": "string"
        },
        "params": {
          "additionalProperties": false,
          "description": "Each parameter can reference other components defined in the same YAML file.",
          "properties": {
            "batch_size": {
              "default": 16,
              "title": "Batch Size",
              "type": "integer"
            },
            "devices": {
              "anyOf": [
                {
                  "items": {
                    "anyOf": [
                      {
                        "type": "string"
                      },
                      {
                        "type": "string"
                      }
                    ]
                  },
                  "type": "array"
                },
                {
                  "type": "null"
                }
              ],
              "title": "Devices"
            },
            "document_store": {
              "title": "Document Store",
              "type": "string"
            },
            "embed_meta_fields": {
              "default": [
                "name",
                "section_title",
                "caption"
              ],
              "items": {
                "type": "string"
              },
              "title": "Embed Meta Fields",
              "type": "array"
            },
            "global_loss_buffer_size": {
              "default": 150000,
              "title": "Global Loss Buffer Size",
              "type": "integer"
            },
            "max_seq_len_passage": {
              "default": 256,
              "title": "Max Seq Len Passage",
              "type": "integer"
            },
            "max_seq_len_query": {
              "default": 64,
              "title": "Max Seq Len Query",
              "type": "integer"
            },
            "max_seq_len_table": {
              "default": 256,
              "title": "Max Seq Len Table",
              "type": "integer"
            },
            "model_version": {
              "anyOf": [
                {
                  "type": "string"
                },
                {
                  "type": "null"
                }
              ],
              "title": "Model Version"
            },
            "passage_embedding_model": {
              "anyOf": [
                {
                  "format": "path",
                  "type": "string"
                },
                {
                  "type": "string"
                }
              ],
              "default": "deepset/bert-small-mm_retrieval-passage_encoder",
              "title": "Passage Embedding Model"
            },
            "progress_bar": {
              "default": true,
              "title": "Progress Bar",
              "type": "boolean"
            },
            "query_embedding_model": {
              "anyOf": [
                {
                  "format": "path",
                  "type": "string"
                },
                {
                  "type": "string"
                }
              ],
              "default": "deepset/bert-small-mm_retrieval-question_encoder",
              "title": "Query Embedding Model"
            },
            "scale_score": {
              "default": true,
              "title": "Scale Score",
              "type": "boolean"
            },
            "similarity_function": {
              "default": "dot_product",
              "title": "Similarity Function",
              "type": "string"
            },
            "table_embedding_model": {
              "anyOf": [
                {
                  "format": "path",
                  "type": "string"
                },
                {
                  "type": "string"
                }
              ],
              "default": "deepset/bert-small-mm_retrieval-table_encoder",
              "title": "Table Embedding Model"
            },
            "top_k": {
              "default": 10,
              "title": "Top K",
              "type": "integer"
            },
            "use_auth_token": {
              "anyOf": [
                {
                  "type": "boolean"
                },
                {
                  "type": "string"
                },
                {
                  "type": "null"
                }
              ],
              "title": "Use Auth Token"
            },
            "use_fast": {
              "default": true,
              "title": "Use Fast",
              "type": "boolean"
            },
            "use_fast_tokenizers": {
              "default": true,
              "title": "Use Fast Tokenizers",
              "type": "boolean"
            },
            "use_gpu": {
              "default": true,
              "title": "Use Gpu",
              "type": "boolean"
            }
          },
          "required": [
            "document_store"
          ],
          "title": "Parameters",
          "type": "object"
        },
        "type": {
          "const": "TableTextRetriever",
          "description": "Haystack Class name for the component.",
          "title": "Type",
          "type": "string"
        }
      },
      "required": [
        "type",
        "name"
      ],
      "type": "object"
    },
    "Text2SparqlRetrieverComponent": {
      "additionalProperties": false,
      "properties": {
        "name": {
          "description": "Custom name for the component. Helpful for visualization and debugging.",
          "title": "Name",
          "type": "string"
        },
        "params": {
          "additionalProperties": false,
          "description": "Each parameter can reference other components defined in the same YAML file.",
          "properties": {
            "knowledge_graph": {
              "title": "Knowledge Graph",
              "type": "string"
            },
            "model_name_or_path": {
              "title": "Model Name Or Path",
              "type": "string"
            },
            "model_version": {
              "anyOf": [
                {
                  "type": "string"
                },
                {
                  "type": "null"
                }
              ],
              "title": "Model Version"
            },
            "top_k": {
              "default": 1,
              "title": "Top K",
              "type": "integer"
            },
            "use_auth_token": {
              "anyOf": [
                {
                  "type": "boolean"
                },
                {
                  "type": "string"
                },
                {
                  "type": "null"
                }
              ],
              "title": "Use Auth Token"
            }
          },
          "required": [
            "knowledge_graph"
          ],
          "title": "Parameters",
          "type": "object"
        },
        "type": {
          "const": "Text2SparqlRetriever",
          "description": "Haystack Class name for the component.",
          "title": "Type",
          "type": "string"
        }
      },
      "required": [
        "type",
        "name"
      ],
      "type": "object"
    },
    "TextConverterComponent": {
      "additionalProperties": false,
      "properties": {
        "name": {
          "description": "Custom name for the component. Helpful for visualization and debugging.",
          "title": "Name",
          "type": "string"
        },
        "params": {
          "additionalProperties": false,
          "description": "Each parameter can reference other components defined in the same YAML file.",
          "properties": {
            "id_hash_keys": {
              "anyOf": [
                {
                  "items": {
                    "type": "string"
                  },
                  "type": "array"
                },
                {
                  "type": "null"
                }
              ],
              "title": "Id Hash Keys"
            },
            "progress_bar": {
              "default": true,
              "title": "Progress Bar",
              "type": "boolean"
            },
            "remove_numeric_tables": {
              "default": false,
              "title": "Remove Numeric Tables",
              "type": "boolean"
            },
            "valid_languages": {
              "anyOf": [
                {
                  "items": {
                    "type": "string"
                  },
                  "type": "array"
                },
                {
                  "type": "null"
                }
              ],
              "title": "Valid Languages"
            }
          },
          "title": "Parameters",
          "type": "object"
        },
        "type": {
          "const": "TextConverter",
          "description": "Haystack Class name for the component.",
          "title": "Type",
          "type": "string"
        }
      },
      "required": [
        "type",
        "name"
      ],
      "type": "object"
    },
    "TfidfRetrieverComponent": {
      "additionalProperties": false,
      "properties": {
        "name": {
          "description": "Custom name for the component. Helpful for visualization and debugging.",
          "title": "Name",
          "type": "string"
        },
        "params": {
          "additionalProperties": false,
          "description": "Each parameter can reference other components defined in the same YAML file.",
          "properties": {
            "auto_fit": {
              "default": true,
              "title": "Auto Fit"
            },
            "document_store": {
              "title": "Document Store",
              "type": "string"
            },
            "top_k": {
              "default": 10,
              "title": "Top K",
              "type": "integer"
            }
          },
          "required": [
            "document_store"
          ],
          "title": "Parameters",
          "type": "object"
        },
        "type": {
          "const": "TfidfRetriever",
          "description": "Haystack Class name for the component.",
          "title": "Type",
          "type": "string"
        }
      },
      "required": [
        "type",
        "name"
      ],
      "type": "object"
    },
    "TikaConverterComponent": {
      "additionalProperties": false,
      "properties": {
        "name": {
          "description": "Custom name for the component. Helpful for visualization and debugging.",
          "title": "Name",
          "type": "string"
        },
        "params": {
          "additionalProperties": false,
          "description": "Each parameter can reference other components defined in the same YAML file.",
          "properties": {
            "id_hash_keys": {
              "anyOf": [
                {
                  "items": {
                    "type": "string"
                  },
                  "type": "array"
                },
                {
                  "type": "null"
                }
              ],
              "title": "Id Hash Keys"
            },
            "remove_numeric_tables": {
              "default": false,
              "title": "Remove Numeric Tables",
              "type": "boolean"
            },
            "tika_url": {
              "default": "http://localhost:9998/tika",
              "title": "Tika Url",
              "type": "string"
            },
            "valid_languages": {
              "anyOf": [
                {
                  "items": {
                    "type": "string"
                  },
                  "type": "array"
                },
                {
                  "type": "null"
                }
              ],
              "title": "Valid Languages"
            }
          },
          "title": "Parameters",
          "type": "object"
        },
        "type": {
          "const": "TikaConverter",
          "description": "Haystack Class name for the component.",
          "title": "Type",
          "type": "string"
        }
      },
      "required": [
        "type",
        "name"
      ],
      "type": "object"
    },
    "TransformersDocumentClassifierComponent": {
      "additionalProperties": false,
      "properties": {
        "name": {
          "description": "Custom name for the component. Helpful for visualization and debugging.",
          "title": "Name",
          "type": "string"
        },
        "params": {
          "additionalProperties": false,
          "description": "Each parameter can reference other components defined in the same YAML file.",
          "properties": {
            "batch_size": {
              "default": 16,
              "title": "Batch Size",
              "type": "integer"
            },
            "classification_field": {
              "title": "Classification Field",
              "type": "string"
            },
            "devices": {
              "anyOf": [
                {
                  "items": {
                    "anyOf": [
                      {
                        "type": "string"
                      },
                      {
                        "type": "string"
                      }
                    ]
                  },
                  "type": "array"
                },
                {
                  "type": "null"
                }
              ],
              "title": "Devices"
            },
            "labels": {
              "anyOf": [
                {
                  "items": {
                    "type": "string"
                  },
                  "type": "array"
                },
                {
                  "type": "null"
                }
              ],
              "title": "Labels"
            },
            "model_name_or_path": {
              "default": "bhadresh-savani/distilbert-base-uncased-emotion",
              "title": "Model Name Or Path",
              "type": "string"
            },
            "model_version": {
              "anyOf": [
                {
                  "type": "string"
                },
                {
                  "type": "null"
                }
              ],
              "title": "Model Version"
            },
            "progress_bar": {
              "default": true,
              "title": "Progress Bar",
              "type": "boolean"
            },
            "task": {
              "default": "text-classification",
              "title": "Task",
              "type": "string"
            },
            "tokenizer": {
              "anyOf": [
                {
                  "type": "string"
                },
                {
                  "type": "null"
                }
              ],
              "title": "Tokenizer"
            },
            "top_k": {
              "anyOf": [
                {
                  "type": "integer"
                },
                {
                  "type": "null"
                }
              ],
              "default": 1,
              "title": "Top K"
            },
            "use_auth_token": {
              "anyOf": [
                {
                  "type": "boolean"
                },
                {
                  "type": "string"
                },
                {
                  "type": "null"
                }
              ],
              "title": "Use Auth Token"
            },
            "use_gpu": {
              "default": true,
              "title": "Use Gpu",
              "type": "boolean"
            }
          },
          "title": "Parameters",
          "type": "object"
        },
        "type": {
          "const": "TransformersDocumentClassifier",
          "description": "Haystack Class name for the component.",
          "title": "Type",
          "type": "string"
        }
      },
      "required": [
        "type",
        "name"
      ],
      "type": "object"
    },
    "TransformersQueryClassifierComponent": {
      "additionalProperties": false,
      "properties": {
        "name": {
          "description": "Custom name for the component. Helpful for visualization and debugging.",
          "title": "Name",
          "type": "string"
        },
        "params": {
          "additionalProperties": false,
          "description": "Each parameter can reference other components defined in the same YAML file.",
          "properties": {
            "batch_size": {
              "default": 16,
              "title": "Batch Size",
              "type": "integer"
            },
            "devices": {
              "anyOf": [
                {
                  "items": {
                    "anyOf": [
                      {
                        "type": "string"
                      },
                      {
                        "type": "string"
                      }
                    ]
                  },
                  "type": "array"
                },
                {
                  "type": "null"
                }
              ],
              "title": "Devices"
            },
            "labels": {
              "default": [
                "LABEL_1",
                "LABEL_0"
              ],
              "items": {
                "type": "string"
              },
              "title": "Labels",
              "type": "array"
            },
            "model_name_or_path": {
              "anyOf": [
                {
                  "format": "path",
                  "type": "string"
                },
                {
                  "type": "string"
                }
              ],
              "default": "shahrukhx01/bert-mini-finetune-question-detection",
              "title": "Model Name Or Path"
            },
            "model_version": {
              "anyOf": [
                {
                  "type": "string"
                },
                {
                  "type": "null"
                }
              ],
              "title": "Model Version"
            },
            "progress_bar": {
              "default": true,
              "title": "Progress Bar",
              "type": "boolean"
            },
            "task": {
              "default": "text-classification",
              "title": "Task",
              "type": "string"
            },
            "tokenizer": {
              "anyOf": [
                {
                  "type": "string"
                },
                {
                  "type": "null"
                }
              ],
              "title": "Tokenizer"
            },
            "use_auth_token": {
              "anyOf": [
                {
                  "type": "boolean"
                },
                {
                  "type": "string"
                },
                {
                  "type": "null"
                }
              ],
              "title": "Use Auth Token"
            },
            "use_gpu": {
              "default": true,
              "title": "Use Gpu",
              "type": "boolean"
            }
          },
          "title": "Parameters",
          "type": "object"
        },
        "type": {
          "const": "TransformersQueryClassifier",
          "description": "Haystack Class name for the component.",
          "title": "Type",
          "type": "string"
        }
      },
      "required": [
        "type",
        "name"
      ],
      "type": "object"
    },
    "TransformersReaderComponent": {
      "additionalProperties": false,
      "properties": {
        "name": {
          "description": "Custom name for the component. Helpful for visualization and debugging.",
          "title": "Name",
          "type": "string"
        },
        "params": {
          "additionalProperties": false,
          "description": "Each parameter can reference other components defined in the same YAML file.",
          "properties": {
            "batch_size": {
              "default": 16,
              "title": "Batch Size",
              "type": "integer"
            },
            "context_window_size": {
              "default": 70,
              "title": "Context Window Size",
              "type": "integer"
            },
            "devices": {
              "anyOf": [
                {
                  "items": {
                    "anyOf": [
                      {
                        "type": "string"
                      },
                      {
                        "type": "string"
                      }
                    ]
                  },
                  "type": "array"
                },
                {
                  "type": "null"
                }
              ],
              "title": "Devices"
            },
            "doc_stride": {
              "default": 128,
              "title": "Doc Stride",
              "type": "integer"
            },
            "max_seq_len": {
              "default": 256,
              "title": "Max Seq Len",
              "type": "integer"
            },
            "model_name_or_path": {
              "default": "distilbert-base-uncased-distilled-squad",
              "title": "Model Name Or Path",
              "type": "string"
            },
            "model_version": {
              "anyOf": [
                {
                  "type": "string"
                },
                {
                  "type": "null"
                }
              ],
              "title": "Model Version"
            },
            "return_no_answers": {
              "default": false,
              "title": "Return No Answers",
              "type": "boolean"
            },
            "tokenizer": {
              "anyOf": [
                {
                  "type": "string"
                },
                {
                  "type": "null"
                }
              ],
              "title": "Tokenizer"
            },
            "top_k": {
              "default": 10,
              "title": "Top K",
              "type": "integer"
            },
            "top_k_per_candidate": {
              "default": 3,
              "title": "Top K Per Candidate",
              "type": "integer"
            },
            "use_auth_token": {
              "anyOf": [
                {
                  "type": "boolean"
                },
                {
                  "type": "string"
                },
                {
                  "type": "null"
                }
              ],
              "title": "Use Auth Token"
            },
            "use_gpu": {
              "default": true,
              "title": "Use Gpu",
              "type": "boolean"
            }
          },
          "title": "Parameters",
          "type": "object"
        },
        "type": {
          "const": "TransformersReader",
          "description": "Haystack Class name for the component.",
          "title": "Type",
          "type": "string"
        }
      },
      "required": [
        "type",
        "name"
      ],
      "type": "object"
    },
    "TransformersSummarizerComponent": {
      "additionalProperties": false,
      "properties": {
        "name": {
          "description": "Custom name for the component. Helpful for visualization and debugging.",
          "title": "Name",
          "type": "string"
        },
        "params": {
          "additionalProperties": false,
          "description": "Each parameter can reference other components defined in the same YAML file.",
          "properties": {
            "batch_size": {
              "default": 16,
              "title": "Batch Size",
              "type": "integer"
            },
            "clean_up_tokenization_spaces": {
              "default": true,
              "title": "Clean Up Tokenization Spaces",
              "type": "boolean"
            },
            "devices": {
              "anyOf": [
                {
                  "items": {
                    "anyOf": [
                      {
                        "type": "string"
                      },
                      {
                        "type": "string"
                      }
                    ]
                  },
                  "type": "array"
                },
                {
                  "type": "null"
                }
              ],
              "title": "Devices"
            },
            "generate_single_summary": {
              "default": false,
              "title": "Generate Single Summary",
              "type": "boolean"
            },
            "max_length": {
              "default": 200,
              "title": "Max Length",
              "type": "integer"
            },
            "min_length": {
              "default": 5,
              "title": "Min Length",
              "type": "integer"
            },
            "model_name_or_path": {
              "default": "google/pegasus-xsum",
              "title": "Model Name Or Path",
              "type": "string"
            },
            "model_version": {
              "anyOf": [
                {
                  "type": "string"
                },
                {
                  "type": "null"
                }
              ],
              "title": "Model Version"
            },
            "progress_bar": {
              "default": true,
              "title": "Progress Bar",
              "type": "boolean"
            },
            "separator_for_single_summary": {
              "default": " ",
              "title": "Separator For Single Summary",
              "type": "string"
            },
            "tokenizer": {
              "anyOf": [
                {
                  "type": "string"
                },
                {
                  "type": "null"
                }
              ],
              "title": "Tokenizer"
            },
            "use_auth_token": {
              "anyOf": [
                {
                  "type": "boolean"
                },
                {
                  "type": "string"
                },
                {
                  "type": "null"
                }
              ],
              "title": "Use Auth Token"
            },
            "use_gpu": {
              "default": true,
              "title": "Use Gpu",
              "type": "boolean"
            }
          },
          "title": "Parameters",
          "type": "object"
        },
        "type": {
          "const": "TransformersSummarizer",
          "description": "Haystack Class name for the component.",
          "title": "Type",
          "type": "string"
        }
      },
      "required": [
        "type",
        "name"
      ],
      "type": "object"
    },
    "TransformersTranslatorComponent": {
      "additionalProperties": false,
      "properties": {
        "name": {
          "description": "Custom name for the component. Helpful for visualization and debugging.",
          "title": "Name",
          "type": "string"
        },
        "params": {
          "additionalProperties": false,
          "description": "Each parameter can reference other components defined in the same YAML file.",
          "properties": {
            "clean_up_tokenization_spaces": {
              "anyOf": [
                {
                  "type": "boolean"
                },
                {
                  "type": "null"
                }
              ],
              "default": true,
              "title": "Clean Up Tokenization Spaces"
            },
            "devices": {
              "anyOf": [
                {
                  "items": {
                    "anyOf": [
                      {
                        "type": "string"
                      },
                      {
                        "type": "string"
                      }
                    ]
                  },
                  "type": "array"
                },
                {
                  "type": "null"
                }
              ],
              "title": "Devices"
            },
            "max_seq_len": {
              "anyOf": [
                {
                  "type": "integer"
                },
                {
                  "type": "null"
                }
              ],
              "title": "Max Seq Len"
            },
            "model_name_or_path": {
              "title": "Model Name Or Path",
              "type": "string"
            },
            "progress_bar": {
              "default": true,
              "title": "Progress Bar",
              "type": "boolean"
            },
            "tokenizer_name": {
              "anyOf": [
                {
                  "type": "string"
                },
                {
                  "type": "null"
                }
              ],
              "title": "Tokenizer Name"
            },
            "use_auth_token": {
              "anyOf": [
                {
                  "type": "boolean"
                },
                {
                  "type": "string"
                },
                {
                  "type": "null"
                }
              ],
              "title": "Use Auth Token"
            },
            "use_gpu": {
              "default": true,
              "title": "Use Gpu",
              "type": "boolean"
            }
          },
          "required": [
            "model_name_or_path"
          ],
          "title": "Parameters",
          "type": "object"
        },
        "type": {
          "const": "TransformersTranslator",
          "description": "Haystack Class name for the component.",
          "title": "Type",
          "type": "string"
        }
      },
      "required": [
        "type",
        "name"
      ],
      "type": "object"
    },
    "WeaviateDocumentStoreComponent": {
      "additionalProperties": false,
      "properties": {
        "name": {
          "description": "Custom name for the component. Helpful for visualization and debugging.",
          "title": "Name",
          "type": "string"
        },
        "params": {
          "additionalProperties": false,
          "description": "Each parameter can reference other components defined in the same YAML file.",
          "properties": {
            "content_field": {
              "default": "content",
              "title": "Content Field",
              "type": "string"
            },
            "custom_schema": {
              "anyOf": [
                {
                  "type": "object"
                },
                {
                  "type": "null"
                }
              ],
              "title": "Custom Schema"
            },
            "duplicate_documents": {
              "default": "overwrite",
              "title": "Duplicate Documents",
              "type": "string"
            },
            "embedding_dim": {
              "default": 768,
              "title": "Embedding Dim",
              "type": "integer"
            },
            "embedding_field": {
              "default": "embedding",
              "title": "Embedding Field",
              "type": "string"
            },
            "host": {
              "anyOf": [
                {
                  "type": "string"
                },
                {
                  "items": {
                    "type": "string"
                  },
                  "type": "array"
                }
              ],
              "default": "http://localhost",
              "title": "Host"
            },
            "index": {
              "default": "Document",
              "title": "Index",
              "type": "string"
            },
            "index_type": {
              "default": "hnsw",
              "title": "Index Type",
              "type": "string"
            },
            "name_field": {
              "default": "name",
              "title": "Name Field",
              "type": "string"
            },
            "password": {
              "title": "Password",
              "type": "string"
            },
            "port": {
              "anyOf": [
                {
                  "type": "integer"
                },
                {
                  "items": {
                    "type": "integer"
                  },
                  "type": "array"
                }
              ],
              "default": 8080,
              "title": "Port"
            },
            "progress_bar": {
              "default": true,
              "title": "Progress Bar",
              "type": "boolean"
            },
            "recreate_index": {
              "default": false,
              "title": "Recreate Index",
              "type": "boolean"
            },
            "return_embedding": {
              "default": false,
              "title": "Return Embedding",
              "type": "boolean"
            },
            "similarity": {
              "default": "cosine",
              "title": "Similarity",
              "type": "string"
            },
            "timeout_config": {
              "default": [
                5,
                15
              ],
              "items": {},
              "title": "Timeout Config",
              "type": "array"
            },
            "username": {
              "title": "Username",
              "type": "string"
            }
          },
          "title": "Parameters",
          "type": "object"
        },
        "type": {
          "const": "WeaviateDocumentStore",
          "description": "Haystack Class name for the component.",
          "title": "Type",
          "type": "string"
        }
      },
      "required": [
        "type",
        "name"
      ],
      "type": "object"
    }
  },
  "description": "Haystack Pipeline YAML file describing the nodes of the pipelines. For more info read the docs at: https://haystack.deepset.ai/components/pipelines#yaml-file-definitions",
  "oneOf": [
    {
      "not": {
        "required": [
          "extras"
        ]
      },
      "properties": {
        "pipelines": {
          "items": {
            "properties": {
              "nodes": {
                "items": {
                  "not": {
                    "required": [
                      "serve_deployment_kwargs"
                    ]
                  }
                }
              }
            }
          },
          "title": "Pipelines"
        }
      }
    },
    {
      "properties": {
        "extras": {
          "enum": [
            "ray"
          ]
        }
      },
      "required": [
        "extras"
      ]
    }
  ],
  "properties": {
    "components": {
      "additionalProperties": true,
      "description": "Component nodes and their configurations, to later be used in the pipelines section. Define here all the building blocks for the pipelines.",
      "items": {
        "anyOf": [
          {
            "$ref": "#/definitions/DeepsetCloudDocumentStoreComponent"
          },
          {
            "$ref": "#/definitions/ElasticsearchDocumentStoreComponent"
          },
          {
            "$ref": "#/definitions/FAISSDocumentStoreComponent"
          },
          {
            "$ref": "#/definitions/GraphDBKnowledgeGraphComponent"
          },
          {
            "$ref": "#/definitions/InMemoryDocumentStoreComponent"
          },
          {
            "$ref": "#/definitions/InMemoryKnowledgeGraphComponent"
          },
          {
            "$ref": "#/definitions/Milvus2DocumentStoreComponent"
          },
          {
            "$ref": "#/definitions/OpenDistroElasticsearchDocumentStoreComponent"
          },
          {
            "$ref": "#/definitions/OpenSearchDocumentStoreComponent"
          },
          {
            "$ref": "#/definitions/PineconeDocumentStoreComponent"
          },
          {
            "$ref": "#/definitions/SQLDocumentStoreComponent"
          },
          {
            "$ref": "#/definitions/WeaviateDocumentStoreComponent"
          },
          {
            "$ref": "#/definitions/AnswerToSpeechComponent"
          },
          {
            "$ref": "#/definitions/AzureConverterComponent"
          },
          {
            "$ref": "#/definitions/BM25RetrieverComponent"
          },
          {
            "$ref": "#/definitions/CrawlerComponent"
          },
          {
            "$ref": "#/definitions/DensePassageRetrieverComponent"
          },
          {
            "$ref": "#/definitions/Docs2AnswersComponent"
          },
          {
            "$ref": "#/definitions/DocumentToSpeechComponent"
          },
          {
            "$ref": "#/definitions/DocxToTextConverterComponent"
          },
          {
            "$ref": "#/definitions/ElasticsearchFilterOnlyRetrieverComponent"
          },
          {
            "$ref": "#/definitions/ElasticsearchRetrieverComponent"
          },
          {
            "$ref": "#/definitions/EmbeddingRetrieverComponent"
          },
          {
            "$ref": "#/definitions/EntityExtractorComponent"
          },
          {
            "$ref": "#/definitions/EvalAnswersComponent"
          },
          {
            "$ref": "#/definitions/EvalDocumentsComponent"
          },
          {
            "$ref": "#/definitions/FARMReaderComponent"
          },
          {
            "$ref": "#/definitions/FileTypeClassifierComponent"
          },
          {
            "$ref": "#/definitions/FilterRetrieverComponent"
          },
          {
            "$ref": "#/definitions/ImageToTextConverterComponent"
          },
          {
            "$ref": "#/definitions/JoinAnswersComponent"
          },
          {
            "$ref": "#/definitions/JoinDocumentsComponent"
          },
          {
            "$ref": "#/definitions/MarkdownConverterComponent"
          },
          {
            "$ref": "#/definitions/MultihopEmbeddingRetrieverComponent"
          },
          {
            "$ref": "#/definitions/OpenAIAnswerGeneratorComponent"
          },
          {
            "$ref": "#/definitions/PDFToTextConverterComponent"
          },
          {
            "$ref": "#/definitions/PDFToTextOCRConverterComponent"
          },
          {
            "$ref": "#/definitions/ParsrConverterComponent"
          },
          {
            "$ref": "#/definitions/PreProcessorComponent"
          },
          {
            "$ref": "#/definitions/PseudoLabelGeneratorComponent"
          },
          {
            "$ref": "#/definitions/QuestionGeneratorComponent"
          },
          {
            "$ref": "#/definitions/RAGeneratorComponent"
          },
          {
            "$ref": "#/definitions/RCIReaderComponent"
          },
          {
            "$ref": "#/definitions/RouteDocumentsComponent"
          },
          {
            "$ref": "#/definitions/SentenceTransformersRankerComponent"
          },
          {
            "$ref": "#/definitions/Seq2SeqGeneratorComponent"
          },
          {
            "$ref": "#/definitions/SklearnQueryClassifierComponent"
          },
          {
            "$ref": "#/definitions/TableReaderComponent"
          },
          {
            "$ref": "#/definitions/TableTextRetrieverComponent"
          },
          {
            "$ref": "#/definitions/Text2SparqlRetrieverComponent"
          },
          {
            "$ref": "#/definitions/TextConverterComponent"
          },
          {
            "$ref": "#/definitions/TfidfRetrieverComponent"
          },
          {
            "$ref": "#/definitions/TikaConverterComponent"
          },
          {
            "$ref": "#/definitions/TransformersDocumentClassifierComponent"
          },
          {
            "$ref": "#/definitions/TransformersQueryClassifierComponent"
          },
          {
            "$ref": "#/definitions/TransformersReaderComponent"
          },
          {
            "$ref": "#/definitions/TransformersSummarizerComponent"
          },
          {
            "$ref": "#/definitions/TransformersTranslatorComponent"
          }
        ]
      },
      "required": [
        "type",
        "name"
      ],
      "title": "Components",
      "type": "array"
    },
    "extras": {
      "description": "To be specified only if contains special pipelines (for example, if this is a Ray pipeline)",
      "enum": [
        "ray"
      ],
      "title": "Additional properties group",
      "type": "string"
    },
    "pipelines": {
      "description": "Multiple pipelines can be defined using the components from the same YAML file.",
      "items": {
        "additionalProperties": false,
        "properties": {
          "additionalProperties": false,
          "name": {
            "description": "Name of the pipeline.",
            "title": "Name",
            "type": "string"
          },
          "nodes": {
            "additionalProperties": false,
            "description": "Nodes to be used by this particular pipeline",
            "items": {
              "additionalProperties": false,
              "properties": {
                "inputs": {
                  "description": "Input parameters for this node.",
                  "items": {
                    "type": "string"
                  },
                  "title": "Inputs",
                  "type": "array"
                },
                "name": {
                  "description": "The name of this particular node in the pipeline. This should be one of the names from the components defined in the same file.",
                  "title": "Name",
                  "type": "string"
                },
                "serve_deployment_kwargs": {
                  "additionalProperties": true,
                  "description": "Arguments to be passed to the Ray Serve `deployment()` method (only for Ray pipelines)",
                  "properties": {
                    "init_args": {
                      "type": "array"
                    },
                    "init_kwargs": {
                      "type": "object"
                    },
                    "max_concurrent_queries": {
                      "type": "integer"
                    },
                    "num_replicas": {
                      "description": "How many replicas Ray should create for this node (only for Ray pipelines)",
                      "type": "integer"
                    },
                    "prev_version": {
                      "type": "string"
                    },
                    "ray_actor_options": {
                      "type": "object"
                    },
                    "router_prefix": {
                      "type": "string"
                    },
                    "user_config": {
                      "type": {}
                    },
                    "version": {
                      "type": "string"
                    }
                  },
                  "title": "serve_deployment_kwargs",
                  "type": "object"
                }
              },
              "required": [
                "name",
                "inputs"
              ],
              "type": "object"
            },
            "required": [
              "name",
              "nodes"
            ],
            "title": "Nodes",
            "type": "array"
          }
        },
        "type": "object"
      },
      "title": "Pipelines",
      "type": "array"
    },
    "version": {
      "const": "ignore",
      "description": "Version of the Haystack Pipeline file.",
      "title": "Version",
      "type": "string"
    }
  },
  "required": [
    "version",
    "components",
    "pipelines"
  ],
  "title": "Haystack Pipeline",
  "type": "object"
}<|MERGE_RESOLUTION|>--- conflicted
+++ resolved
@@ -3043,17 +3043,6 @@
               "title": "Use System Proxy",
               "type": "boolean"
             },
-<<<<<<< HEAD
-            "username": {
-              "default": "admin",
-              "title": "Username",
-              "type": "string"
-            },
-            "verify_certs": {
-              "default": false,
-              "title": "Verify Certs",
-              "type": "boolean"
-=======
             "embed_meta_fields": {
               "title": "Embed Meta Fields",
               "default": [],
@@ -3072,7 +3061,6 @@
                   "type": "null"
                 }
               ]
->>>>>>> 159cd5a6
             }
           },
           "title": "Parameters",
