--- conflicted
+++ resolved
@@ -1,16 +1,12 @@
-<<<<<<< HEAD
 from __future__ import annotations
 
-from typing import Any, Optional, Dict, List, Union, Tuple
+from typing import Any, Optional, Dict, List, Union, Callable, Tuple, Optional
 from dataclasses import dataclass, asdict
 from dataclasses_json import dataclass_json
 try:
     from typing import Literal
 except ImportError:
     from typing_extensions import Literal #type: ignore
-=======
-from typing import Any, Optional, Dict, List, Callable, Tuple, Optional
->>>>>>> 69a0c9f2
 
 from uuid import uuid4
 from copy import deepcopy
@@ -19,16 +15,13 @@
 from abc import abstractmethod
 import inspect
 import logging
-<<<<<<< HEAD
+import io
+from functools import wraps
 import time
 import json
 import pandas as pd
 
 logger = logging.getLogger(__name__)
-=======
-import io
-from functools import wraps
->>>>>>> 69a0c9f2
 
 
 @dataclass
@@ -443,22 +436,22 @@
     def __init__(self, *args):
         io.TextIOBase.__init__(self, *args)
         self.logs = []
-    
+
     def write(self, x):
         self.logs.append(x)
 
 
 def record_debug_logs(func: Callable, node_name: str, logs: bool) -> Callable:
     """
-    Captures the debug logs of the wrapped function and 
-    saves them in the `_debug` key of the output dictionary. 
+    Captures the debug logs of the wrapped function and
+    saves them in the `_debug` key of the output dictionary.
     If `logs` is True, dumps the same logs to the console as well.
 
     Used in `BaseComponent.__getattribute__()` to wrap `run()` functions.
     This makes sure that every implementation of `run()` by a subclass will
     be automagically decorated with this method when requested.
 
-    :param func: the function to decorate (must be an implementation of 
+    :param func: the function to decorate (must be an implementation of
                  `BaseComponent.run()`).
     :param logs: whether the captured logs should also be displayed
                  in the console during the execution of the pipeline.
@@ -472,7 +465,7 @@
             # Adds a handler that stores the logs in a variable
             handler = logging.StreamHandler(logs_container)
             handler.setLevel(logger.level or logging.DEBUG)
-            logger.addHandler(handler)    
+            logger.addHandler(handler)
 
             # Add a handler that prints log messages in the console
             # to the specified level for the node
@@ -488,7 +481,7 @@
             if not "_debug" in output.keys():
                 output["_debug"] = {}
             output["_debug"]["logs"] = logs_container.logs
-            
+
             # Remove both handlers
             logger.removeHandler(handler)
             if logs:
@@ -519,19 +512,19 @@
     def __getattribute__(self, name):
         """
         This modified `__getattribute__` method automagically decorates
-        every `BaseComponent.run()` implementation with the 
-        `record_debug_logs` decorator defined above. 
-        
-        This decorator makes the function collect its debug logs into a 
+        every `BaseComponent.run()` implementation with the
+        `record_debug_logs` decorator defined above.
+
+        This decorator makes the function collect its debug logs into a
         `_debug` key of the output dictionary.
 
         The logs collection is not always performed. Before applying the decorator,
         it checks for an instance attribute called `debug` to know
-        whether it should or not. The decorator is applied if the attribute is 
+        whether it should or not. The decorator is applied if the attribute is
         defined and True.
 
         In addition, the value of the instance attribute `debug_logs` is
-        passed to the decorator. If it's True, it will print the 
+        passed to the decorator. If it's True, it will print the
         logs in the console as well.
         """
         if name == "run" and self.debug:
@@ -546,7 +539,7 @@
         if name in ["debug", "debug_logs"]:
             return None
         raise AttributeError(name)
-        
+
     @classmethod
     def get_subclass(cls, component_type: str):
         if component_type not in cls.subclasses.keys():
@@ -598,11 +591,7 @@
         documents: Optional[List[Document]] = None,
         meta: Optional[dict] = None,
         params: Optional[dict] = None,
-<<<<<<< HEAD
-    ) -> Tuple[Dict,str]:
-=======
     ) -> Tuple[Dict, str]:
->>>>>>> 69a0c9f2
         """
         Method that will be executed when the node in the graph is called.
 
@@ -635,7 +624,7 @@
         for key, value in params.items():
             if key == self.name:  # targeted params for this node
                 if isinstance(value, dict):
-                    
+
                     # Extract debug attributes
                     if "debug" in value.keys():
                         self.debug = value.pop("debug")
@@ -666,7 +655,7 @@
             if self.debug_logs:
                 current_debug["input"]["debug_logs"] = self.debug_logs
             filtered_output = {key: value for key, value in output.items() if key != "_debug"} # Exclude _debug to avoid recursion
-            current_debug["output"] = filtered_output        
+            current_debug["output"] = filtered_output
 
         # append _debug information from nodes
         all_debug = arguments.get("_debug", {})
