import networkx as nx
from networkx import DiGraph
from networkx.drawing.nx_agraph import to_agraph
from typing import List
from pathlib import Path
from haystack.reader.base import BaseReader
from haystack.retriever.base import BaseRetriever


class Pipeline:
    """
    Pipeline brings together building blocks to build a complex search pipeline with Haystack & user-defined components.

    Under-the-hood, a pipeline is represented as a directed acyclic graph of component nodes. It enables custom query
    flows with options to branch queries(eg, extractive qa vs keyword match query), merge candidate documents for a
    Reader from multiple Retrievers, or re-ranking of candidate documents.
    """
    def __init__(self):
        self.graph = DiGraph()
        self.root_node_id = "Query"
        self.graph.add_node("Query", component=QueryNode())

    def add_node(self, component, name: str, inputs: List[str]):
        """
        Add a new node to the pipeline.

        :param component: The object to be called when the data is passed to the node. It can be a Haystack component
                          (like Retriever, Reader, or Generator) or a user-defined object that implements a run()
                          method to process incoming data from predecessor node.
        :param name: The name for the node. It must not contain any dots.
        :param inputs: A list of inputs to the node. If the predecessor node has a single outgoing edge, just the name
                       of node is sufficient. For instance, a 'ElasticsearchRetriever' node would always output a single
                       edge with a list of documents. It can be represented as ["ElasticsearchRetriever"].

                       In cases when the predecessor node has multiple outputs, e.g., a "QueryClassifier", the output
                       must be specified explicitly as "QueryClassifier.output_2".


        """
        self.graph.add_node(name, component=component)

        for i in inputs:
            if "." in i:
                [input_node_name, input_edge_name] = i.split(".")
                assert "output_" in input_edge_name, f"'{input_edge_name}' is not a valid edge name."
                outgoing_edges_input_node = self.graph.nodes[input_node_name]["component"].outgoing_edges
                assert int(input_edge_name.split("_")[1]) <= outgoing_edges_input_node, (
                    f"Cannot connect '{input_edge_name}' from '{input_node_name}' as it only has "
                    f"{outgoing_edges_input_node} outgoing edge(s)."
                )
            else:
                outgoing_edges_input_node = self.graph.nodes[i]["component"].outgoing_edges
                assert outgoing_edges_input_node == 1, (
                    f"Adding an edge from {i} to {name} is ambiguous as {i} has {outgoing_edges_input_node} edges. "
                    f"Please specify the output explicitly."
                )
                input_node_name = i
                input_edge_name = "output_1"
            self.graph.add_edge(input_node_name, name, label=input_edge_name)

    def run(self, **kwargs):
        has_next_node = True
        current_node_id = self.root_node_id
        input_dict = kwargs
        output_dict = None

        while has_next_node:
            output_dict, stream_id = self.graph.nodes[current_node_id]["component"].run(**input_dict)
            input_dict = output_dict
            next_nodes = self._get_next_nodes(current_node_id, stream_id)

            if len(next_nodes) > 1:
                join_node_id = list(nx.neighbors(self.graph, next_nodes[0]))[0]
                if set(self.graph.predecessors(join_node_id)) != set(next_nodes):
                    raise NotImplementedError(
                        "The current pipeline does not support multiple levels of parallel nodes."
                    )
                inputs_for_join_node = {"inputs": []}
                for n_id in next_nodes:
                    output = self.graph.nodes[n_id]["component"].run(**input_dict)
                    inputs_for_join_node["inputs"].append(output)
                input_dict = inputs_for_join_node
                current_node_id = join_node_id
            elif len(next_nodes) == 1:
                current_node_id = next_nodes[0]
            else:
                has_next_node = False

        return output_dict

    def _get_next_nodes(self, node_id: str, stream_id: str):
        current_node_edges = self.graph.edges(node_id, data=True)
        next_nodes = [
            next_node
            for _, next_node, data in current_node_edges
            if not stream_id or data["label"] == stream_id
        ]
        return next_nodes

<<<<<<< HEAD
    def draw(self):
        try:
            import pygraphviz
        except ImportError:
            raise ImportError(f"Could not import `pygraphviz`. Please install via: \n"
                              f"pip install pygraphviz\n"
                              f"(You might need to run this first: apt install libgraphviz-dev graphviz )")

=======
    def draw(self, path: Path = Path("pipeline.png")):
        """
        Create a Graphviz visualization of the pipeline.

        :param path: the path to save the image.
        """
>>>>>>> 1e3cf170
        graphviz = to_agraph(self.graph)
        graphviz.layout("dot")
        graphviz.draw(path)


class ExtractiveQAPipeline:
    def __init__(self, reader: BaseReader, retriever: BaseRetriever):
        """
        Initialize a Pipeline for Extractive Question Answering.

        :param reader: Reader instance
        :param retriever: Retriever instance
        """
        self.pipeline = Pipeline()
        self.pipeline.add_node(component=retriever, name="Retriever", inputs=["Query"])
        self.pipeline.add_node(component=reader, name="Reader", inputs=["Retriever"])

    def run(self, question, top_k_retriever=5, top_k_reader=5):
        output = self.pipeline.run(question=question,
                                   top_k_retriever=top_k_retriever,
                                   top_k_reader=top_k_reader)
        return output


class DocumentSearchPipeline:
    def __init__(self, retriever: BaseRetriever):
        """
        Initialize a Pipeline for semantic document search.

        :param retriever: Retriever instance
        """
        self.pipeline = Pipeline()
        self.pipeline.add_node(component=retriever, name="Retriever", inputs=["Query"])

    def run(self, question, top_k_retriever=5):
        output = self.pipeline.run(question=question, top_k_retriever=top_k_retriever)
        document_dicts = [doc.to_dict() for doc in output["documents"]]
        output["documents"] = document_dicts
        return output


class QueryNode:
    outgoing_edges = 1

    def run(self, **kwargs):
        return kwargs, "output_1"<|MERGE_RESOLUTION|>--- conflicted
+++ resolved
@@ -97,8 +97,12 @@
         ]
         return next_nodes
 
-<<<<<<< HEAD
-    def draw(self):
+    def draw(self, path: Path = Path("pipeline.png")):
+        """
+        Create a Graphviz visualization of the pipeline.
+
+        :param path: the path to save the image.
+        """
         try:
             import pygraphviz
         except ImportError:
@@ -106,14 +110,6 @@
                               f"pip install pygraphviz\n"
                               f"(You might need to run this first: apt install libgraphviz-dev graphviz )")
 
-=======
-    def draw(self, path: Path = Path("pipeline.png")):
-        """
-        Create a Graphviz visualization of the pipeline.
-
-        :param path: the path to save the image.
-        """
->>>>>>> 1e3cf170
         graphviz = to_agraph(self.graph)
         graphviz.layout("dot")
         graphviz.draw(path)
