import os
from typing import Any, Dict, Optional, TYPE_CHECKING, List
from pathlib import Path
import logging
import uuid
import json
import platform
import sys

import yaml
import posthog

import haystack
from haystack.preview.telemetry.environment import is_containerized

if TYPE_CHECKING:
    from haystack.preview.pipeline import Pipeline


HAYSTACK_TELEMETRY_ENABLED = "HAYSTACK_TELEMETRY_ENABLED"
CONFIG_PATH = Path("~/.haystack/config.yaml").expanduser()


logger = logging.getLogger(__name__)


class Telemetry:
    """
    Haystack reports anonymous usage statistics to support continuous software improvements for all its users.

    You can opt-out of sharing usage statistics by manually setting the environment
    variable `HAYSTACK_TELEMETRY_ENABLED` as described for different operating systems on the
    [documentation page](https://docs.haystack.deepset.ai/docs/telemetry#how-can-i-opt-out).

    Check out the documentation for more details: [Telemetry](https://docs.haystack.deepset.ai/docs/telemetry).
    """

    def __init__(self):
        """
        Initializes the telemetry. Loads the user_id from the config file,
        or creates a new id and saves it if the file is not found.

        It also collects system information which cannot change across the lifecycle
        of the process (for example `is_containerized()`).
        """

        # disable posthog logging
        for module_name in ["posthog", "backoff"]:
            logging.getLogger(module_name).setLevel(logging.CRITICAL)
            # Prevent module from sending errors to stderr when an exception is encountered during an emit() call
            logging.getLogger(module_name).addHandler(logging.NullHandler())
            logging.getLogger(module_name).propagate = False

        self.user_id = None

        if CONFIG_PATH.exists():
            # Load the config file
            try:
                with open(CONFIG_PATH, "r", encoding="utf-8") as config_file:
                    config = yaml.safe_load(config_file)
                    if "user_id" in config:
                        self.user_id = config["user_id"]
            except Exception as e:
                logger.debug("Telemetry could not read the config file %s", CONFIG_PATH, exc_info=e)
        else:
            # Create the config file
            logger.info(
                "Haystack sends anonymous usage data to understand the actual usage and steer dev efforts "
                "towards features that are most meaningful to users. You can opt-out at anytime by manually "
                "setting the environment variable HAYSTACK_TELEMETRY_ENABLED as described for different "
                "operating systems in the [documentation page](https://docs.haystack.deepset.ai/docs/telemetry#how-can-i-opt-out). "
                "More information at [Telemetry](https://docs.haystack.deepset.ai/docs/telemetry)."
            )
            CONFIG_PATH.parents[0].mkdir(parents=True, exist_ok=True)
            self.user_id = str(uuid.uuid4())
            try:
                with open(CONFIG_PATH, "w") as outfile:
                    yaml.dump({"user_id": self.user_id}, outfile, default_flow_style=False)
            except Exception as e:
                logger.debug("Telemetry could not write config file to %s", CONFIG_PATH, exc_info=e)

        self.event_properties = self.collect_static_system_specs()

    def collect_static_system_specs(self) -> Dict[str, Any]:
        """
        Collects meta data about the setup that is used with Haystack, such as:
        operating system, python version, Haystack version, transformers version,
        pytorch version, number of GPUs, execution environment.
        """
        specs = {
            "libraries.haystack": haystack.__version__,
            "os.containerized": is_containerized(),
            "os.version": platform.release(),
            "os.family": platform.system(),
            "os.machine": platform.machine(),
            "python.version": platform.python_version(),
            "hardware.cpus": os.cpu_count(),
            "libraries.transformers": False,
            "libraries.torch": False,
            "libraries.cuda": False,
            "hardware.gpus": 0,
        }

        # Try to find out transformer's version
        try:
            import transformers

            specs["libraries.transformers"] = transformers.__version__
        except ImportError:
            pass

        # Try to find out torch's version and info on potential GPU(s)
        try:
            import torch

            specs["libraries.torch"] = torch.__version__
            if torch.cuda.is_available():
                specs["libraries.cuda"] = torch.version.cuda
                specs["libraries.gpus"] = torch.cuda.device_count()
        except ImportError:
            pass
        return specs

    def collect_dynamic_system_specs(self) -> Dict[str, Any]:
        """
        Collects meta data about the setup that is used with Haystack, such as:
        operating system, python version, Haystack version, transformers version,
        pytorch version, number of GPUs, execution environment.
        """
        return {
            "libraries.pytest": sys.modules["pytest"].__version__ if "pytest" in sys.modules.keys() else False,
            "libraries.ipython": sys.modules["ipython"].__version__ if "ipython" in sys.modules.keys() else False,
            "libraries.colab": sys.modules["google.colab"].__version__
            if "google.colab" in sys.modules.keys()
            else False,
        }

    def send_event(self, event_name: str, event_properties: Optional[Dict[str, Any]] = None):
        """
        Sends a telemetry event.

        :param event_name: The name of the event to show in PostHog.
        :param event_properties: Additional event metadata. These are merged with the
            system metadata collected in __init__, so take care not to overwrite them.
        """
        event_properties = event_properties or {}
        dynamic_specs = self.collect_dynamic_system_specs()
        try:
            posthog.capture(
                distinct_id=self.user_id,
                event=event_name,
                # loads/dumps to sort the keys
                properties=json.loads(
                    json.dumps({**self.event_properties, **dynamic_specs, **event_properties}, sort_keys=True)
                ),
            )
        except Exception as e:
            logger.debug("Telemetry couldn't make a POST request to PostHog.", exc_info=e)


def send_pipeline_run_event(pipeline: "Pipeline"):
    """
    Send a telemetry event for Pipeline.run(), if telemetry is enabled.
    """
    try:
        if telemetry:
            pipeline._telemetry_runs += 1
            if pipeline._telemetry_runs in [1, 10, 100, 1000] or pipeline._telemetry_runs % 10_000 == 0:
                pipeline_description = pipeline.to_dict()
                components: Dict[str, List[Dict[str, Any]]] = {}
                for component_name, component in pipeline_description["components"].items():
<<<<<<< HEAD
                    components[component_name] = {
                        "type": component["type"],
                        **getattr(pipeline.get_component(component_name), "_telemetry_data", {}),
                    }
=======
                    if not component["type"] in components:
                        components[component["type"]] = []
                    components[component["type"]].append({"name": component_name})
>>>>>>> 110a6138
                telemetry.send_event("Pipeline run (2.x)", {"components": components, "runs": pipeline._telemetry_runs})
    except Exception as e:
        # Never let telemetry break things
        logger.debug("There was an issue sending a 'Pipeline run (2.x)' telemetry event", exc_info=e)


def tutorial_running(tutorial_id: str):
    """
    Send a telemetry event for a tutorial, if telemetry is enabled.
    :param tutorial_id: identifier of the tutorial
    """
    try:
        if telemetry:
            telemetry.send_event("Tutorial", {"tutorial.id": tutorial_id})
    except Exception as e:
        # Never let telemetry break things
        logger.debug("There was an issue sending a 'Tutorial' telemetry event", exc_info=e)


if os.environ.get(HAYSTACK_TELEMETRY_ENABLED, "True") == "False":
    telemetry = None  # type: ignore
else:
    telemetry = Telemetry()<|MERGE_RESOLUTION|>--- conflicted
+++ resolved
@@ -161,6 +161,8 @@
 def send_pipeline_run_event(pipeline: "Pipeline"):
     """
     Send a telemetry event for Pipeline.run(), if telemetry is enabled.
+
+    Collects name, type and the content of the _telemetry_data attribute, if present, for each component in the pipeline.
     """
     try:
         if telemetry:
@@ -169,16 +171,10 @@
                 pipeline_description = pipeline.to_dict()
                 components: Dict[str, List[Dict[str, Any]]] = {}
                 for component_name, component in pipeline_description["components"].items():
-<<<<<<< HEAD
-                    components[component_name] = {
-                        "type": component["type"],
-                        **getattr(pipeline.get_component(component_name), "_telemetry_data", {}),
-                    }
-=======
                     if not component["type"] in components:
                         components[component["type"]] = []
-                    components[component["type"]].append({"name": component_name})
->>>>>>> 110a6138
+                    telemetry_data = getattr(pipeline.get_component(component_name), "_telemetry_data", {})
+                    components[component["type"]].append({"name": component_name, **telemetry_data})
                 telemetry.send_event("Pipeline run (2.x)", {"components": components, "runs": pipeline._telemetry_runs})
     except Exception as e:
         # Never let telemetry break things
