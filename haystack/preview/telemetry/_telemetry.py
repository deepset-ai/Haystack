from typing import Any, Dict, Optional, TYPE_CHECKING, List, Tuple
import os
from pathlib import Path
from collections import defaultdict
import datetime
import logging
import uuid
import yaml
import posthog

from haystack.preview.telemetry._environment import collect_system_specs

if TYPE_CHECKING:
    from haystack.preview.pipeline import Pipeline


HAYSTACK_TELEMETRY_ENABLED = "HAYSTACK_TELEMETRY_ENABLED"
CONFIG_PATH = Path("~/.haystack/config.yaml").expanduser()
PIPELINE_RUN_BUFFER_SIZE = 10


logger = logging.getLogger(__name__)


class Telemetry:
    """
    Haystack reports anonymous usage statistics to support continuous software improvements for all its users.

    You can opt-out of sharing usage statistics by manually setting the environment
    variable `HAYSTACK_TELEMETRY_ENABLED` as described for different operating systems on the
    [documentation page](https://docs.haystack.deepset.ai/docs/telemetry#how-can-i-opt-out).

    Check out the documentation for more details: [Telemetry](https://docs.haystack.deepset.ai/docs/telemetry).
    """

    def __init__(self):
        """
        Initializes the telemetry. Loads the user_id from the config file,
        or creates a new id and saves it if the file is not found.

        It also collects system information which cannot change across the lifecycle
        of the process (for example `is_containerized()`).
        """

        # disable posthog logging
        for module_name in ["posthog", "backoff"]:
            logging.getLogger(module_name).setLevel(logging.CRITICAL)
            # Prevent module from sending errors to stderr when an exception is encountered during an emit() call
            logging.getLogger(module_name).addHandler(logging.NullHandler())
            logging.getLogger(module_name).propagate = False

        self.user_id = None

        if CONFIG_PATH.exists():
            # Load the config file
            try:
                with open(CONFIG_PATH, "r", encoding="utf-8") as config_file:
                    config = yaml.safe_load(config_file)
                    if "user_id" in config:
                        self.user_id = config["user_id"]
            except Exception as e:
                logger.debug("Telemetry could not read the config file %s", CONFIG_PATH, exc_info=e)
        else:
            # Create the config file
            logger.info(
                "Haystack sends anonymous usage data to understand the actual usage and steer dev efforts "
                "towards features that are most meaningful to users. You can opt-out at anytime by manually "
                "setting the environment variable HAYSTACK_TELEMETRY_ENABLED as described for different "
                "operating systems in the [documentation page](https://docs.haystack.deepset.ai/docs/telemetry#how-can-i-opt-out). "
                "More information at [Telemetry](https://docs.haystack.deepset.ai/docs/telemetry)."
            )
            CONFIG_PATH.parents[0].mkdir(parents=True, exist_ok=True)
            self.user_id = str(uuid.uuid4())
            try:
                with open(CONFIG_PATH, "w") as outfile:
                    yaml.dump({"user_id": self.user_id}, outfile, default_flow_style=False)
            except Exception as e:
                logger.debug("Telemetry could not write config file to %s", CONFIG_PATH, exc_info=e)

        self.event_properties = collect_system_specs()

    def send_event(self, event_name: str, event_properties: Optional[Dict[str, Any]] = None):
        """
        Sends a telemetry event.

        :param event_name: The name of the event to show in PostHog.
        :param event_properties: Additional event metadata. These are merged with the
            system metadata collected in __init__, so take care not to overwrite them.
        """
        event_properties = event_properties or {}
        try:
            posthog.capture(
                distinct_id=self.user_id, event=event_name, properties={**self.event_properties, **event_properties}
            )
        except Exception as e:
            logger.debug("Telemetry couldn't make a POST request to PostHog.", exc_info=e)


def send_telemetry(func):
    """
    Decorator that sends the output of the wrapped function to PostHog.
    The wrapped function is actually called only if telemetry is enabled.
    """

    # FIXME? Somehow, functools.wraps makes `telemetry` out of scope. Let's take care of it later.
    def send_telemetry_wrapper(*args, **kwargs):
        try:
            if telemetry:
                output = func(*args, **kwargs)
                if output:
                    telemetry.send_event(*output)
        except Exception as e:
            # Never let telemetry break things
            logger.debug("There was an issue sending a telemetry event", exc_info=e)

    return send_telemetry_wrapper


@send_telemetry
def pipeline_running(pipeline: "Pipeline") -> Optional[Tuple[str, Dict[str, Any]]]:
    """
    Collects name, type and the content of the _telemetry_data attribute, if present, for each component in the
    pipeline and sends such data to Posthog.

    :param pipeline: the pipeline that is running.
    """
    pipeline._telemetry_runs += 1
<<<<<<< HEAD
    
    if pipeline._telemetry_runs != 1 or pipeline._telemetry_runs % PIPELINE_RUN_BUFFER_SIZE != 0:
        return None
    
=======
    if (
        # Always send the first event
        not pipeline._last_telemetry_sent
        # Send no more than one event every minute
        or (datetime.datetime.now() - pipeline._last_telemetry_sent).seconds < 60
    ):
        return None

    pipeline._last_telemetry_sent = datetime.datetime.now()

>>>>>>> 3a5d4ae8
    # Collect info about components
    pipeline_description = pipeline.to_dict()
    components: Dict[str, List[Dict[str, Any]]] = defaultdict(list)
    for component_name, component in pipeline_description["components"].items():
        instance = pipeline.get_component(component_name)
        if hasattr(instance, "_get_telemetry_data"):
            telemetry_data = getattr(instance, "_get_telemetry_data")()
            try:
                components[component["type"]].append({"name": component_name, **telemetry_data})
            except TypeError:
                components[component["type"]].append({"name": component_name})
        else:
            components[component["type"]].append({"name": component_name})

    return "Pipeline run (2.x)", {
        "pipeline_id": str(id(pipeline)),
        "runs": pipeline._telemetry_runs,
        "components": components,
    }


@send_telemetry
def tutorial_running(tutorial_id: str) -> Tuple[str, Dict[str, Any]]:
    """
    Send a telemetry event for a tutorial, if telemetry is enabled.
    :param tutorial_id: identifier of the tutorial
    """
    return "Tutorial", {"tutorial.id": tutorial_id}


telemetry = None
if os.getenv("HAYSTACK_TELEMETRY_ENABLED", "true").lower() in ("true", "1"):
    telemetry = Telemetry()<|MERGE_RESOLUTION|>--- conflicted
+++ resolved
@@ -125,12 +125,6 @@
     :param pipeline: the pipeline that is running.
     """
     pipeline._telemetry_runs += 1
-<<<<<<< HEAD
-    
-    if pipeline._telemetry_runs != 1 or pipeline._telemetry_runs % PIPELINE_RUN_BUFFER_SIZE != 0:
-        return None
-    
-=======
     if (
         # Always send the first event
         not pipeline._last_telemetry_sent
@@ -141,7 +135,6 @@
 
     pipeline._last_telemetry_sent = datetime.datetime.now()
 
->>>>>>> 3a5d4ae8
     # Collect info about components
     pipeline_description = pipeline.to_dict()
     components: Dict[str, List[Dict[str, Any]]] = defaultdict(list)
