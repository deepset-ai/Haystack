--- conflicted
+++ resolved
@@ -8,28 +8,11 @@
 class MemoryRetriever(StoreAwareMixin):
     """
     A component for retrieving documents from a MemoryDocumentStore using the BM25 algorithm.
-<<<<<<< HEAD
 
     Needs to be connected to a MemoryDocumentStore to run.
     """
 
-    class Input:
-        """
-        Input data for the MemoryRetriever component.
-=======
->>>>>>> 8f3fe858
-
-    Needs to be connected to a MemoryDocumentStore to run.
-    """
-
-<<<<<<< HEAD
-        queries: List[str]
-        filters: Dict[str, Any]
-        top_k: int
-        scale_score: bool
-=======
     supported_stores = [MemoryDocumentStore]
->>>>>>> 8f3fe858
 
     @component.input
     def input(self):  # type: ignore
@@ -53,9 +36,6 @@
 
     @component.output
     def output(self):  # type: ignore
-<<<<<<< HEAD
-        return MemoryRetriever.Output
-=======
         class Output:
             """
             Output data from the MemoryRetriever component.
@@ -66,7 +46,6 @@
             documents: List[List[Document]]
 
         return Output
->>>>>>> 8f3fe858
 
     def __init__(self, filters: Optional[Dict[str, Any]] = None, top_k: int = 10, scale_score: bool = True):
         """
