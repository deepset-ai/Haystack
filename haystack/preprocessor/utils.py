import io
import re
import logging
import tarfile
import zipfile
from pathlib import Path
from typing import Callable, Dict, List, Optional, Tuple, Union, Generator
import json

import requests

from haystack.file_converter.base import BaseConverter
from haystack.file_converter.docx import DocxToTextConverter
from haystack.file_converter.pdf import PDFToTextConverter
from haystack.file_converter.tika import TikaConverter
from haystack import Document, Label, Answer, Span
from haystack.file_converter.txt import TextConverter
from haystack.preprocessor.preprocessor import PreProcessor

logger = logging.getLogger(__name__)



def eval_data_from_json(filename: str, max_docs: Union[int, bool] = None, preprocessor: PreProcessor = None, open_domain: bool =False) -> Tuple[List[Document], List[Label]]:
    """
    Read Documents + Labels from a SQuAD-style file.
    Document and Labels can then be indexed to the DocumentStore and be used for evaluation.

    :param filename: Path to file in SQuAD format
    :param max_docs: This sets the number of documents that will be loaded. By default, this is set to None, thus reading in all available eval documents.
    :param open_domain: Set this to True if your file is an open domain dataset where two different answers to the same question might be found in different contexts.
    :return: (List of Documents, List of Labels)
    """

    docs: List[Document] = []
    labels = []
    problematic_ids = []

    with open(filename, "r", encoding='utf-8') as file:
        data = json.load(file)
        if "title" not in data["data"][0]:
            logger.warning(f"No title information found for documents in QA file: {filename}")

        for document in data["data"]:
            if max_docs:
                if len(docs) > max_docs:
                    break
            # Extracting paragraphs and their labels from a SQuAD document dict
            cur_docs, cur_labels, cur_problematic_ids = _extract_docs_and_labels_from_dict(
                document,
                preprocessor,
                open_domain
            )
            docs.extend(cur_docs)
            labels.extend(cur_labels)
            problematic_ids.extend(cur_problematic_ids)
    if len(problematic_ids) > 0:
        logger.warning(f"Could not convert an answer for {len(problematic_ids)} questions.\n"
                       f"There were conversion errors for question ids: {problematic_ids}")
    return docs, labels


def eval_data_from_jsonl(filename: str, batch_size: Optional[int] = None,
                         max_docs: Union[int, bool] = None, preprocessor: PreProcessor = None,
                         open_domain: bool = False) -> Generator[Tuple[List[Document], List[Label]], None, None]:
    """
    Read Documents + Labels from a SQuAD-style file in jsonl format, i.e. one document per line.
    Document and Labels can then be indexed to the DocumentStore and be used for evaluation.

    This is a generator which will yield one tuple per iteration containing a list
    of batch_size documents and a list with the documents' labels.
    If batch_size is set to None, this method will yield all documents and labels.

    :param filename: Path to file in SQuAD format
    :param max_docs: This sets the number of documents that will be loaded. By default, this is set to None, thus reading in all available eval documents.
    :param open_domain: Set this to True if your file is an open domain dataset where two different answers to the same question might be found in different contexts.
    :return: (List of Documents, List of Labels)
    """

    docs: List[Document] = []
    labels = []
    problematic_ids = []

    with open(filename, "r", encoding='utf-8') as file:
        for document in file:
            if max_docs:
                if len(docs) > max_docs:
                    break
            # Extracting paragraphs and their labels from a SQuAD document dict
            document_dict = json.loads(document)
            cur_docs, cur_labels, cur_problematic_ids = _extract_docs_and_labels_from_dict(document_dict, preprocessor, open_domain)
            docs.extend(cur_docs)
            labels.extend(cur_labels)
            problematic_ids.extend(cur_problematic_ids)

            if batch_size is not None:
                if len(docs) >= batch_size:
                    if len(problematic_ids) > 0:
                        logger.warning(f"Could not convert an answer for {len(problematic_ids)} questions.\n"
                                       f"There were conversion errors for question ids: {problematic_ids}")
                    yield docs, labels
                    docs = []
                    labels = []
                    problematic_ids = []

    yield docs, labels


def _extract_docs_and_labels_from_dict(document_dict: Dict, preprocessor: PreProcessor = None, open_domain: bool=False):
    """Set open_domain to True if you are trying to load open_domain labels (i.e. labels without doc id or start idx)"""
    docs = []
    labels = []
    problematic_ids = []

    # get all extra fields from document level (e.g. title)
    meta_doc = {k: v for k, v in document_dict.items() if k not in ("paragraphs", "title")}
    for paragraph in document_dict["paragraphs"]:
        ## Create Metadata
        cur_meta = {"name": document_dict.get("title", None)}
        # all other fields from paragraph level
        meta_paragraph = {k: v for k, v in paragraph.items() if k not in ("qas", "context")}
        cur_meta.update(meta_paragraph)
        # meta from parent document
        cur_meta.update(meta_doc)

        ## Create Document
        cur_full_doc = Document(content=paragraph["context"], meta=cur_meta)
        if preprocessor is not None:
            splits_dicts = preprocessor.process(cur_full_doc.to_dict())
            # we need to pull in _split_id into the document id for unique reference in labels
            # todo: PreProcessor should work on Documents instead of dicts
            splits: List[Document] = []
            offset = 0
            for d in splits_dicts:
                id = f"{d['id']}-{d['meta']['_split_id']}"
                d["meta"]["_split_offset"] = offset
                offset += len(d["content"])
                # offset correction based on splitting method
                if preprocessor.split_by == "word":
                    offset += 1
                elif preprocessor.split_by == "passage":
                    offset += 2
                else:
                    raise NotImplementedError
                mydoc = Document(content=d["content"],
                                 id=id,
                                 meta=d["meta"])
                splits.append(mydoc)
        else:
            splits = [cur_full_doc]
        docs.extend(splits)

        ## Assign Labels to corresponding documents
        for qa in paragraph["qas"]:
            if not qa.get("is_impossible", False):
                for answer in qa["answers"]:
                    ans = answer["text"]
                    # TODO The following block of code means that answer_start is never calculated
                    #  and cur_id is always None for open_domain
                    #  This can be rewritten so that this function could try to calculate offsets
                    #  and populate id in open_domain mode
                    if open_domain:
                        #TODO check with Branden why we want to treat open_domain here differently.
                        # Shouldn't this be something configured at eval time only?
                        cur_ans_start = answer.get("answer_start", 0)
                        # cur_id = '0'
                        label = Label(
                            query=qa["question"],
                            answer=Answer(answer=ans, type="extractive",score=0.0),
<<<<<<< HEAD
                            document=Document(content="", id='0'), # or make this None, but then Label.document must be Optional
=======
                            document=None, #type: ignore
>>>>>>> 451e51a2
                            is_correct_answer=True,
                            is_correct_document=True,
                            no_answer=qa.get("is_impossible", False),
                            origin="gold-label",
                        )
                        labels.append(label)
                    else:
                        ans_position = cur_full_doc.content[answer["answer_start"]:answer["answer_start"] + len(ans)]
                        if ans != ans_position:
                            # do not use answer
                            problematic_ids.append(qa.get("id","missing"))
                            break
                        # find corresponding document or split
                        if len(splits) == 1:
                            # cur_id = splits[0].id
                            cur_ans_start = answer["answer_start"]
                            cur_doc = splits[0]
                        else:
                            for s in splits:
                                # If answer start offset is contained in passage we assign the label to that passage
                                if (answer["answer_start"] >= s.meta["_split_offset"]) and (answer["answer_start"] < (s.meta["_split_offset"] + len(s.content))):
                                    cur_doc = s
                                    cur_ans_start = answer["answer_start"] - s.meta["_split_offset"]
                                    # If a document is splitting an answer we add the whole answer text to the document
                                    if s.content[cur_ans_start:cur_ans_start + len(ans)] != ans:
                                        s.content = s.content[:cur_ans_start] + ans
                                    break
                        cur_answer = Answer(answer=ans,
                                        type="extractive",
                                        score=0.0,
                                        context=cur_doc.content,
                                        offsets_in_document=[Span(start=cur_ans_start, end=cur_ans_start + len(ans))],
                                        offsets_in_context=[Span(start=cur_ans_start, end=cur_ans_start + len(ans))],
                                        document_id=cur_doc.id)
                        label = Label(
                            query=qa["question"],
                            answer=cur_answer,
                            document=cur_doc,
                            is_correct_answer=True,
                            is_correct_document=True,
                            no_answer=qa.get("is_impossible", False),
                            origin="gold-label",
                        )
                        labels.append(label)
            else:
                # for no_answer we need to assign each split as not fitting to the question
                for s in splits:
                    label = Label(
                        query=qa["question"],
                        answer=Answer(answer="",
                                      type="extractive",
                                      score=0.0,
                                      offsets_in_document=[Span(start=0, end=0)],
                                      offsets_in_context=[Span(start=0, end=0)]),
                        document=s,
                        is_correct_answer=True,
                        is_correct_document=True,
                        no_answer=qa.get("is_impossible", False),
                        origin="gold-label")

                    labels.append(label)

    return docs, labels, problematic_ids


def convert_files_to_dicts(
        dir_path: str,
        clean_func: Optional[Callable] = None,
        split_paragraphs: bool = False,
        encoding: Optional[str] = None
) -> List[dict]:
    """
    Convert all files(.txt, .pdf, .docx) in the sub-directories of the given path to Python dicts that can be written to a
    Document Store.

    :param dir_path: path for the documents to be written to the DocumentStore
    :param clean_func: a custom cleaning function that gets applied to each doc (input: str, output:str)
    :param split_paragraphs: split text in paragraphs.
    :param encoding: character encoding to use when converting pdf documents.

    :return: None
    """

    file_paths = [p for p in Path(dir_path).glob("**/*")]
    allowed_suffixes = [".pdf", ".txt", ".docx"]
    suffix2converter: Dict[str, BaseConverter] = {}

    suffix2paths: Dict[str, List[Path]] = {}
    for path in file_paths:
        file_suffix = path.suffix.lower()
        if file_suffix in allowed_suffixes:
            if file_suffix not in suffix2paths:
                suffix2paths[file_suffix] = []
            suffix2paths[file_suffix].append(path)
        elif not path.is_dir():
            logger.warning('Skipped file {0} as type {1} is not supported here. '
                           'See haystack.file_converter for support of more file types'.format(path, file_suffix))

    # No need to initialize converter if file type not present
    for file_suffix in suffix2paths.keys():
        if file_suffix == ".pdf":
            suffix2converter[file_suffix] = PDFToTextConverter()
        if file_suffix == ".txt":
            suffix2converter[file_suffix] = TextConverter()
        if file_suffix == ".docx":
            suffix2converter[file_suffix] = DocxToTextConverter()

    documents = []
    for suffix, paths in suffix2paths.items():
        for path in paths:
            if encoding is None and suffix == '.pdf':
                encoding = "Latin1"
            logger.info('Converting {}'.format(path))
            document = suffix2converter[suffix].convert(
                    file_path=path,
                    meta=None,
                    encoding=encoding,
            )
            text = document["content"]

            if clean_func:
                text = clean_func(text)

            if split_paragraphs:
                for para in text.split("\n\n"):
                    if not para.strip():  # skip empty paragraphs
                        continue
                    documents.append({"content": para, "meta": {"name": path.name}})
            else:
                documents.append({"content": text, "meta": {"name": path.name}})

    return documents


def tika_convert_files_to_dicts(
        dir_path: str,
        clean_func: Optional[Callable] = None,
        split_paragraphs: bool = False,
        merge_short: bool = True,
        merge_lowercase: bool = True
) -> List[dict]:
    """
    Convert all files(.txt, .pdf) in the sub-directories of the given path to Python dicts that can be written to a
    Document Store.

    :param merge_lowercase: allow conversion of merged paragraph to lowercase
    :param merge_short: allow merging of short paragraphs
    :param dir_path: path for the documents to be written to the DocumentStore
    :param clean_func: a custom cleaning function that gets applied to each doc (input: str, output:str)
    :param split_paragraphs: split text in paragraphs.

    :return: None
    """
    converter = TikaConverter()
    paths = [p for p in Path(dir_path).glob("**/*")]
    allowed_suffixes = [".pdf", ".txt"]
    file_paths: List[Path] = []

    for path in paths:
        file_suffix = path.suffix.lower()
        if file_suffix in allowed_suffixes:
            file_paths.append(path)
        elif not path.is_dir():
            logger.warning('Skipped file {0} as type {1} is not supported here. '
                           'See haystack.file_converter for support of more file types'.format(path, file_suffix))

    documents = []
    for path in file_paths:
        logger.info('Converting {}'.format(path))
        document = converter.convert(path)
        meta = document["meta"] or {}
        meta["name"] = path.name
        text = document["content"]
        pages = text.split("\f")

        if split_paragraphs:
            if pages:
                paras = pages[0].split("\n\n")
                # pop the last paragraph from the first page
                last_para = paras.pop(-1) if paras else ''
                for page in pages[1:]:
                    page_paras = page.split("\n\n")
                    # merge the last paragraph in previous page to the first paragraph in this page
                    if page_paras:
                        page_paras[0] = last_para + ' ' + page_paras[0]
                        last_para = page_paras.pop(-1)
                        paras += page_paras
                if last_para:
                    paras.append(last_para)
                if paras:
                    last_para = ''
                    for para in paras:
                        para = para.strip()
                        if not para:
                            continue
                        # merge paragraphs to improve qa
                        # merge this paragraph if less than 10 characters or 2 words
                        # or this paragraph starts with a lower case and last paragraph does not end with a punctuation
                        if merge_short and len(para) < 10 or len(re.findall(r'\s+', para)) < 2 \
                                or merge_lowercase and para and para[0].islower() and last_para \
                                and last_para[-1] not in r'.?!"\'\]\)':
                            last_para += ' ' + para
                        else:
                            if last_para:
                                documents.append({"content": last_para, "meta": meta})
                            last_para = para
                    # don't forget the last one
                    if last_para:
                        documents.append({"content": last_para, "meta": meta})
        else:
            if clean_func:
                text = clean_func(text)
            documents.append({"content": text, "meta": meta})

    return documents


def fetch_archive_from_http(url: str, output_dir: str, proxies: Optional[dict] = None):
    """
    Fetch an archive (zip or tar.gz) from a url via http and extract content to an output directory.

    :param url: http address
    :type url: str
    :param output_dir: local path
    :type output_dir: str
    :param proxies: proxies details as required by requests library
    :type proxies: dict
    :return: bool if anything got fetched
    """
    # verify & prepare local directory
    path = Path(output_dir)
    if not path.exists():
        path.mkdir(parents=True)

    is_not_empty = len(list(Path(path).rglob("*"))) > 0
    if is_not_empty:
        logger.info(
            f"Found data stored in `{output_dir}`. Delete this first if you really want to fetch new data."
        )
        return False
    else:
        logger.info(f"Fetching from {url} to `{output_dir}`")

        _, _, archive_extension = url.rpartition(".")
        request_data = requests.get(url, proxies=proxies)

        if archive_extension == "zip":
            zip_archive = zipfile.ZipFile(io.BytesIO(request_data.content))
            zip_archive.extractall(output_dir)
        elif archive_extension in ["gz", "bz2", "xz"]:
            tar_archive = tarfile.open(fileobj=io.BytesIO(request_data.content), mode="r|*")
            tar_archive.extractall(output_dir)
        else:
            logger.warning('Skipped url {0} as file type is not supported here. '
                           'See haystack documentation for support of more file types'.format(url))

        return True


def squad_json_to_jsonl(squad_file: str, output_file: str):
    """
    Converts a SQuAD-json-file into jsonl format with one document per line.

    :param squad_file: SQuAD-file in json format.
    :type squad_file: str
    :param output_file: Name of output file (SQuAD in jsonl format)
    :type output_file: str
    """
    with open(squad_file, encoding='utf-8') as json_file, open(output_file, "w", encoding='utf-8') as jsonl_file:
        squad_json = json.load(json_file)

        for doc in squad_json["data"]:
            json.dump(doc, jsonl_file)
            jsonl_file.write("\n")
<|MERGE_RESOLUTION|>--- conflicted
+++ resolved
@@ -167,11 +167,7 @@
                         label = Label(
                             query=qa["question"],
                             answer=Answer(answer=ans, type="extractive",score=0.0),
-<<<<<<< HEAD
-                            document=Document(content="", id='0'), # or make this None, but then Label.document must be Optional
-=======
                             document=None, #type: ignore
->>>>>>> 451e51a2
                             is_correct_answer=True,
                             is_correct_document=True,
                             no_answer=qa.get("is_impossible", False),
