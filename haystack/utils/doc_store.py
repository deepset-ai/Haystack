--- conflicted
+++ resolved
@@ -63,11 +63,7 @@
     logger.debug("Starting Weaviate ...")
     status = subprocess.run(
         [
-<<<<<<< HEAD
-            "docker run -d -p 8080:8080 --env AUTHENTICATION_ANONYMOUS_ACCESS_ENABLED='true' --env PERSISTENCE_DATA_PATH='/var/lib/weaviate' --name {WEAVIATE_CONTAINER_NAME} semitechnologies/weaviate:1.11.0"
-=======
-            f"docker start {WEAVIATE_CONTAINER_NAME} > /dev/null 2>&1 || docker run -d -p 8080:8080 --env AUTHENTICATION_ANONYMOUS_ACCESS_ENABLED='true' --env PERSISTENCE_DATA_PATH='/var/lib/weaviate' --name {WEAVIATE_CONTAINER_NAME} semitechnologies/weaviate:1.7.2"
->>>>>>> b20a1f87
+            f"docker start {WEAVIATE_CONTAINER_NAME} > /dev/null 2>&1 || docker run -d -p 8080:8080 --env AUTHENTICATION_ANONYMOUS_ACCESS_ENABLED='true' --env PERSISTENCE_DATA_PATH='/var/lib/weaviate' --name {WEAVIATE_CONTAINER_NAME} semitechnologies/weaviate:1.11.0"
         ],
         shell=True,
     )
