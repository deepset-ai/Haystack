import time
import logging
import subprocess
import requests

from pathlib import Path


logger = logging.getLogger(__name__)
ELASTICSEARCH_CONTAINER_NAME = "elasticsearch"
OPENSEARCH_CONTAINER_NAME = "opensearch"
MILVUS1_CONTAINER_NAME = "milvus1"
WEAVIATE_CONTAINER_NAME = "weaviate"


def launch_es(sleep=15, delete_existing=False):
    # Start an Elasticsearch server via Docker

    logger.debug("Starting Elasticsearch ...")
    if delete_existing:
        _ = subprocess.run([f"docker rm --force {ELASTICSEARCH_CONTAINER_NAME}"], shell=True, stdout=subprocess.DEVNULL)
    status = subprocess.run(
        [
            f'docker run -d -p 9200:9200 -e "discovery.type=single-node" --name {ELASTICSEARCH_CONTAINER_NAME} elasticsearch:7.9.2'
        ],
        shell=True,
    )
    if status.returncode:
        logger.warning(
            "Tried to start Elasticsearch through Docker but this failed. "
            "It is likely that there is already an existing Elasticsearch instance running. "
        )
    else:
        time.sleep(sleep)


def launch_opensearch(sleep=15, delete_existing=False):
    # Start an OpenSearch server via docker

    logger.debug("Starting OpenSearch...")
    # This line is needed since it is not possible to start a new docker container with the name opensearch if there is a stopped image with the same now
    # docker rm only succeeds if the container is stopped, not if it is running
    if delete_existing:
        _ = subprocess.run([f"docker rm --force {OPENSEARCH_CONTAINER_NAME}"], shell=True, stdout=subprocess.DEVNULL)
    status = subprocess.run(
        [
            f'docker run -d -p 9201:9200 -p 9600:9600 -e "discovery.type=single-node" --name {OPENSEARCH_CONTAINER_NAME} opensearchproject/opensearch:1.2.4'
        ],
        shell=True,
    )
    if status.returncode:
        logger.warning(
            "Tried to start OpenSearch through Docker but this failed. "
            "It is likely that there is already an existing OpenSearch instance running. "
        )
    else:
        time.sleep(sleep)


def launch_weaviate(sleep=15):
    # Start a Weaviate server via Docker

    logger.debug("Starting Weaviate ...")
    status = subprocess.run(
        [
            "docker run -d -p 8080:8080 --env AUTHENTICATION_ANONYMOUS_ACCESS_ENABLED='true' --env PERSISTENCE_DATA_PATH='/var/lib/weaviate' --name {WEAVIATE_CONTAINER_NAME} semitechnologies/weaviate:1.7.2"
        ],
        shell=True,
    )
    if status.returncode:
        logger.warning(
            "Tried to start Weaviate through Docker but this failed. "
            "It is likely that there is already an existing Weaviate instance running. "
        )
    else:
        time.sleep(sleep)


def stop_container(container_name, delete_container=False):
    logger.debug(f"Stopping {container_name}...")
    status = subprocess.run([f"docker stop {container_name}"], shell=True)
    if status.returncode:
        logger.warning(
            f"Tried to stop {container_name} but this failed. "
            f"It is likely that there was no Docker container with the name {container_name}"
        )
    if delete_container:
        status = subprocess.run([f"docker rm {container_name}"], shell=True)


def stop_opensearch(delete_container=False):
    stop_container(OPENSEARCH_CONTAINER_NAME, delete_container)


def stop_elasticsearch(delete_container=False):
    stop_container(ELASTICSEARCH_CONTAINER_NAME, delete_container)


def stop_milvus(delete_container=False):
    stop_container(MILVUS1_CONTAINER_NAME, delete_container)


def stop_weaviate(delete_container=False):
    stop_container(WEAVIATE_CONTAINER_NAME, delete_container)


def stop_service(document_store, delete_container=False):
    ds_class = str(type(document_store))
    if "OpenSearchDocumentStore" in ds_class:
        stop_opensearch(delete_container)
    elif "ElasticsearchDocumentStore" in ds_class:
        stop_elasticsearch(delete_container)
    elif "MilvusDocumentStore" in ds_class:
        stop_milvus(delete_container)
    elif "WeaviateDocumentStore" in ds_class:
        stop_weaviate(delete_container)
    else:
        logger.warning(f"No support yet for auto stopping the service behind a {type(document_store)}")


def launch_milvus(sleep=15, delete_existing=False):
    # Start a Milvus server via docker

    logger.debug("Starting Milvus ...")
<<<<<<< HEAD

    milvus_dir = Path.home() / "milvus"
    milvus_dir.mkdir(exist_ok=True)

    request = requests.get(
        "https://github.com/milvus-io/milvus/releases/download/v2.0.0/milvus-standalone-docker-compose.yml"
    )
    with open(milvus_dir / "docker-compose.yml", "wb") as f:
        f.write(request.content)

    status = subprocess.run(["cd /home/$USER/milvus/ && docker-compose up -d"], shell=True)

    if status.returncode:
        logger.warning(
            "Tried to start Milvus through Docker but this failed. "
            "It is likely that there is already an existing Milvus instance running. "
        )
    else:
        time.sleep(sleep)


def launch_milvus1(sleep=15):
    # Start a Milvus server via docker

    logger.debug("Starting Milvus ...")
    logger.warning(
        "Automatic Milvus config creation not yet implemented. "
        "If you are starting Milvus using launch_milvus(), "
        "make sure you have a properly populated milvus/conf folder. "
        "See (https://milvus.io/docs/v1.0.0/milvus_docker-cpu.md) for more details."
    )
=======
    if delete_existing:
        _ = subprocess.run([f"docker rm --force {MILVUS1_CONTAINER_NAME}"], shell=True, stdout=subprocess.DEVNULL)
>>>>>>> ca4e66ba
    status = subprocess.run(
        [
            f"docker run -d --name {MILVUS1_CONTAINER_NAME} \
          -p 19530:19530 \
          -p 19121:19121 \
          milvusdb/milvus:1.1.0-cpu-d050721-5e559c"
        ],
        shell=True,
    )
    if status.returncode:
        logger.warning(
            "Tried to start Milvus through Docker but this failed. "
            "It is likely that there is already an existing Milvus instance running. "
        )
    else:
        time.sleep(sleep)<|MERGE_RESOLUTION|>--- conflicted
+++ resolved
@@ -122,7 +122,6 @@
     # Start a Milvus server via docker
 
     logger.debug("Starting Milvus ...")
-<<<<<<< HEAD
 
     milvus_dir = Path.home() / "milvus"
     milvus_dir.mkdir(exist_ok=True)
@@ -145,7 +144,7 @@
 
 
 def launch_milvus1(sleep=15):
-    # Start a Milvus server via docker
+    # Start a Milvus (version <2.0.0) server via docker
 
     logger.debug("Starting Milvus ...")
     logger.warning(
@@ -154,10 +153,6 @@
         "make sure you have a properly populated milvus/conf folder. "
         "See (https://milvus.io/docs/v1.0.0/milvus_docker-cpu.md) for more details."
     )
-=======
-    if delete_existing:
-        _ = subprocess.run([f"docker rm --force {MILVUS1_CONTAINER_NAME}"], shell=True, stdout=subprocess.DEVNULL)
->>>>>>> ca4e66ba
     status = subprocess.run(
         [
             f"docker run -d --name {MILVUS1_CONTAINER_NAME} \
