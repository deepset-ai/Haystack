--- conflicted
+++ resolved
@@ -15,11 +15,7 @@
     import torch
 
 with LazyImport(message="Run 'pip install transformers'") as transformers_import:
-<<<<<<< HEAD
-    from huggingface_hub import model_info
-=======
-    from huggingface_hub import HfApi, InferenceClient
->>>>>>> 5aee378b
+    from huggingface_hub import HfApi, InferenceClient, model_info
     from huggingface_hub.utils import RepositoryNotFoundError
 
 logger = logging.getLogger(__name__)
