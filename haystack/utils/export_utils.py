from typing import Dict, Any, List, Optional

import json
import pprint
import logging
import pandas as pd
from collections import defaultdict

<<<<<<< HEAD
from haystack.schema import Answer
=======
from haystack.schema import Document, Answer
>>>>>>> ea3abd30
from haystack.document_stores.sql import DocumentORM


logger = logging.getLogger(__name__)


def print_answers(results: dict, details: str = "all", max_text_len: Optional[int] = None):
    """
    Utility function to print results of Haystack pipelines
    :param results: Results from a pipeline
    :param details: One of "minimum", "medium", "all". Defining the level of details to print.
    :param max_text_lenght: shorten lengthy text fields to the maximum allowed length. Set to
        None to not cut long text.
    :return: None
    """
    # Defines the fields to keep in the Answer for each detail level
    fields_to_keep_by_level = {
        "minimum": ["answer", "context"],
        "medium": ["answer", "context", "score"]
    }

    if not "answers" in results.keys():
        raise ValueError("The results object does not seem to come from a Reader: "
                         f"it does not contain the 'answers' key, but only: {results.keys()}.  "
                         "Try print_documents or print_questions.")

    if "query" in results.keys():
        print(f"\nQuery: {results['query']}\nAnswers:")

    answers = results["answers"]
    pp = pprint.PrettyPrinter(indent=4)

    # Filter the results by detail level
    filtered_answers = []
    if details in fields_to_keep_by_level.keys():
        for ans in answers:
            filtered_ans = {field: getattr(ans, field) for field in fields_to_keep_by_level[details] if getattr(ans, field) is not None}
            filtered_answers.append(filtered_ans)
    elif details == "all":  
        filtered_answers = answers
    else:
        logging.warn(f"print_answers received details='{details}', which was not understood. "
                     "Valid values are 'minimum', 'medium', and 'all'. Using 'all'.")
        filtered_answers = answers

    # Shorten long text fields
    if max_text_len is not None:
        for ans in answers:
            if getattr(ans, "context") and len(ans.context) > 50:
                ans.context = ans.context[:50] + "..."

    pp.pprint(filtered_answers) 


def print_documents(results: dict, max_text_len: Optional[int] = None, print_name: bool = True, print_meta: bool = False):
    """
    Utility that prints a compressed representation of the documents returned by a pipeline.
    :param max_text_lenght: shorten the document's content to a maximum number of chars. if None, does not cut.
    :param print_name: whether to print the document's name (from the metadata) or not.
    :param print_meta: whether to print the document's metadata or not.
    """
    print(f"\nQuery: {results['query']}\n")
    pp = pprint.PrettyPrinter(indent=4)
    
    # Verify that the input contains Documents under the `document` key
    if any(not isinstance(doc, Document) for doc in results["documents"]):
        raise ValueError("This results object does not contain `Document` objects under the `documents` key. "
                         "Please make sure the last node of your pipeline makes proper use of the "
                         "new Haystack primitive objects, and if you're using Haystack nodes/pipelines only, "
                         "please report this as a bug.")

    for doc in results["documents"]:
        content = doc.content
        if max_text_len:
            content = doc.content[:max_text_len] + ("..." if len(doc.content) > max_text_len else "")
        results = {"content": content}
        if print_name:
            results["name"] = doc.meta.get("name", None)
        if print_meta:
            results["meta"] = doc.meta
        pp.pprint(results)
        print()


def print_questions(results: dict):
    """
    Utility to print the output of a question generating pipeline in a readable format.
    """
    if "generated_questions" in results.keys():        
        print("\nGenerated questions:")
        for result in results["generated_questions"]:
            for question in result["questions"]:
                print(f" - {question}")

    elif "results" in results.keys():
        print("\nGenerated pairs:")
        for pair in results["results"]:
            print(f" - Q:{pair['query']}")
            for answer in pair["answers"]:

                # Verify that the pairs contains Answers under the `answer` key
                if not isinstance(answer, Answer):
                    raise ValueError("This results object does not contain `Answer` objects under the `answers` "
                                    "key of the generated question/answer pairs. "
                                    "Please make sure the last node of your pipeline makes proper use of the "
                                    "new Haystack primitive objects, and if you're using Haystack nodes/pipelines only, "
                                    "please report this as a bug.")
                print(f"      A: {answer.answer}")

    else:
        raise ValueError("This object does not seem to be the output " 
              "of a question generating pipeline: does not contain neither "
              f"'generated_questions' nor 'results', but only: {results.keys()}. "
              " Try `print_answers` or `print_documents`.")


def export_answers_to_csv(agg_results: list, output_file):
    """
    Exports answers coming from finder.get_answers() to a CSV file
    :param agg_results: list of predictions coming from finder.get_answers()
    :param output_file: filename of output file
    :return: None
    """
    if isinstance(agg_results, dict):
        agg_results = [agg_results]

    assert "query" in agg_results[0], f"Wrong format used for {agg_results[0]}"
    assert "answers" in agg_results[0], f"Wrong format used for {agg_results[0]}"

    data = {} # type: Dict[str, List[Any]]
    data["query"] = []
    data["prediction"] = []
    data["prediction_rank"] = []
    data["prediction_context"] = []

    for res in agg_results:
        for i in range(len(res["answers"])):
            temp = res["answers"][i]
            data["query"].append(res["query"])
            data["prediction"].append(temp["answer"])
            data["prediction_rank"].append(i + 1)
            data["prediction_context"].append(temp["context"])

    df = pd.DataFrame(data)
    df.to_csv(output_file, index=False)


def convert_labels_to_squad(labels_file: str):
    """
    Convert the export from the labeling UI to SQuAD format for training.

    :param labels_file: path for export file from the labeling tool
    :return:
    """
    with open(labels_file, encoding='utf-8') as label_file:
        labels = json.load(label_file)

    labels_grouped_by_documents = defaultdict(list)
    for label in labels:
        labels_grouped_by_documents[label["document_id"]].append(label)

    labels_in_squad_format = {"data": []}  # type: Dict[str, Any]
    for document_id, labels in labels_grouped_by_documents.items():
        qas = []
        for label in labels:
            doc = DocumentORM.query.get(label["document_id"])

            assert (
                    doc.content[label["start_offset"]: label["end_offset"]]
                == label["selected_text"]
            )

            qas.append(
                {
                    "question": label["question"],
                    "id": label["id"],
                    "question_id": label["question_id"],
                    "answers": [
                        {
                            "text": label["selected_text"],
                            "answer_start": label["start_offset"],
                            "labeller_id": label["labeler_id"],
                        }
                    ],
                    "is_impossible": False,
                }
            )

        squad_format_label = {
            "paragraphs": [
                {"qas": qas, "context": doc.content, "document_id": document_id}
            ]
        }

        labels_in_squad_format["data"].append(squad_format_label)

    with open("labels_in_squad_format.json", "w+", encoding='utf-8') as outfile:
        json.dump(labels_in_squad_format, outfile)<|MERGE_RESOLUTION|>--- conflicted
+++ resolved
@@ -6,11 +6,7 @@
 import pandas as pd
 from collections import defaultdict
 
-<<<<<<< HEAD
-from haystack.schema import Answer
-=======
 from haystack.schema import Document, Answer
->>>>>>> ea3abd30
 from haystack.document_stores.sql import DocumentORM
 
 
