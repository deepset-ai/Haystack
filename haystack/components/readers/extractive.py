--- conflicted
+++ resolved
@@ -73,20 +73,15 @@
         :param max_batch_size: Maximum number of samples that are fed through the model at the same time.
         :param answers_per_seq: Number of answer candidates to consider per sequence.
             This is relevant when a Document was split into multiple sequences because of max_seq_length.
-<<<<<<< HEAD
-        :param no_answer: Whether to return no answer scores.
-        :param calibration_factor: Factor used for calibrating probability scores.
+        :param no_answer: Whether to return an additional `no answer` with an empty text and a score representing the
+            probability that the other top_k answers are incorrect.
+        :param calibration_factor: Factor used for calibrating probabilities.
         :param overlap_threshold: If set this will remove duplicate answers if they have an overlap larger than the
             supplied threshold. For example, for the answers "in the river in Maine" and "the river" we would remove
             one of these answers since the second answer has a 100% (1.0) overlap with the first answer.
             However, for the answers "the river in" and "in Maine" there is only a max overlap percentage of 25% so
             both of these answers could be kept if this variable is set to 0.24 or lower.
             If None is provided then all answers are kept.
-=======
-        :param no_answer: Whether to return an additional `no answer` with an empty text and a score representing the
-            probability that the other top_k answers are incorrect.
-        :param calibration_factor: Factor used for calibrating probabilities.
->>>>>>> a55024be
         :param model_kwargs: Additional keyword arguments passed to `AutoModelForQuestionAnswering.from_pretrained`
             when loading the model specified in `model_name_or_path`. For details on what kwargs you can pass,
             see the model's documentation.
@@ -313,12 +308,8 @@
                 answer.query = queries[query_id]
                 current_answers.append(answer)
                 i += 1
-<<<<<<< HEAD
-            current_answers = sorted(current_answers, key=lambda ans: ans.probability, reverse=True)
+            current_answers = sorted(current_answers, key=lambda ans: ans.score, reverse=True)
             current_answers = self.deduplicate_by_overlap(current_answers, overlap_threshold=overlap_threshold)
-=======
-            current_answers = sorted(current_answers, key=lambda answer: answer.score, reverse=True)
->>>>>>> a55024be
             current_answers = current_answers[:top_k]
             if no_answer:
                 no_answer_score = math.prod(1 - answer.score for answer in current_answers)
@@ -326,15 +317,9 @@
                     data=None, query=queries[query_id], meta={}, document=None, score=no_answer_score
                 )
                 current_answers.append(answer_)
-<<<<<<< HEAD
-            current_answers = sorted(current_answers, key=lambda ans: ans.probability, reverse=True)
-            if confidence_threshold is not None:
-                current_answers = [answer for answer in current_answers if answer.probability >= confidence_threshold]
-=======
-            current_answers = sorted(current_answers, key=lambda answer: answer.score, reverse=True)
+            current_answers = sorted(current_answers, key=lambda ans: ans.score, reverse=True)
             if score_threshold is not None:
                 current_answers = [answer for answer in current_answers if answer.score >= score_threshold]
->>>>>>> a55024be
             nested_answers.append(current_answers)
 
         return nested_answers
@@ -530,7 +515,6 @@
         )
 
         answers = self._nest_answers(
-<<<<<<< HEAD
             start=start,
             end=end,
             probabilities=probabilities,
@@ -538,24 +522,11 @@
             queries=queries,
             answers_per_seq=answers_per_seq,
             top_k=top_k,
-            confidence_threshold=confidence_threshold,
+            score_threshold=score_threshold,
             query_ids=query_ids,
             document_ids=document_ids,
             no_answer=no_answer,
             overlap_threshold=overlap_threshold,
-=======
-            start,
-            end,
-            probabilities,
-            flattened_documents,
-            queries,
-            answers_per_seq,
-            top_k,
-            score_threshold,
-            query_ids,
-            document_ids,
-            no_answer,
->>>>>>> a55024be
         )
 
         return {"answers": answers[0]}  # same temporary batching fix as above