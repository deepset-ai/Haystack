from abc import ABC, abstractmethod
from contextlib import contextmanager
from dataclasses import dataclass
from enum import Enum, EnumMeta
from typing import Any, Dict, List, Optional, Union

from haystack import ComponentError, DeserializationError, Document, component, default_from_dict, default_to_dict
from haystack.lazy_imports import LazyImport
from haystack.utils.device import ComponentDevice

with LazyImport(message="Run 'pip install transformers[torch]'") as transformers_import:
    from transformers import AutoModelForTokenClassification, AutoTokenizer
    from transformers import Pipeline as HfPipeline
    from transformers import pipeline

with LazyImport(message="Run 'pip install spacy'") as spacy_import:
    import spacy
    from spacy import Language as SpacyPipeline


class _BackendEnumMeta(EnumMeta):
    """
    Metaclass for fine-grained error handling of backend enums.
    """

    def __call__(cls, value, names=None, *, module=None, qualname=None, type=None, start=1):
        if names is None:
            try:
                return EnumMeta.__call__(cls, value, names, module=module, qualname=qualname, type=type, start=start)
            except ValueError:
                supported_backends = ", ".join(sorted(v.value for v in cls))  # pylint: disable=not-an-iterable
                raise ComponentError(
                    f"Invalid backend `{value}` for named entity extractor. "
                    f"Supported backends: {supported_backends}"
                )
        else:
            return EnumMeta.__call__(  # pylint: disable=too-many-function-args
                cls, value, names, module, qualname, type, start
            )


class NamedEntityExtractorBackend(Enum, metaclass=_BackendEnumMeta):
    """
    NLP backend to use for Named Entity Recognition.
    """

    #: Hugging Face.
    #:
    #: Uses an Hugging Face model and pipeline.
    HUGGING_FACE = "hugging_face"

    #: spaCy.
    #:
    #: Uses a spaCy model and pipeline.
    SPACY = "spacy"


@dataclass
class NamedEntityAnnotation:
    """
    Describes a single NER annotation.

    :param entity:
        Entity label.
    :param start:
        Start index of the entity in the document.
    :param end:
        End index of the entity in the document.
    :param score:
        Score calculated by the model.
    """

    entity: str
    start: int
    end: int
    score: Optional[float] = None


@component
class NamedEntityExtractor:
    _METADATA_KEY = "named_entities"

    def __init__(
        self,
        *,
        backend: Union[str, NamedEntityExtractorBackend],
        model: str,
        pipeline_kwargs: Optional[Dict[str, Any]] = None,
        device: Optional[ComponentDevice] = None,
    ) -> None:
        """
        Construct a Named Entity extractor component.

        :param backend:
            Backend to use for NER.
        :param model:
            Name of the model or a path to the model on
            the local disk.

            Dependent on the backend.
        :param pipeline_kwargs:
            Keyword arguments passed to the pipeline. The
            pipeline can override these arguments.

            Dependent on the backend.
        :param device:
            The device on which the model is loaded. If `None`,
            the default device is automatically selected.

            If a device/device map is specified in `pipeline_kwargs`,
            it overrides this parameter (only applicable to the HuggingFace
            backend).
        """

        if isinstance(backend, str):
            backend = NamedEntityExtractorBackend(backend)

        self._backend: _NerBackend
        device = ComponentDevice.resolve_device(device)

        if backend == NamedEntityExtractorBackend.HUGGING_FACE:
<<<<<<< HEAD
            self._backend = _HfBackend(
                model_name_or_path=model_name_or_path, device=device, pipeline_kwargs=pipeline_kwargs
            )
        elif backend == NamedEntityExtractorBackend.SPACY:
            self._backend = _SpacyBackend(
                model_name_or_path=model_name_or_path, device=device, pipeline_kwargs=pipeline_kwargs
=======
            self._backend = _HfBackend(model_name_or_path=model, device_id=device_id, pipeline_kwargs=pipeline_kwargs)
        elif backend == NamedEntityExtractorBackend.SPACY:
            self._backend = _SpacyBackend(
                model_name_or_path=model, device_id=device_id, pipeline_kwargs=pipeline_kwargs
>>>>>>> b8b8b5d5
            )
        else:
            raise ComponentError(f"Unknown NER backend '{type(backend).__name__}' for extractor")

    def warm_up(self):
        try:
            self._backend.initialize()
        except Exception as e:
            raise ComponentError(
                f"Named entity extractor with backend '{self._backend.type} failed to initialize."
            ) from e

    @component.output_types(documents=List[Document])
    def run(self, documents: List[Document], batch_size: int = 1) -> Dict[str, Any]:
        texts = [doc.content if doc.content is not None else "" for doc in documents]
        annotations = self._backend.annotate(texts, batch_size=batch_size)

        if len(annotations) != len(documents):
            raise ComponentError(
                "NER backend did not return the correct number of annotations; "
                f"got {len(annotations)} but expected {len(documents)}"
            )

        for doc, doc_annotations in zip(documents, annotations):
            doc.meta[self._METADATA_KEY] = doc_annotations

        return {"documents": documents}

    def to_dict(self) -> Dict[str, Any]:
        return default_to_dict(
            self,
            backend=self._backend.type,
<<<<<<< HEAD
            model_name_or_path=self._backend.model_name,
            device=self._backend.device.to_dict(),
=======
            model=self._backend.model_name,
            device_id=self._backend.device_id,
>>>>>>> b8b8b5d5
            pipeline_kwargs=self._backend._pipeline_kwargs,
        )

    @classmethod
    def from_dict(cls, data: Dict[str, Any]) -> "NamedEntityExtractor":
        try:
            init_params = data["init_parameters"]
            init_params["device"] = ComponentDevice.from_dict(init_params["device"])
            return default_from_dict(cls, data)
        except Exception as e:
            raise DeserializationError(f"Couldn't deserialize {cls.__name__} instance") from e

    @property
    def initialized(self) -> bool:
        """
        Returns if the extractor is ready to annotate text.
        """
        return self._backend.initialized

    @classmethod
    def get_stored_annotations(cls, document: Document) -> Optional[List[NamedEntityAnnotation]]:
        """
        Returns the document's named entity annotations stored
        in its metadata, if any.

        :param document:
            Document whose annotations are to be fetched.
        :returns:
            The stored annotations.
        """

        return document.meta.get(cls._METADATA_KEY)


class _NerBackend(ABC):
    """
    Base class for NER backends.
    """

    def __init__(
        self,
        type: NamedEntityExtractorBackend,
        device: ComponentDevice,
        pipeline_kwargs: Optional[Dict[str, Any]] = None,
    ) -> None:
        super().__init__()

        self._type = type
        self._device = device
        self._pipeline_kwargs = pipeline_kwargs if pipeline_kwargs is not None else {}

    @abstractmethod
    def initialize(self):
        """
        Initializes the backend. This would usually
        entail loading models, pipelines, etc.
        """

    @property
    @abstractmethod
    def initialized(self) -> bool:
        """
        Returns if the backend has been initialized, i.e,
        ready to annotate text.
        """

    @abstractmethod
    def annotate(self, texts: List[str], *, batch_size: int = 1) -> List[List[NamedEntityAnnotation]]:
        """
        Predict annotations for a collection of documents.

        :param texts:
            Raw texts to be annotated.
        :param batch_size:
            Size of text batches that are
            passed to the model.
        :returns:
            NER annotations.
        """

    @property
    @abstractmethod
    def model_name(self) -> str:
        """
        Returns the model name or path on the local disk.
        """

    @property
    def device(self) -> ComponentDevice:
        """
        Returns the identifier of the device on which
        the backend's model is loaded.
        """
        return self._device

    @property
    def type(self) -> NamedEntityExtractorBackend:
        """
        Returns the type of the backend.
        """
        return self._type


class _HfBackend(_NerBackend):
    """
    Hugging Face backend for NER.
    """

    def __init__(
        self, *, model_name_or_path: str, device: ComponentDevice, pipeline_kwargs: Optional[Dict[str, Any]] = None
    ) -> None:
        """
        Construct a Hugging Face NER backend.

        :param model_name_or_path:
            Name of the model or a path to the Hugging Face
            model on the local disk.
        :param device:
            The device on which the model is loaded. If `None`,
            the default device is automatically selected.

            If a device/device map is specified in `pipeline_kwargs`,
            it overrides this parameter.
        :param pipeline_kwargs:
            Keyword arguments passed to the pipeline. The
            pipeline can override these arguments.
        """
        super().__init__(NamedEntityExtractorBackend.HUGGING_FACE, device, pipeline_kwargs)

        transformers_import.check()

        self._model_name_or_path = model_name_or_path
        self.tokenizer: Optional[AutoTokenizer] = None
        self.model: Optional[AutoModelForTokenClassification] = None
        self.pipeline: Optional[HfPipeline] = None

    def initialize(self):
        self.tokenizer = AutoTokenizer.from_pretrained(self._model_name_or_path)
        self.model = AutoModelForTokenClassification.from_pretrained(self._model_name_or_path)

        pipeline_params = {
            "task": "ner",
            "model": self.model,
            "tokenizer": self.tokenizer,
            "aggregation_strategy": "simple",
        }
        pipeline_params.update({k: v for k, v in self._pipeline_kwargs.items() if k not in pipeline_params})
        self.device.update_hf_kwargs(pipeline_params, overwrite=False)
        self.pipeline = pipeline(**pipeline_params)

    def annotate(self, texts: List[str], *, batch_size: int = 1) -> List[List[NamedEntityAnnotation]]:
        if not self.initialized:
            raise ComponentError("Hugging Face NER backend was not initialized - Did you call `warm_up()`?")

        assert self.pipeline is not None
        outputs = self.pipeline(texts, batch_size=batch_size)
        return [
            [
                NamedEntityAnnotation(
                    entity=annotation["entity"] if "entity" in annotation else annotation["entity_group"],
                    start=annotation["start"],
                    end=annotation["end"],
                    score=annotation["score"],
                )
                for annotation in annotations
            ]
            for annotations in outputs
        ]

    @property
    def initialized(self) -> bool:
        return self.tokenizer is not None and self.model is not None or self.pipeline is not None

    @property
    def model_name(self) -> str:
        return self._model_name_or_path


class _SpacyBackend(_NerBackend):
    """
    spaCy backend for NER.
    """

    def __init__(
        self, *, model_name_or_path: str, device: ComponentDevice, pipeline_kwargs: Optional[Dict[str, Any]] = None
    ) -> None:
        """
        Construct a spaCy NER backend.

        :param model_name_or_path:
            Name of the model or a path to the spaCy
            model on the local disk.
        :param device:
            The device on which the model is loaded. If `None`,
            the default device is automatically selected.
        :param pipeline_kwargs:
            Keyword arguments passed to the pipeline. The
            pipeline can override these arguments.
        """
        super().__init__(NamedEntityExtractorBackend.SPACY, device, pipeline_kwargs)

        spacy_import.check()

        self._model_name_or_path = model_name_or_path
        self.pipeline: Optional[SpacyPipeline] = None

        if self.device.has_multiple_devices:
            raise ValueError("spaCy backend for named entity extractor only supports inference on single devices")

    def initialize(self):
        # We need to initialize the model on the GPU if needed.
        with self._select_device():
            self.pipeline = spacy.load(self._model_name_or_path)

        if not self.pipeline.has_pipe("ner"):
            raise ComponentError(f"spaCy pipeline '{self._model_name_or_path}' does not contain an NER component")

        # Disable unnecessary pipes.
        pipes_to_keep = ("ner", "tok2vec", "transformer", "curated_transformer")
        for name in self.pipeline.pipe_names:
            if name not in pipes_to_keep:
                self.pipeline.disable_pipe(name)

        self._pipeline_kwargs = {k: v for k, v in self._pipeline_kwargs.items() if k not in ("texts", "batch_size")}

    def annotate(self, texts: List[str], *, batch_size: int = 1) -> List[List[NamedEntityAnnotation]]:
        if not self.initialized:
            raise ComponentError("spaCy NER backend was not initialized - Did you call `warm_up()`?")

        assert self.pipeline is not None
        with self._select_device():
            outputs = list(self.pipeline.pipe(texts=texts, batch_size=batch_size, **self._pipeline_kwargs))

        return [
            [
                NamedEntityAnnotation(entity=entity.label_, start=entity.start_char, end=entity.end_char)
                for entity in doc.ents
            ]
            for doc in outputs
        ]

    @property
    def initialized(self) -> bool:
        return self.pipeline is not None

    @property
    def model_name(self) -> str:
        return self._model_name_or_path

    @contextmanager
    def _select_device(self):
        """
        Context manager used to run spaCy models on a specific
        GPU in a scoped manner.
        """

        # TODO: This won't restore the active device.
        # Since there are no opaque API functions to determine
        # the active device in spaCy/Thinc, we can't do much
        # about it as a consumer unless we start poking into their
        # internals.
        device_id = self._device.to_spacy()
        try:
            if device_id >= 0:
                spacy.require_gpu(device_id)
            yield
        finally:
            if device_id >= 0:
                spacy.require_cpu()<|MERGE_RESOLUTION|>--- conflicted
+++ resolved
@@ -119,20 +119,9 @@
         device = ComponentDevice.resolve_device(device)
 
         if backend == NamedEntityExtractorBackend.HUGGING_FACE:
-<<<<<<< HEAD
-            self._backend = _HfBackend(
-                model_name_or_path=model_name_or_path, device=device, pipeline_kwargs=pipeline_kwargs
-            )
+            self._backend = _HfBackend(model_name_or_path=model, device=device, pipeline_kwargs=pipeline_kwargs)
         elif backend == NamedEntityExtractorBackend.SPACY:
-            self._backend = _SpacyBackend(
-                model_name_or_path=model_name_or_path, device=device, pipeline_kwargs=pipeline_kwargs
-=======
-            self._backend = _HfBackend(model_name_or_path=model, device_id=device_id, pipeline_kwargs=pipeline_kwargs)
-        elif backend == NamedEntityExtractorBackend.SPACY:
-            self._backend = _SpacyBackend(
-                model_name_or_path=model, device_id=device_id, pipeline_kwargs=pipeline_kwargs
->>>>>>> b8b8b5d5
-            )
+            self._backend = _SpacyBackend(model_name_or_path=model, device=device, pipeline_kwargs=pipeline_kwargs)
         else:
             raise ComponentError(f"Unknown NER backend '{type(backend).__name__}' for extractor")
 
@@ -164,13 +153,8 @@
         return default_to_dict(
             self,
             backend=self._backend.type,
-<<<<<<< HEAD
-            model_name_or_path=self._backend.model_name,
+            model=self._backend.model_name,
             device=self._backend.device.to_dict(),
-=======
-            model=self._backend.model_name,
-            device_id=self._backend.device_id,
->>>>>>> b8b8b5d5
             pipeline_kwargs=self._backend._pipeline_kwargs,
         )
 
