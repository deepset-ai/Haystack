# SPDX-FileCopyrightText: 2022-present deepset GmbH <info@deepset.ai>
#
# SPDX-License-Identifier: Apache-2.0

import json
from typing import Any, Dict, List, Optional, Tuple, Type
from warnings import warn

from tqdm import tqdm

from haystack import component, default_from_dict, default_to_dict
from haystack.components.builders import PromptBuilder
from haystack.components.generators import OpenAIGenerator
from haystack.utils import Secret, deserialize_secrets_inplace


@component
class LLMEvaluator:
    """
    Uses an LLM to evaluate inputs based on a prompt containing instructions and examples.

    The default API requires an OpenAI API key to be provided as an environment variable "OPENAI_API_KEY".
    The inputs are lists that are user-defined depending on the desired metric.
    The output is a dictionary with a key `results` containing a list of evaluation results.
    Each result is a dictionary with user-defined keys and values of either 0 for FALSE or 1 for TRUE respectively.

    Usage example:
    ```python
    from typing import List
    from haystack.components.evaluators import LLMEvaluator
    evaluator = LLMEvaluator(
        instructions="Is this answer problematic for children?",
        inputs=[("predicted_answers", List[str])],
        outputs=["score"],
        examples=[
            {"inputs": {"predicted_answers": "Damn, this is straight outta hell!!!"}, "outputs": {"score": 1}},
            {"inputs": {"predicted_answers": "Football is the most popular sport."}, "outputs": {"score": 0}},
        ],
    )
    predicted_answers = [
        "Football is the most popular sport with around 4 billion followers worldwide",
        "Python language was created by Guido van Rossum.",
    ]
    results = evaluator.run(predicted_answers=predicted_answers)
    print(results)
    # {'results': [{'score': 0}, {'score': 0}]}
    ```
    """

    def __init__(
        self,
        instructions: str,
        inputs: List[Tuple[str, Type[List]]],
        outputs: List[str],
        examples: List[Dict[str, Any]],
        progress_bar: bool = True,
        *,
        raise_on_failure: bool = True,
        api: str = "openai",
        api_key: Secret = Secret.from_env_var("OPENAI_API_KEY"),
    ):
        """
        Creates an instance of LLMEvaluator.

        :param instructions:
            The prompt instructions to use for evaluation.
            Should be a question about the inputs that can be answered with yes or no.
        :param inputs:
            The inputs that the component expects as incoming connections and that it evaluates.
            Each input is a tuple of an input name and input type. Input types must be lists.
        :param outputs:
            Output names of the evaluation results. They correspond to keys in the output dictionary.
        :param examples:
            Few-shot examples conforming to the expected input and output format as defined in the `inputs` and
             `outputs` parameters.
            Each example is a dictionary with keys "inputs" and "outputs"
            They contain the input and output as dictionaries respectively.
<<<<<<< HEAD
        :param raise_on_failure:
            If True, the component will raise an exception on an unsuccessful API call.
=======
        :param progress_bar:
            Whether to show a progress bar during the evaluation.
>>>>>>> a4fc2b66
        :param api:
            The API to use for calling an LLM through a Generator.
            Supported APIs: "openai".
        :param api_key:
            The API key.

        """
        self.validate_init_parameters(inputs, outputs, examples)
<<<<<<< HEAD
        self.raise_on_failure = raise_on_failure
=======
>>>>>>> a4fc2b66
        self.instructions = instructions
        self.inputs = inputs
        self.outputs = outputs
        self.examples = examples
        self.api = api
        self.api_key = api_key
        self.progress_bar = progress_bar

        if api == "openai":
            self.generator = OpenAIGenerator(
                api_key=api_key, generation_kwargs={"response_format": {"type": "json_object"}, "seed": 42}
            )
        else:
            raise ValueError(f"Unsupported API: {api}")

        template = self.prepare_template()
        self.builder = PromptBuilder(template=template)

        component.set_input_types(self, **dict(inputs))

    @staticmethod
    def validate_init_parameters(
        inputs: List[Tuple[str, Type[List]]], outputs: List[str], examples: List[Dict[str, Any]]
    ):
        """
        Validate the init parameters.

        :param inputs:
            The inputs to validate.
        :param outputs:
            The outputs to validate.
        :param examples:
            The examples to validate.

        :raises ValueError:
            If the inputs are not a list of tuples with a string and a type of list.
            If the outputs are not a list of strings.
            If the examples are not a list of dictionaries.
            If any example does not have keys "inputs" and "outputs" with values that are dictionaries with string keys.
        """
        # Validate inputs
        if (
            not isinstance(inputs, list)
            or not all(isinstance(_input, tuple) for _input in inputs)
            or not all(isinstance(_input[0], str) and _input[1] is not list and len(_input) == 2 for _input in inputs)
        ):
            msg = (
                f"LLM evaluator expects inputs to be a list of tuples. Each tuple must contain an input name and "
                f"type of list but received {inputs}."
            )
            raise ValueError(msg)

        # Validate outputs
        if not isinstance(outputs, list) or not all(isinstance(output, str) for output in outputs):
            msg = f"LLM evaluator expects outputs to be a list of str but received {outputs}."
            raise ValueError(msg)

        # Validate examples are lists of dicts
        if not isinstance(examples, list) or not all(isinstance(example, dict) for example in examples):
            msg = f"LLM evaluator expects examples to be a list of dictionaries but received {examples}."
            raise ValueError(msg)

        # Validate each example
        for example in examples:
            if (
                {"inputs", "outputs"} != example.keys()
                or not all(isinstance(example[param], dict) for param in ["inputs", "outputs"])
                or not all(isinstance(key, str) for param in ["inputs", "outputs"] for key in example[param])
            ):
                msg = (
                    f"LLM evaluator expects each example to have keys `inputs` and `outputs` with values that are "
                    f"dictionaries with str keys but received {example}."
                )
                raise ValueError(msg)

    @component.output_types(results=List[Dict[str, Any]])
    def run(self, **inputs) -> Dict[str, Any]:
        """
        Run the LLM evaluator.

        :param inputs:
            The input values to evaluate. The keys are the input names and the values are lists of input values.
        :returns:
            A dictionary with a single `results` entry that contains a list of results.
            Each result is a dictionary containing the keys as defined in the `outputs` parameter of the LLMEvaluator
            and the evaluation results as the values. If an exception occurs for a particular input value, the result
            will be `None` for that entry.
        """
        self.validate_input_parameters(dict(self.inputs), inputs)

        # inputs is a dictionary with keys being input names and values being a list of input values
        # We need to iterate through the lists in parallel for all keys of the dictionary
        input_names, values = inputs.keys(), list(zip(*inputs.values()))
        list_of_input_names_to_values = [dict(zip(input_names, v)) for v in values]

<<<<<<< HEAD
        results: List[Optional[Dict[str, Any]]] = []
        errors = 0
        for input_names_to_values in list_of_input_names_to_values:
=======
        results = []
        for input_names_to_values in tqdm(list_of_input_names_to_values, disable=not self.progress_bar):
>>>>>>> a4fc2b66
            prompt = self.builder.run(**input_names_to_values)
            try:
                result = self.generator.run(prompt=prompt["prompt"])
            except Exception as e:
                msg = f"Error while generating response for prompt: {prompt}. Error: {e}"
                if self.raise_on_failure:
                    raise ValueError(msg)
                warn(msg)
                results.append(None)
                errors += 1
                continue

            if self.is_valid_json_and_has_expected_keys(expected=self.outputs, received=result["replies"][0]):
                parsed_result = json.loads(result["replies"][0])
                results.append(parsed_result)
            else:
                results.append(None)
                errors += 1

        if errors > 0:
            msg = f"LLM evaluator failed for {errors} out of {len(list_of_input_names_to_values)} inputs."
            warn(msg)

        return {"results": results}

    def prepare_template(self) -> str:
        """
        Prepare the prompt template.

        Combine instructions, inputs, outputs, and examples into one prompt template with the following format:
        Instructions:
        <instructions>

        Generate the response in JSON format with the following keys:
        <list of output keys>
        Consider the instructions and the examples below to determine those values.

        Examples:
        <examples>

        Inputs:
        <inputs>
        Outputs:

        :returns:
            The prompt template.
        """
        inputs_section = (
            "{" + ", ".join([f'"{input_socket[0]}": {{{{ {input_socket[0]} }}}}' for input_socket in self.inputs]) + "}"
        )

        examples_section = "\n".join(
            [
                "Inputs:\n" + json.dumps(example["inputs"]) + "\nOutputs:\n" + json.dumps(example["outputs"])
                for example in self.examples
            ]
        )
        return (
            f"Instructions:\n"
            f"{self.instructions}\n\n"
            f"Generate the response in JSON format with the following keys:\n"
            f"{json.dumps(self.outputs)}\n"
            f"Consider the instructions and the examples below to determine those values.\n\n"
            f"Examples:\n"
            f"{examples_section}\n\n"
            f"Inputs:\n"
            f"{inputs_section}\n"
            f"Outputs:\n"
        )

    def to_dict(self) -> Dict[str, Any]:
        """
        Serialize this component to a dictionary.

        :returns:
            The serialized component as a dictionary.
        """
        return default_to_dict(
            self,
            instructions=self.instructions,
            inputs=self.inputs,
            outputs=self.outputs,
            examples=self.examples,
            api=self.api,
            api_key=self.api_key.to_dict(),
            progress_bar=self.progress_bar,
        )

    @classmethod
    def from_dict(cls, data: Dict[str, Any]) -> "LLMEvaluator":
        """
        Deserialize this component from a dictionary.

        :param data:
            The dictionary representation of this component.
        :returns:
            The deserialized component instance.
        """
        deserialize_secrets_inplace(data["init_parameters"], keys=["api_key"])
        return default_from_dict(cls, data)

    @staticmethod
    def validate_input_parameters(expected: Dict[str, Any], received: Dict[str, Any]) -> None:
        """
        Validate the input parameters.

        :param expected:
            The expected input parameters.
        :param received:
            The received input parameters.

        :raises ValueError:
            If not all expected inputs are present in the received inputs
            If the received inputs are not lists or have different lengths
        """
        # Validate that all expected inputs are present in the received inputs
        for param in expected.keys():
            if param not in received:
                msg = f"LLM evaluator expected input parameter '{param}' but received only {received.keys()}."
                raise ValueError(msg)

        # Validate that all received inputs are lists
        if not all(isinstance(_input, list) for _input in received.values()):
            msg = f"LLM evaluator expects all input values to be lists but received {[type(_input) for _input in received.values()]}."
            raise ValueError(msg)

        # Validate that all received inputs are of the same length
        inputs = received.values()
        length = len(next(iter(inputs)))
        if not all(len(_input) == length for _input in inputs):
            msg = (
                f"LLM evaluator expects all input lists to have the same length but received {inputs} with lengths "
                f"{[len(_input) for _input in inputs]}."
            )
            raise ValueError(msg)

    def is_valid_json_and_has_expected_keys(self, expected: List[str], received: str) -> bool:
        """
        Output must be a valid JSON with the expected keys.

        :param expected:
            Names of expected outputs
        :param received:
            Names of received outputs

        :raises ValueError:
            If the output is not a valid JSON with the expected keys:
            - with `raise_on_failure` set to True a ValueError is raised.
            - with `raise_on_failure` set to False a warning is issued and False is returned.

        :returns:
            True if the received output is a valid JSON with the expected keys, False otherwise.
        """
        try:
            parsed_output = json.loads(received)
        except json.JSONDecodeError:
            msg = "Response from LLM evaluator is not a valid JSON."
            if self.raise_on_failure:
                raise ValueError(msg)
            warn(msg)
            return False

        if not all(output in parsed_output for output in expected):
            msg = f"Expected response from LLM evaluator to be JSON with keys {expected}, got {received}."
            if self.raise_on_failure:
                raise ValueError(msg)
            warn(msg)
            return False

        return True<|MERGE_RESOLUTION|>--- conflicted
+++ resolved
@@ -75,13 +75,10 @@
              `outputs` parameters.
             Each example is a dictionary with keys "inputs" and "outputs"
             They contain the input and output as dictionaries respectively.
-<<<<<<< HEAD
         :param raise_on_failure:
             If True, the component will raise an exception on an unsuccessful API call.
-=======
         :param progress_bar:
             Whether to show a progress bar during the evaluation.
->>>>>>> a4fc2b66
         :param api:
             The API to use for calling an LLM through a Generator.
             Supported APIs: "openai".
@@ -90,10 +87,7 @@
 
         """
         self.validate_init_parameters(inputs, outputs, examples)
-<<<<<<< HEAD
         self.raise_on_failure = raise_on_failure
-=======
->>>>>>> a4fc2b66
         self.instructions = instructions
         self.inputs = inputs
         self.outputs = outputs
@@ -189,14 +183,9 @@
         input_names, values = inputs.keys(), list(zip(*inputs.values()))
         list_of_input_names_to_values = [dict(zip(input_names, v)) for v in values]
 
-<<<<<<< HEAD
         results: List[Optional[Dict[str, Any]]] = []
         errors = 0
-        for input_names_to_values in list_of_input_names_to_values:
-=======
-        results = []
         for input_names_to_values in tqdm(list_of_input_names_to_values, disable=not self.progress_bar):
->>>>>>> a4fc2b66
             prompt = self.builder.run(**input_names_to_values)
             try:
                 result = self.generator.run(prompt=prompt["prompt"])
