--- conflicted
+++ resolved
@@ -1,10 +1,5 @@
 import json
-<<<<<<< HEAD
-from typing import Any, Dict, List, Optional
-=======
-import logging
-from typing import Dict, List, Optional, Any, Union
->>>>>>> f22d4994
+from typing import Any, Dict, List, Optional, Union
 
 import requests
 
