import logging
<<<<<<< HEAD
from collections import Counter

import numpy as np
from scipy.special import expit
import time
from haystack.eval import calculate_average_precision, eval_counts_reader_batch, eval_counts_reader, calculate_reader_metrics
=======
import time
from statistics import mean
from typing import Optional, Dict, Any

import numpy as np
from scipy.special import expit

from haystack.reader.base import BaseReader
from haystack.retriever.base import BaseRetriever
>>>>>>> 42f56672

logger = logging.getLogger(__name__)


class Finder:
    """
    Finder ties together instances of the Reader and Retriever class.

    It provides an interface to predict top n answers for a given question.
    """

    def __init__(self, reader: Optional[BaseReader], retriever: Optional[BaseRetriever]):
        self.retriever = retriever
        self.reader = reader
        if self.reader is None and self.retriever is None:
            raise AttributeError("Finder: self.reader and self.retriever can not be both None")

    def get_answers(self, question: str, top_k_reader: int = 1, top_k_retriever: int = 10, filters: Optional[dict] = None):
        """
        Get top k answers for a given question.

        :param question: the question string
        :param top_k_reader: number of answers returned by the reader
        :param top_k_retriever: number of text units to be retrieved
        :param filters: limit scope to documents having the given tags and their corresponding values.
            The format for the dict is {"tag-1": ["value-1","value-2"], "tag-2": ["value-3]" ...}
        :return:
        """

        if self.retriever is None or self.reader is None:
            raise AttributeError("Finder.get_answers requires self.retriever AND self.reader")

        # 1) Apply retriever(with optional filters) to get fast candidate documents
        documents = self.retriever.retrieve(question, filters=filters, top_k=top_k_retriever)

        if len(documents) == 0:
            logger.info("Retriever did not return any documents. Skipping reader ...")
            empty_result = {"question": question, "answers": []}
            return empty_result

        # 2) Apply reader to get granular answer(s)
        len_chars = sum([len(d.text) for d in documents])
        logger.info(f"Reader is looking for detailed answer in {len_chars} chars ...")

        results = self.reader.predict(question=question,
                                      documents=documents,
                                      top_k=top_k_reader)  # type: Dict[str, Any]

        # Add corresponding document_name and more meta data, if an answer contains the document_id
        for ans in results["answers"]:
            ans["meta"] = {}
            for doc in documents:
                if doc.id == ans["document_id"]:
                    ans["meta"] = doc.meta

        return results

    def get_answers_via_similar_questions(self, question: str, top_k_retriever: int = 10, filters: Optional[dict] = None):
        """
        Get top k answers for a given question using only a retriever.

        :param question: the question string
        :param top_k_retriever: number of text units to be retrieved
        :param filters: limit scope to documents having the given tags and their corresponding values.
            The format for the dict is {"tag-1": "value-1", "tag-2": "value-2" ...}
        :return:
        """

        if self.retriever is None:
            raise AttributeError("Finder.get_answers_via_similar_questions requires self.retriever")

        results = {"question": question, "answers": []}  # type: Dict[str, Any]

        # 1) Optional: reduce the search space via document tags
        if filters:
            logging.info(f"Apply filters: {filters}")
            candidate_doc_ids = self.retriever.document_store.get_document_ids_by_tags(filters)  # type: ignore
            logger.info(f"Got candidate IDs due to filters:  {candidate_doc_ids}")

            if len(candidate_doc_ids) == 0:
                # We didn't find any doc matching the filters
                return results

        else:
            candidate_doc_ids = None  # type: ignore

        # 2) Apply retriever to match similar questions via cosine similarity of embeddings
        documents = self.retriever.retrieve(question, top_k=top_k_retriever, candidate_doc_ids=candidate_doc_ids)  # type: ignore

        # 3) Format response
        for doc in documents:
            #TODO proper calibratation of pseudo probabilities
            cur_answer = {"question": doc.question, "answer": doc.text, "context": doc.text,  # type: ignore
                          "score": doc.query_score, "offset_start": 0, "offset_end": len(doc.text), "meta": doc.meta
                          }
            if self.retriever.embedding_model:  # type: ignore
                probability = (doc.query_score + 1) / 2  # type: ignore
            else:
                probability = float(expit(np.asarray(doc.query_score / 8)))  # type: ignore

            cur_answer["probability"] = probability
            results["answers"].append(cur_answer)

        return results

    def eval(
        self,
        label_index: str = "feedback",
        doc_index: str = "eval_document",
        label_origin: str = "gold_label",
        top_k_retriever: int = 10,
        top_k_reader: int = 10,
    ):
        """
        Evaluation of the whole pipeline by first evaluating the Retriever and then evaluating the Reader on the result
        of the Retriever.

        Returns a dict containing the following metrics:
            - "retriever_recall": Proportion of questions for which correct document is among retrieved documents
            - "retriever_map": Mean of average precision for each question. Rewards retrievers that give relevant
              documents a higher rank.
            - "reader_top1_accuracy": Proportion of highest ranked predicted answers that overlap with corresponding correct answer
            - "reader_top1_accuracy_has_answer": Proportion of highest ranked predicted answers that overlap
                                                 with corresponding correct answer for answerable questions
            - "reader_top_k_accuracy": Proportion of predicted answers that overlap with corresponding correct answer
            - "reader_topk_accuracy_has_answer": Proportion of predicted answers that overlap with corresponding correct answer
                                                 for answerable questions
            - "reader_top1_em": Proportion of exact matches of highest ranked predicted answers with their corresponding
                                correct answers
            - "reader_top1_em_has_answer": Proportion of exact matches of highest ranked predicted answers with their corresponding
                                           correct answers for answerable questions
            - "reader_topk_em": Proportion of exact matches of predicted answers with their corresponding correct answers
            - "reader_topk_em_has_answer": Proportion of exact matches of predicted answers with their corresponding
                                           correct answers for answerable questions
            - "reader_top1_f1": Average overlap between highest ranked predicted answers and their corresponding correct answers
            - "reader_top1_f1_has_answer": Average overlap between highest ranked predicted answers and their corresponding
                                           correct answers for answerable questions
            - "reader_topk_f1": Average overlap between predicted answers and their corresponding correct answers
            - "reader_topk_f1_has_answer": Average overlap between predicted answers and their corresponding correct answers
                                           for answerable questions
            - "reader_top1_no_answer_accuracy": Proportion of correct predicting unanswerable question at highest ranked prediction
            - "reader_topk_no_answer_accuracy": Proportion of correct predicting unanswerable question among all predictions
            - "total_retrieve_time": Time retriever needed to retrieve documents for all questions
            - "avg_retrieve_time": Average time needed to retrieve documents for one question
            - "total_reader_time": Time reader needed to extract answer out of retrieved documents for all questions
                                   where the correct document is among the retrieved ones
            - "avg_reader_time": Average time needed to extract answer out of retrieved documents for one question
            - "total_finder_time": Total time for whole pipeline

        :param label_index: Elasticsearch index where labeled questions are stored
        :type label_index: str
        :param doc_index: Elasticsearch index where documents that are used for evaluation are stored
        :type doc_index: str
        :param top_k_retriever: How many documents per question to return and pass to reader
        :type top_k_retriever: int
        :param top_k_reader: How many answers to return per question
        :type top_k_reader: int
        """
<<<<<<< HEAD
        metric_counts = Counter()
        finder_start_time = time.time()
        # extract all questions for evaluation
        filter = {"origin": label_origin}
        questions = list(self.retriever.document_store.get_all_documents_in_index(index=label_index, filters=filter))
        number_of_questions = len(questions)
=======

        if not self.reader or not self.retriever:
            raise Exception("Finder needs to have a reader and retriever for the evaluation.")

        finder_start_time = time.time()
        # extract all questions for evaluation
        filter = {"origin": label_origin}
        questions = self.retriever.document_store.get_all_documents_in_index(index=label_index, filters=filter)  # type: ignore

        correct_retrievals = 0
        summed_avg_precision_retriever = 0
        retrieve_times = []

        correct_readings_top1 = 0
        correct_readings_topk = 0
        correct_readings_top1_has_answer = 0
        correct_readings_topk_has_answer = 0
        exact_matches_top1 = 0
        exact_matches_topk = 0
        exact_matches_top1_has_answer = 0
        exact_matches_topk_has_answer = 0
        summed_f1_top1 = 0
        summed_f1_topk = 0
        summed_f1_top1_has_answer = 0
        summed_f1_topk_has_answer = 0
        correct_no_answers_top1 = 0
        correct_no_answers_topk =  0
        read_times = []
>>>>>>> 42f56672

        # retrieve documents
        retriever_start_time = time.time()
<<<<<<< HEAD
        questions_with_docs = self._retrieve_docs(questions, top_k=top_k_retriever, doc_index=doc_index)
=======
        for q_idx, question in enumerate(questions):
            question_string = question["_source"]["question"]
            single_retrieve_start = time.time()
            retrieved_docs = self.retriever.retrieve(question_string, top_k=top_k_retriever, index=doc_index)
            retrieve_times.append(time.time() - single_retrieve_start)
            for doc_idx, doc in enumerate(retrieved_docs):
                # check if correct doc among retrieved docs
                if doc.meta["doc_id"] == question["_source"]["doc_id"]:
                    correct_retrievals += 1
                    summed_avg_precision_retriever += 1 / (doc_idx + 1)  # type: ignore
                    questions_with_docs.append({
                        "question": question,
                        "docs": retrieved_docs,
                        "correct_es_doc_id": doc.id})
                    break
>>>>>>> 42f56672
        retriever_total_time = time.time() - retriever_start_time

<<<<<<< HEAD
        questions_with_correct_doc, summed_avg_precision_retriever = calculate_average_precision(questions_with_docs)
        correct_retrievals = len(questions_with_correct_doc)

        # extract answers and count metrics
        previous_return_no_answers = self.reader.return_no_answers
        self.reader.return_no_answers = True
=======
        number_of_no_answer = 0
        previous_return_no_answers = self.reader.return_no_answers  # type: ignore
        self.reader.return_no_answers = True  # type: ignore
        # extract answers
>>>>>>> 42f56672
        reader_start_time = time.time()

        for q_idx, question in enumerate(questions_with_correct_doc):
            if (q_idx + 1) % 100 == 0:
                logger.info(f"Processed {q_idx + 1} questions in Reader.")
            question_string = question["question"]["_source"]["question"]
            docs = question["docs"]
            predicted_answers = self.reader.predict(question_string, docs, top_k_reader)
<<<<<<< HEAD
            metric_counts = eval_counts_reader(question, predicted_answers, metric_counts)
=======
            read_times.append(time.time() - single_reader_start)
            # check if question is answerable
            if question["question"]["_source"]["answers"]:
                for answer_idx, answer in enumerate(predicted_answers["answers"]):
                    found_answer = False
                    found_em = False
                    best_f1 = 0
                    # check if correct document
                    if answer["document_id"] == question["correct_es_doc_id"]:
                        gold_spans = [(gold_answer["answer_start"], gold_answer["answer_start"] + len(gold_answer["text"]) + 1)
                                      for gold_answer in question["question"]["_source"]["answers"]]
                        predicted_span = (answer["offset_start_in_doc"], answer["offset_end_in_doc"])

                        for gold_span in gold_spans:
                            # check if overlap between gold answer and predicted answer
                            # top-1 answer
                            if not found_answer:
                                if (gold_span[0] <= predicted_span[1]) and (predicted_span[0] <= gold_span[1]):
                                    # top-1 answer
                                    if answer_idx == 0:
                                        correct_readings_top1 += 1
                                        correct_readings_top1_has_answer += 1
                                    # top-k answers
                                    correct_readings_topk += 1
                                    correct_readings_topk_has_answer += 1
                                    found_answer = True
                            # check for exact match
                            if not found_em:
                                if (gold_span[0] == predicted_span[0]) and (gold_span[1] == predicted_span[1]):
                                    # top-1-answer
                                    if answer_idx == 0:
                                        exact_matches_top1 += 1
                                        exact_matches_top1_has_answer += 1
                                    # top-k answers
                                    exact_matches_topk += 1
                                    exact_matches_topk_has_answer += 1
                                    found_em = True
                            # calculate f1
                            pred_indices = list(range(predicted_span[0], predicted_span[1] + 1))
                            gold_indices = list(range(gold_span[0], gold_span[1] + 1))
                            n_overlap = len([x for x in pred_indices if x in gold_indices])
                            if pred_indices and gold_indices and n_overlap:
                                precision = n_overlap / len(pred_indices)
                                recall = n_overlap / len(gold_indices)
                                current_f1 = (2 * precision * recall) / (precision + recall)
                                # top-1 answer
                                if answer_idx == 0:
                                    summed_f1_top1 += current_f1  # type: ignore
                                    summed_f1_top1_has_answer += current_f1  # type: ignore
                                if current_f1 > best_f1:
                                    best_f1 = current_f1  # type: ignore
                        # top-k answers: use best f1-score
                        summed_f1_topk += best_f1
                        summed_f1_topk_has_answer += best_f1

                    if found_answer and found_em:
                        break
            # question not answerable
            else:
                number_of_no_answer += 1
                # As question is not answerable, it is not clear how to compute average precision for this question.
                # For now, we decided to calculate average precision based on the rank of 'no answer'.
                for answer_idx, answer in enumerate(predicted_answers["answers"]):
                    # check if 'no answer'
                    if answer["answer"] is None:
                        if answer_idx == 0:
                            correct_no_answers_top1 += 1
                            correct_readings_top1 += 1
                            exact_matches_top1 += 1
                            summed_f1_top1 += 1
                        correct_no_answers_topk += 1
                        correct_readings_topk += 1
                        exact_matches_topk += 1
                        summed_f1_topk += 1
                        break
        number_of_has_answer = correct_retrievals - number_of_no_answer
>>>>>>> 42f56672

        reader_total_time = time.time() - reader_start_time
        finder_total_time = time.time() - finder_start_time

        results = calculate_reader_metrics(metric_counts, number_of_questions, correct_retrievals)
        results["retriever_recall"] = correct_retrievals / number_of_questions
        results["retriever_map"] = summed_avg_precision_retriever / number_of_questions
        results["total_retrieve_time"] = retriever_total_time
        results["avg_retrieve_time"] =  retriever_total_time / number_of_questions
        results["total_reader_time"] =  reader_total_time
        results["avg_reader_time"] =  reader_total_time / correct_retrievals
        results["total_finder_time"] =  finder_total_time

        self.reader.return_no_answers = previous_return_no_answers  # type: ignore

        logger.info((f"{metric_counts['correct_readings_topk']} out of {number_of_questions} questions were correctly"
                     f" answered ({(metric_counts['correct_readings_topk']/number_of_questions):.2%})."))
        logger.info(f"{number_of_questions-correct_retrievals} questions could not be answered due to the retriever.")
        logger.info(f"{correct_retrievals-metric_counts['correct_readings_topk']} questions could not be answered due to the reader.")

        return results

    def eval_batch(self, label_index: str = "feedback", doc_index: str = "eval_document",
                   label_origin: str = "gold_label", top_k_retriever: int = 10, top_k_reader: int = 10,
                   batch_size: int = 50):
        """
        Evaluation of the whole pipeline by first evaluating the Retriever and then evaluating the Reader on the result
        of the Retriever. Passes all retrieved question-document pairs to the Reader at once.

        Returns a dict containing the following metrics:
            - "retriever_recall": Proportion of questions for which correct document is among retrieved documents
            - "retriever_map": Mean of average precision for each question. Rewards retrievers that give relevant
              documents a higher rank.
            - "reader_top1_accuracy": Proportion of highest ranked predicted answers that overlap with corresponding correct answer
            - "reader_top1_accuracy_has_answer": Proportion of highest ranked predicted answers that overlap
                                                 with corresponding correct answer for answerable questions
            - "reader_top_k_accuracy": Proportion of predicted answers that overlap with corresponding correct answer
            - "reader_topk_accuracy_has_answer": Proportion of predicted answers that overlap with corresponding correct answer
                                                 for answerable questions
            - "reader_top1_em": Proportion of exact matches of highest ranked predicted answers with their corresponding
                                correct answers
            - "reader_top1_em_has_answer": Proportion of exact matches of highest ranked predicted answers with their corresponding
                                           correct answers for answerable questions
            - "reader_topk_em": Proportion of exact matches of predicted answers with their corresponding correct answers
            - "reader_topk_em_has_answer": Proportion of exact matches of predicted answers with their corresponding
                                           correct answers for answerable questions
            - "reader_top1_f1": Average overlap between highest ranked predicted answers and their corresponding correct answers
            - "reader_top1_f1_has_answer": Average overlap between highest ranked predicted answers and their corresponding
                                           correct answers for answerable questions
            - "reader_topk_f1": Average overlap between predicted answers and their corresponding correct answers
            - "reader_topk_f1_has_answer": Average overlap between predicted answers and their corresponding correct answers
                                           for answerable questions
            - "reader_top1_no_answer_accuracy": Proportion of correct predicting unanswerable question at highest ranked prediction
            - "reader_topk_no_answer_accuracy": Proportion of correct predicting unanswerable question among all predictions
            - "total_retrieve_time": Time retriever needed to retrieve documents for all questions
            - "avg_retrieve_time": Average time needed to retrieve documents for one question
            - "total_reader_time": Time reader needed to extract answer out of retrieved documents for all questions
                                   where the correct document is among the retrieved ones
            - "avg_reader_time": Average time needed to extract answer out of retrieved documents for one question
            - "total_finder_time": Total time for whole pipeline

        :param label_index: Elasticsearch index where labeled questions are stored
        :type label_index: str
        :param doc_index: Elasticsearch index where documents that are used for evaluation are stored
        :type doc_index: str
        :param top_k_retriever: How many documents per question to return and pass to reader
        :type top_k_retriever: int
        :param top_k_reader: How many answers to return per question
        :type top_k_reader: int
        :param batch_size: Number of samples per batch computed at once
        :type batch_size: int
        """

        metric_counts = Counter()
        finder_start_time = time.time()
        # extract_all_questions for evaluation
        filter = {"origin": label_origin}
        questions = list(self.retriever.document_store.get_all_documents_in_index(index=label_index, filters=filter))
        number_of_questions = len(questions)

        # retrieve documents
        retriever_start_time = time.time()
        questions_with_docs = self._retrieve_docs(questions, top_k=top_k_retriever, doc_index=doc_index)
        retriever_total_time = time.time() - retriever_start_time

        questions_with_correct_doc, summed_avg_precision_retriever = calculate_average_precision(questions_with_docs)
        correct_retrievals = len(questions_with_correct_doc)

        # extract answers
        previous_return_no_answers = self.reader.return_no_answers
        self.reader.return_no_answers = True
        reader_start_time = time.time()
        predictions = self.reader.predict_batch(questions_with_correct_doc, top_k_per_question=top_k_reader, batch_size=batch_size)
        reader_total_time = time.time() - reader_start_time

        for pred in predictions:
            metric_counts = eval_counts_reader_batch(pred, metric_counts)

        reader_total_time = time.time() - reader_start_time
        finder_total_time = time.time() - finder_start_time

        results = calculate_reader_metrics(metric_counts, number_of_questions, correct_retrievals)
        results["retriever_recall"] = correct_retrievals / number_of_questions
        results["retriever_map"] = summed_avg_precision_retriever / number_of_questions
        results["total_retrieve_time"] = retriever_total_time
        results["avg_retrieve_time"] = retriever_total_time / number_of_questions
        results["total_reader_time"] = reader_total_time
        results["avg_reader_time"] = reader_total_time / correct_retrievals
        results["total_finder_time"] = finder_total_time

        self.reader.return_no_answers = previous_return_no_answers

        logger.info((f"{metric_counts['correct_readings_topk']} out of {number_of_questions} questions were correctly"
                     f" answered ({(metric_counts['correct_readings_topk'] / number_of_questions):.2%})."))
        logger.info(f"{number_of_questions - correct_retrievals} questions could not be answered due to the retriever.")
        logger.info(
            f"{correct_retrievals - metric_counts['correct_readings_topk']} questions could not be answered due to the reader.")

        return results

    def _retrieve_docs(self, questions: [], top_k: int, doc_index: str):
        # Retrieves documents for a list of questions.

        questions_with_docs = []

        for question in questions:
            question_string = question["_source"]["question"]
            retrieved_docs = self.retriever.retrieve(question_string, top_k=top_k, index=doc_index)
            questions_with_docs.append({
                "question": question,
                "docs": retrieved_docs,
            })

        return questions_with_docs<|MERGE_RESOLUTION|>--- conflicted
+++ resolved
@@ -1,12 +1,5 @@
 import logging
-<<<<<<< HEAD
 from collections import Counter
-
-import numpy as np
-from scipy.special import expit
-import time
-from haystack.eval import calculate_average_precision, eval_counts_reader_batch, eval_counts_reader, calculate_reader_metrics
-=======
 import time
 from statistics import mean
 from typing import Optional, Dict, Any
@@ -16,7 +9,7 @@
 
 from haystack.reader.base import BaseReader
 from haystack.retriever.base import BaseRetriever
->>>>>>> 42f56672
+from haystack.eval import calculate_average_precision, eval_counts_reader_batch, eval_counts_reader, calculate_reader_metrics
 
 logger = logging.getLogger(__name__)
 
@@ -175,80 +168,28 @@
         :param top_k_reader: How many answers to return per question
         :type top_k_reader: int
         """
-<<<<<<< HEAD
+
+        if not self.reader or not self.retriever:
+            raise Exception("Finder needs to have a reader and retriever for the evaluation.")
+
         metric_counts = Counter()
         finder_start_time = time.time()
         # extract all questions for evaluation
         filter = {"origin": label_origin}
         questions = list(self.retriever.document_store.get_all_documents_in_index(index=label_index, filters=filter))
         number_of_questions = len(questions)
-=======
-
-        if not self.reader or not self.retriever:
-            raise Exception("Finder needs to have a reader and retriever for the evaluation.")
-
-        finder_start_time = time.time()
-        # extract all questions for evaluation
-        filter = {"origin": label_origin}
-        questions = self.retriever.document_store.get_all_documents_in_index(index=label_index, filters=filter)  # type: ignore
-
-        correct_retrievals = 0
-        summed_avg_precision_retriever = 0
-        retrieve_times = []
-
-        correct_readings_top1 = 0
-        correct_readings_topk = 0
-        correct_readings_top1_has_answer = 0
-        correct_readings_topk_has_answer = 0
-        exact_matches_top1 = 0
-        exact_matches_topk = 0
-        exact_matches_top1_has_answer = 0
-        exact_matches_topk_has_answer = 0
-        summed_f1_top1 = 0
-        summed_f1_topk = 0
-        summed_f1_top1_has_answer = 0
-        summed_f1_topk_has_answer = 0
-        correct_no_answers_top1 = 0
-        correct_no_answers_topk =  0
-        read_times = []
->>>>>>> 42f56672
 
         # retrieve documents
         retriever_start_time = time.time()
-<<<<<<< HEAD
         questions_with_docs = self._retrieve_docs(questions, top_k=top_k_retriever, doc_index=doc_index)
-=======
-        for q_idx, question in enumerate(questions):
-            question_string = question["_source"]["question"]
-            single_retrieve_start = time.time()
-            retrieved_docs = self.retriever.retrieve(question_string, top_k=top_k_retriever, index=doc_index)
-            retrieve_times.append(time.time() - single_retrieve_start)
-            for doc_idx, doc in enumerate(retrieved_docs):
-                # check if correct doc among retrieved docs
-                if doc.meta["doc_id"] == question["_source"]["doc_id"]:
-                    correct_retrievals += 1
-                    summed_avg_precision_retriever += 1 / (doc_idx + 1)  # type: ignore
-                    questions_with_docs.append({
-                        "question": question,
-                        "docs": retrieved_docs,
-                        "correct_es_doc_id": doc.id})
-                    break
->>>>>>> 42f56672
         retriever_total_time = time.time() - retriever_start_time
 
-<<<<<<< HEAD
         questions_with_correct_doc, summed_avg_precision_retriever = calculate_average_precision(questions_with_docs)
         correct_retrievals = len(questions_with_correct_doc)
 
         # extract answers and count metrics
         previous_return_no_answers = self.reader.return_no_answers
         self.reader.return_no_answers = True
-=======
-        number_of_no_answer = 0
-        previous_return_no_answers = self.reader.return_no_answers  # type: ignore
-        self.reader.return_no_answers = True  # type: ignore
-        # extract answers
->>>>>>> 42f56672
         reader_start_time = time.time()
 
         for q_idx, question in enumerate(questions_with_correct_doc):
@@ -257,86 +198,7 @@
             question_string = question["question"]["_source"]["question"]
             docs = question["docs"]
             predicted_answers = self.reader.predict(question_string, docs, top_k_reader)
-<<<<<<< HEAD
             metric_counts = eval_counts_reader(question, predicted_answers, metric_counts)
-=======
-            read_times.append(time.time() - single_reader_start)
-            # check if question is answerable
-            if question["question"]["_source"]["answers"]:
-                for answer_idx, answer in enumerate(predicted_answers["answers"]):
-                    found_answer = False
-                    found_em = False
-                    best_f1 = 0
-                    # check if correct document
-                    if answer["document_id"] == question["correct_es_doc_id"]:
-                        gold_spans = [(gold_answer["answer_start"], gold_answer["answer_start"] + len(gold_answer["text"]) + 1)
-                                      for gold_answer in question["question"]["_source"]["answers"]]
-                        predicted_span = (answer["offset_start_in_doc"], answer["offset_end_in_doc"])
-
-                        for gold_span in gold_spans:
-                            # check if overlap between gold answer and predicted answer
-                            # top-1 answer
-                            if not found_answer:
-                                if (gold_span[0] <= predicted_span[1]) and (predicted_span[0] <= gold_span[1]):
-                                    # top-1 answer
-                                    if answer_idx == 0:
-                                        correct_readings_top1 += 1
-                                        correct_readings_top1_has_answer += 1
-                                    # top-k answers
-                                    correct_readings_topk += 1
-                                    correct_readings_topk_has_answer += 1
-                                    found_answer = True
-                            # check for exact match
-                            if not found_em:
-                                if (gold_span[0] == predicted_span[0]) and (gold_span[1] == predicted_span[1]):
-                                    # top-1-answer
-                                    if answer_idx == 0:
-                                        exact_matches_top1 += 1
-                                        exact_matches_top1_has_answer += 1
-                                    # top-k answers
-                                    exact_matches_topk += 1
-                                    exact_matches_topk_has_answer += 1
-                                    found_em = True
-                            # calculate f1
-                            pred_indices = list(range(predicted_span[0], predicted_span[1] + 1))
-                            gold_indices = list(range(gold_span[0], gold_span[1] + 1))
-                            n_overlap = len([x for x in pred_indices if x in gold_indices])
-                            if pred_indices and gold_indices and n_overlap:
-                                precision = n_overlap / len(pred_indices)
-                                recall = n_overlap / len(gold_indices)
-                                current_f1 = (2 * precision * recall) / (precision + recall)
-                                # top-1 answer
-                                if answer_idx == 0:
-                                    summed_f1_top1 += current_f1  # type: ignore
-                                    summed_f1_top1_has_answer += current_f1  # type: ignore
-                                if current_f1 > best_f1:
-                                    best_f1 = current_f1  # type: ignore
-                        # top-k answers: use best f1-score
-                        summed_f1_topk += best_f1
-                        summed_f1_topk_has_answer += best_f1
-
-                    if found_answer and found_em:
-                        break
-            # question not answerable
-            else:
-                number_of_no_answer += 1
-                # As question is not answerable, it is not clear how to compute average precision for this question.
-                # For now, we decided to calculate average precision based on the rank of 'no answer'.
-                for answer_idx, answer in enumerate(predicted_answers["answers"]):
-                    # check if 'no answer'
-                    if answer["answer"] is None:
-                        if answer_idx == 0:
-                            correct_no_answers_top1 += 1
-                            correct_readings_top1 += 1
-                            exact_matches_top1 += 1
-                            summed_f1_top1 += 1
-                        correct_no_answers_topk += 1
-                        correct_readings_topk += 1
-                        exact_matches_topk += 1
-                        summed_f1_topk += 1
-                        break
-        number_of_has_answer = correct_retrievals - number_of_no_answer
->>>>>>> 42f56672
 
         reader_total_time = time.time() - reader_start_time
         finder_total_time = time.time() - finder_start_time
@@ -350,7 +212,7 @@
         results["avg_reader_time"] =  reader_total_time / correct_retrievals
         results["total_finder_time"] =  finder_total_time
 
-        self.reader.return_no_answers = previous_return_no_answers  # type: ignore
+        self.reader.return_no_answers = previous_return_no_answers
 
         logger.info((f"{metric_counts['correct_readings_topk']} out of {number_of_questions} questions were correctly"
                      f" answered ({(metric_counts['correct_readings_topk']/number_of_questions):.2%})."))
@@ -359,9 +221,15 @@
 
         return results
 
-    def eval_batch(self, label_index: str = "feedback", doc_index: str = "eval_document",
-                   label_origin: str = "gold_label", top_k_retriever: int = 10, top_k_reader: int = 10,
-                   batch_size: int = 50):
+    def eval_batch(
+        self,
+        label_index: str = "feedback",
+        doc_index: str = "eval_document",
+        label_origin: str = "gold_label",
+        top_k_retriever: int = 10,
+        top_k_reader: int = 10,
+        batch_size: int = 50
+        ):
         """
         Evaluation of the whole pipeline by first evaluating the Retriever and then evaluating the Reader on the result
         of the Retriever. Passes all retrieved question-document pairs to the Reader at once.
@@ -447,7 +315,7 @@
         results["avg_reader_time"] = reader_total_time / correct_retrievals
         results["total_finder_time"] = finder_total_time
 
-        self.reader.return_no_answers = previous_return_no_answers
+        self.reader.return_no_answers = previous_return_no_answers  # type: ignore
 
         logger.info((f"{metric_counts['correct_readings_topk']} out of {number_of_questions} questions were correctly"
                      f" answered ({(metric_counts['correct_readings_topk'] / number_of_questions):.2%})."))
