--- conflicted
+++ resolved
@@ -5,35 +5,20 @@
     You can opt-out of sharing usage statistics by calling disable_telemetry() or by manually setting the environment variable HAYSTACK_TELEMETRY_ENABLED as described for different operating systems on the documentation page.
     You can log all events to the local file specified in LOG_PATH for inspection by setting the environment variable HAYSTACK_TELEMETRY_LOGGING_TO_FILE_ENABLED to "True".
 """
-<<<<<<< HEAD
 import os
-=======
-from typing import List, Dict, Any, Optional
-
-import os
-import sys
->>>>>>> 07d7ecbf
+from typing import Any, Dict, List, Optional
 import uuid
 import logging
-import platform
 from enum import Enum
 from functools import wraps
 from pathlib import Path
 
 import yaml
-<<<<<<< HEAD
 
 import logging
 import posthog
 
 from haystack.utils.environment import HAYSTACK_EXECUTION_CONTEXT, get_or_create_env_meta_data
-=======
-import torch
-import posthog
-import transformers
-
-from haystack import __version__
->>>>>>> 07d7ecbf
 
 posthog.api_key = "phc_F5v11iI2YHkoP6Er3cPILWSrLhY3D6UY4dEMga4eoaa"
 posthog.host = "https://tm.hs.deepset.ai"
@@ -233,56 +218,6 @@
     return user_id
 
 
-<<<<<<< HEAD
-=======
-def _get_or_create_telemetry_meta_data() -> Dict[str, Any]:
-    """
-    Collects meta data about the setup that is used with Haystack, such as: operating system, python version, Haystack version, transformers version, pytorch version, number of GPUs, execution environment, and the value stored in the env variable HAYSTACK_EXECUTION_CONTEXT.
-    """
-    global telemetry_meta_data  # pylint: disable=global-statement
-    if not telemetry_meta_data:
-        telemetry_meta_data = {
-            "os_version": platform.release(),
-            "os_family": platform.system(),
-            "os_machine": platform.machine(),
-            "python_version": platform.python_version(),
-            "haystack_version": __version__,
-            "transformers_version": transformers.__version__,
-            "torch_version": torch.__version__,
-            "torch_cuda_version": torch.version.cuda if torch.cuda.is_available() else 0,
-            "n_gpu": torch.cuda.device_count() if torch.cuda.is_available() else 0,
-            "n_cpu": os.cpu_count(),
-            "context": os.environ.get(HAYSTACK_EXECUTION_CONTEXT),
-            "execution_env": _get_execution_environment(),
-        }
-    return telemetry_meta_data
-
-
-def _get_execution_environment():
-    """
-    Identifies the execution environment that Haystack is running in.
-    Options are: colab notebook, kubernetes, CPU/GPU docker container, test environment, jupyter notebook, python script
-    """
-    if os.environ.get("CI", "False").lower() == "true":
-        execution_env = "ci"
-    elif "google.colab" in sys.modules:
-        execution_env = "colab"
-    elif "KUBERNETES_SERVICE_HOST" in os.environ:
-        execution_env = "kubernetes"
-    elif HAYSTACK_DOCKER_CONTAINER in os.environ:
-        execution_env = os.environ.get(HAYSTACK_DOCKER_CONTAINER)
-    # check if pytest is imported
-    elif "pytest" in sys.modules:
-        execution_env = "test"
-    else:
-        try:
-            execution_env = get_ipython().__class__.__name__  # pylint: disable=undefined-variable
-        except NameError:
-            execution_env = "script"
-    return execution_env
-
-
->>>>>>> 07d7ecbf
 def _read_telemetry_config():
     """
     Loads the config from the file specified in CONFIG_PATH
