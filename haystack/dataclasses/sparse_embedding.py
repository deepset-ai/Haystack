from typing import List


class SparseEmbedding:
    """
    Class representing a sparse embedding.
    """

    def __init__(self, indices: List[int], values: List[float]):
        """
<<<<<<< HEAD
        Initialize a SparseEmbedding object.
=======
        Initialize a sparse embedding.
>>>>>>> d7638cfd

        :param indices: List of indices of non-zero elements in the embedding.
        :param values: List of values of non-zero elements in the embedding.

        :raises ValueError: If the indices and values lists are not of the same length.
        """
        if len(indices) != len(values):
            raise ValueError("Length of indices and values must be the same.")
        self.indices = indices
        self.values = values

    def to_dict(self):
        """
<<<<<<< HEAD
        Convert the SparseEmbedding object to a dictionary.
=======
        Convert the sparse embedding to a dictionary.

        :returns:
            Serialized sparse embedding.
>>>>>>> d7638cfd
        """
        return {"indices": self.indices, "values": self.values}

    @classmethod
    def from_dict(cls, sparse_embedding_dict):
        """
<<<<<<< HEAD
        Create a SparseEmbedding object from a dictionary.
=======
        Deserializes the sparse embedding  from a dictionary.

        :param sparse_embedding_dict:
            Dictionary to deserialize from.
        :returns:
            Deserialized sparse embedding.
>>>>>>> d7638cfd
        """
        return cls(indices=sparse_embedding_dict["indices"], values=sparse_embedding_dict["values"])<|MERGE_RESOLUTION|>--- conflicted
+++ resolved
@@ -8,11 +8,7 @@
 
     def __init__(self, indices: List[int], values: List[float]):
         """
-<<<<<<< HEAD
         Initialize a SparseEmbedding object.
-=======
-        Initialize a sparse embedding.
->>>>>>> d7638cfd
 
         :param indices: List of indices of non-zero elements in the embedding.
         :param values: List of values of non-zero elements in the embedding.
@@ -26,29 +22,21 @@
 
     def to_dict(self):
         """
-<<<<<<< HEAD
         Convert the SparseEmbedding object to a dictionary.
-=======
-        Convert the sparse embedding to a dictionary.
 
         :returns:
             Serialized sparse embedding.
->>>>>>> d7638cfd
         """
         return {"indices": self.indices, "values": self.values}
 
     @classmethod
     def from_dict(cls, sparse_embedding_dict):
         """
-<<<<<<< HEAD
-        Create a SparseEmbedding object from a dictionary.
-=======
-        Deserializes the sparse embedding  from a dictionary.
+        Deserializes the sparse embedding from a dictionary.
 
         :param sparse_embedding_dict:
             Dictionary to deserialize from.
         :returns:
             Deserialized sparse embedding.
->>>>>>> d7638cfd
         """
         return cls(indices=sparse_embedding_dict["indices"], values=sparse_embedding_dict["values"])