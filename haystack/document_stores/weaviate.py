--- conflicted
+++ resolved
@@ -503,18 +503,12 @@
                             self._update_schema(property, _doc[property], index)
                             current_properties.append(property)
 
-<<<<<<< HEAD
-                    self.weaviate_client.batch.add_data_object(
-                        _doc, class_name=index, uuid=doc_id, vector=vector
-                    )  # docs_batch
-=======
                     # Weaviate requires dates to be in RFC3339 format
                     date_fields = self._get_date_properties(index)
                     for date_field in date_fields:
                         _doc[date_field] = convert_date_to_rfc3339(_doc[date_field])
 
                     docs_batch.add(_doc, class_name=index, uuid=doc_id, vector=vector)
->>>>>>> 2a674eaf
 
                 # Ingest a batch of documents
                 results = self.weaviate_client.batch.create_objects()
@@ -682,10 +676,6 @@
         properties = self._get_current_properties(index)
         properties.append("_additional {id, certainty, vector}")
 
-<<<<<<< HEAD
-        num_of_documents = self.get_document_count(index=index, filters=filters)
-        all_docs: List[Dict] = []
-=======
         if filters:
             filter_dict = LogicalFilterClause.parse(filters).convert_to_weaviate()
             result = (
@@ -693,7 +683,6 @@
             )
         else:
             result = self.weaviate_client.query.get(class_name=index, properties=properties).do()
->>>>>>> 2a674eaf
 
         # Inherent Weaviate limitation to 100 elements forces us to loop here:
         #   https://weaviate-python-client.readthedocs.io/en/latest/weaviate.data.html?highlight=100#weaviate.data.DataObject.get
