from typing import Generator, Optional, Dict, List, Union

import logging
import collections
import numpy as np
from itertools import islice
from abc import abstractmethod
from pathlib import Path

try:
    from typing import Literal
except ImportError:
    from typing_extensions import Literal #type: ignore

from haystack.schema import Document, Label, MultiLabel
from haystack.nodes.base import BaseComponent
from haystack.errors import DuplicateDocumentError
from haystack.nodes.preprocessor import PreProcessor
from haystack.document_stores.utils import eval_data_from_json, eval_data_from_jsonl, squad_json_to_jsonl


try:
    from numba import njit
except:
    def njit(f): return f


logger = logging.getLogger(__name__)


@njit#(fastmath=True)
def expit(x: float) -> float:
    return 1 / (1 + np.exp(-x))


class BaseKnowledgeGraph(BaseComponent):
    """
    Base class for implementing Knowledge Graphs.
    """
    outgoing_edges = 1

    def run(self, sparql_query: str, index: Optional[str] = None, headers: Optional[Dict[str, str]] = None):  # type: ignore
        result = self.query(sparql_query=sparql_query, index=index, headers=headers)
        output = {"sparql_result": result}
        return output, "output_1"

    def query(self, sparql_query: str, index: Optional[str] = None, headers: Optional[Dict[str, str]] = None):
        raise NotImplementedError


class BaseDocumentStore(BaseComponent):
    """
    Base class for implementing Document Stores.
    """
    index: Optional[str]
    label_index: Optional[str]
    similarity: Optional[str]
    duplicate_documents_options: tuple = ('skip', 'overwrite', 'fail')
    ids_iterator = None

    @abstractmethod
    def write_documents(self, documents: Union[List[dict], List[Document]], index: Optional[str] = None,
                        batch_size: int = 10_000, duplicate_documents: Optional[str] = None, 
                        headers: Optional[Dict[str, str]] = None):
        """
        Indexes documents for later queries.

        :param documents: a list of Python dictionaries or a list of Haystack Document objects.
                          For documents as dictionaries, the format is {"text": "<the-actual-text>"}.
                          Optionally: Include meta data via {"text": "<the-actual-text>",
                          "meta":{"name": "<some-document-name>, "author": "somebody", ...}}
                          It can be used for filtering and is accessible in the responses of the Finder.
        :param index: Optional name of index where the documents shall be written to.
                      If None, the DocumentStore's default index (self.index) will be used.
        :param batch_size: Number of documents that are passed to bulk function at a time.
        :param duplicate_documents: Handle duplicates document based on parameter options.
                                    Parameter options : ( 'skip','overwrite','fail')
                                    skip: Ignore the duplicates documents
                                    overwrite: Update any existing documents with the same ID when adding documents.
                                    fail: an error is raised if the document ID of the document being added already
                                    exists.
        :param headers: Custom HTTP headers to pass to document store client if supported (e.g. {'Authorization': 'Basic YWRtaW46cm9vdA=='} for basic authentication)

        :return: None
        """
        pass

    @abstractmethod
    def get_all_documents(
            self,
            index: Optional[str] = None,
            filters: Optional[Dict[str, List[str]]] = None,
            return_embedding: Optional[bool] = None, 
            batch_size: int = 10_000, 
            headers: Optional[Dict[str, str]] = None
    ) -> List[Document]:
        """
        Get documents from the document store.

        :param index: Name of the index to get the documents from. If None, the
                      DocumentStore's default index (self.index) will be used.
        :param filters: Optional filters to narrow down the documents to return.
                        Example: {"name": ["some", "more"], "category": ["only_one"]}
        :param return_embedding: Whether to return the document embeddings.
        :param batch_size: Number of documents that are passed to bulk function at a time.
        :param headers: Custom HTTP headers to pass to document store client if supported (e.g. {'Authorization': 'Basic YWRtaW46cm9vdA=='} for basic authentication)
        """
        pass

    @abstractmethod
    def get_all_documents_generator(
        self,
        index: Optional[str] = None,
        filters: Optional[Dict[str, List[str]]] = None,
        return_embedding: Optional[bool] = None,
        batch_size: int = 10_000, 
        headers: Optional[Dict[str, str]] = None
    ) -> Generator[Document, None, None]:
        """
        Get documents from the document store. Under-the-hood, documents are fetched in batches from the
        document store and yielded as individual documents. This method can be used to iteratively process
        a large number of documents without having to load all documents in memory.

        :param index: Name of the index to get the documents from. If None, the
                      DocumentStore's default index (self.index) will be used.
        :param filters: Optional filters to narrow down the documents to return.
                        Example: {"name": ["some", "more"], "category": ["only_one"]}
        :param return_embedding: Whether to return the document embeddings.
        :param batch_size: When working with large number of documents, batching can help reduce memory footprint.
        :param headers: Custom HTTP headers to pass to document store client if supported (e.g. {'Authorization': 'Basic YWRtaW46cm9vdA=='} for basic authentication)
        """
        pass

    def __iter__(self):
        if not self.ids_iterator:
            self.ids_iterator = [x.id for x in self.get_all_documents()]
        return self

    def __next__(self):
        if len(self.ids_iterator) == 0:
            raise StopIteration
        else:
            curr_id = self.ids_iterator[0]
            ret = self.get_document_by_id(curr_id)
            self.ids_iterator = self.ids_iterator[1:]
            return ret

    @abstractmethod
    def get_all_labels(self, index: Optional[str] = None, filters: Optional[Dict[str, List[str]]] = None, headers: Optional[Dict[str, str]] = None) -> List[Label]:
        pass

    def get_all_labels_aggregated(self,
                                  index: Optional[str] = None,
                                  filters: Optional[Dict[str, List[str]]] = None,
                                  open_domain: bool=True,
                                  drop_negative_labels: bool=False,
                                  drop_no_answers: bool=False,
                                  aggregate_by_meta: Optional[Union[str, list]]=None,
                                  headers: Optional[Dict[str, str]] = None) -> List[MultiLabel]:
        """
        Return all labels in the DocumentStore, aggregated into MultiLabel objects. 
        This aggregation step helps, for example, if you collected multiple possible answers for one question and you
        want now all answers bundled together in one place for evaluation.
        How they are aggregated is defined by the open_domain and aggregate_by_meta parameters.
        If the questions are being asked to a single document (i.e. SQuAD style), you should set open_domain=False to aggregate by question and document.
        If the questions are being asked to your full collection of documents, you should set open_domain=True to aggregate just by question.
        If the questions are being asked to a subslice of your document set (e.g. product review use cases),
        you should set open_domain=True and populate aggregate_by_meta with the names of Label meta fields to aggregate by question and your custom meta fields.
        For example, in a product review use case, you might set aggregate_by_meta=["product_id"] so that Labels
        with the same question but different answers from different documents are aggregated into the one MultiLabel
        object, provided that they have the same product_id (to be found in Label.meta["product_id"])

        :param index: Name of the index to get the labels from. If None, the
                      DocumentStore's default index (self.index) will be used.
        :param filters: Optional filters to narrow down the labels to return.
                        Example: {"name": ["some", "more"], "category": ["only_one"]}
        :param open_domain: When True, labels are aggregated purely based on the question text alone.
                            When False, labels are aggregated in a closed domain fashion based on the question text
                            and also the id of the document that the label is tied to. In this setting, this function
                            might return multiple MultiLabel objects with the same question string.
        :param headers: Custom HTTP headers to pass to document store client if supported (e.g. {'Authorization': 'Basic YWRtaW46cm9vdA=='} for basic authentication)
        :param TODO drop params
        :param aggregate_by_meta: The names of the Label meta fields by which to aggregate. For example: ["product_id"]

        """
        aggregated_labels = []
        all_labels = self.get_all_labels(index=index, filters=filters, headers=headers)

        # Collect all answers to a question in a dict
        question_ans_dict: dict = {}
        for l in all_labels:
            # This group_by_id determines the key by which we aggregate labels. Its contents depend on
            # whether we are in an open / closed domain setting,
            # or if there are fields in the meta data that we should group by (set using group_by_meta)
            group_by_id_list: list = []
            if open_domain:
                group_by_id_list = [l.query]
            else:
                group_by_id_list = [l.document.id, l.query]
            if aggregate_by_meta:
                if type(aggregate_by_meta) == str:
                    aggregate_by_meta = [aggregate_by_meta]
                if l.meta is None:
                    l.meta = {}
                for meta_key in aggregate_by_meta:
                    curr_meta = l.meta.get(meta_key, None)
                    if curr_meta:
                        group_by_id_list.append(curr_meta)
            group_by_id = tuple(group_by_id_list)

            if group_by_id in question_ans_dict:
                question_ans_dict[group_by_id].append(l)
            else:
                question_ans_dict[group_by_id] = [l]

        # Package labels that we grouped together in a MultiLabel object that allows simpler access to some
        # aggregated attributes like `no_answer`
        for q, ls in question_ans_dict.items():
            agg_label = MultiLabel(labels=ls, drop_negative_labels=drop_negative_labels, drop_no_answers=drop_no_answers)
            aggregated_labels.append(agg_label)
        return aggregated_labels

    @abstractmethod
    def get_document_by_id(self, id: str, index: Optional[str] = None, headers: Optional[Dict[str, str]] = None) -> Optional[Document]:
        pass

    @abstractmethod
    def get_document_count(self, 
        filters: Optional[Dict[str, List[str]]] = None, 
        index: Optional[str] = None,
        only_documents_without_embedding: bool = False, 
        headers: Optional[Dict[str, str]] = None) -> int:
        pass

    @njit#(fastmath=True)
    def normalize_embedding(self, emb: np.ndarray) -> None:
        """
        Performs L2 normalization of embeddings vector inplace. Input can be a single vector (1D array) or a matrix (2D array).
        """
        # Might be extended to other normalizations in future

        # Single vec
        if len(emb.shape) == 1:
            norm = np.sqrt(emb.dot(emb)) #faster than np.linalg.norm()
            if norm != 0.0:
                emb /= norm
        # 2D matrix
        else:
            norm = np.linalg.norm(emb, axis=1)
            emb /= norm[:, None]

    def finalize_raw_score(self, raw_score: float, similarity: Optional[str]) -> float:
        if similarity == "cosine":
            return (raw_score + 1) / 2
        else:
            return float(expit(raw_score / 100))

    @abstractmethod
    def query_by_embedding(self,
                           query_emb: np.ndarray,
                           filters: Optional[Optional[Dict[str, List[str]]]] = None,
                           top_k: int = 10,
                           index: Optional[str] = None,
                           return_embedding: Optional[bool] = None,
                           headers: Optional[Dict[str, str]] = None) -> List[Document]:
        pass

    @abstractmethod
    def get_label_count(self, index: Optional[str] = None, headers: Optional[Dict[str, str]] = None) -> int:
        pass

    @abstractmethod
    def write_labels(self, labels: Union[List[Label], List[dict]], index: Optional[str] = None, headers: Optional[Dict[str, str]] = None):
        pass

    def add_eval_data(self, filename: str, doc_index: str = "eval_document", label_index: str = "label",
                      batch_size: Optional[int] = None, preprocessor: Optional[PreProcessor] = None,
                      max_docs: Union[int, bool] = None, open_domain: bool = False, 
                      headers: Optional[Dict[str, str]] = None):
        """
        Adds a SQuAD-formatted file to the DocumentStore in order to be able to perform evaluation on it.
        If a jsonl file and a batch_size is passed to the function, documents are loaded batchwise
        from disk and also indexed batchwise to the DocumentStore in order to prevent out of memory errors.

        :param filename: Name of the file containing evaluation data (json or jsonl)
        :param doc_index: Elasticsearch index where evaluation documents should be stored
        :param label_index: Elasticsearch index where labeled questions should be stored
        :param batch_size: Optional number of documents that are loaded and processed at a time.
                           When set to None (default) all documents are processed at once.
        :param preprocessor: Optional PreProcessor to preprocess evaluation documents.
                             It can be used for splitting documents into passages (and assigning labels to corresponding passages).
                             Currently the PreProcessor does not support split_by sentence, cleaning nor split_overlap != 0.
                             When set to None (default) preprocessing is disabled.
        :param max_docs: Optional number of documents that will be loaded.
                         When set to None (default) all available eval documents are used.
        :param open_domain: Set this to True if your file is an open domain dataset where two different answers to the
                            same question might be found in different contexts.
        :param headers: Custom HTTP headers to pass to document store client if supported (e.g. {'Authorization': 'Basic YWRtaW46cm9vdA=='} for basic authentication)

        """
        # TODO improve support for PreProcessor when adding eval data
        if preprocessor is not None:
            assert preprocessor.split_by != "sentence", f"Split by sentence not supported.\n" \
                                                    f"Please set 'split_by' to either 'word' or 'passage' in the supplied PreProcessor."
            assert preprocessor.split_respect_sentence_boundary == False, \
                f"split_respect_sentence_boundary not supported yet.\n" \
                f"Please set 'split_respect_sentence_boundary' to False in the supplied PreProcessor."
            assert preprocessor.split_overlap == 0, f"Overlapping documents are currently not supported when adding eval data.\n" \
                                                    f"Please set 'split_overlap=0' in the supplied PreProcessor."
            assert preprocessor.clean_empty_lines == False, f"clean_empty_lines currently not supported when adding eval data.\n" \
                                                    f"Please set 'clean_empty_lines=False' in the supplied PreProcessor."
            assert preprocessor.clean_whitespace == False, f"clean_whitespace is currently not supported when adding eval data.\n" \
                                                    f"Please set 'clean_whitespace=False' in the supplied PreProcessor."
            assert preprocessor.clean_header_footer == False, f"clean_header_footer is currently not supported when adding eval data.\n" \
                                                    f"Please set 'clean_header_footer=False' in the supplied PreProcessor."

        file_path = Path(filename)
        if file_path.suffix == ".json":
            if batch_size is None:
                docs, labels = eval_data_from_json(filename, max_docs=max_docs, preprocessor=preprocessor, open_domain=open_domain)
                self.write_documents(docs, index=doc_index, headers=headers)
                self.write_labels(labels, index=label_index, headers=headers)
            else:
                jsonl_filename = (file_path.parent / (file_path.stem + '.jsonl')).as_posix()
                logger.info(f"Adding evaluation data batch-wise is not compatible with json-formatted SQuAD files. "
                            f"Converting json to jsonl to: {jsonl_filename}")
                squad_json_to_jsonl(filename, jsonl_filename)
                self.add_eval_data(jsonl_filename, doc_index, label_index, batch_size, open_domain=open_domain, headers=headers)

        elif file_path.suffix == ".jsonl":
            for docs, labels in eval_data_from_jsonl(filename, batch_size, max_docs=max_docs, preprocessor=preprocessor, open_domain=open_domain):
                if docs:
                    self.write_documents(docs, index=doc_index, headers=headers)
                if labels:
                    self.write_labels(labels, index=label_index, headers=headers)

        else:
            logger.error("File needs to be in json or jsonl format.")

    def delete_all_documents(self, index: Optional[str] = None, filters: Optional[Dict[str, List[str]]] = None, headers: Optional[Dict[str, str]] = None):
        pass

    @abstractmethod
    def delete_documents(self, index: Optional[str] = None, ids: Optional[List[str]] = None, filters: Optional[Dict[str, List[str]]] = None, headers: Optional[Dict[str, str]] = None):
        pass

    @abstractmethod
    def delete_labels(self, index: Optional[str] = None, ids: Optional[List[str]] = None, filters: Optional[Dict[str, List[str]]] = None, headers: Optional[Dict[str, str]] = None):
        pass
    
    @abstractmethod
    def _create_document_field_map(self) -> Dict:
        pass

    def run(self, documents: List[dict], index: Optional[str] = None, id_hash_keys: Optional[List[str]] = None  ):  # type: ignore
        """
        Run requests of document stores 

        Comment: We will gradually introduce the primitives. The doument stores also accept dicts and parse them to documents. 
        In the future, however, only documents themselves will be accepted. Parsing the dictionaries in the run function 
        is therefore only an interim solution until the run function also accepts documents. 

<<<<<<< HEAD
        :param documents: A list of dicts that are documents.
        :param index: Optional name of index where the documents shall be written to.
                      If None, the DocumentStore's default index (self.index) will be used.
        :param id_hash_keys: List of the fields that the hashes of the ids are generated from.
        """
        
        field_map = self._create_document_field_map()
        doc_objects = [Document.from_dict(d, field_map=field_map, id_hash_keys=id_hash_keys) for d in documents]
        self.write_documents(documents=doc_objects, index=index)
=======
    def run(self, documents: List[dict], index: Optional[str] = None, headers: Optional[Dict[str, str]] = None):  # type: ignore
        self.write_documents(documents=documents, index=index, headers=headers)
>>>>>>> a846be99
        return {}, "output_1"

    @abstractmethod
    def get_documents_by_id(self, ids: List[str], index: Optional[str] = None,
                            batch_size: int = 10_000, headers: Optional[Dict[str, str]] = None) -> List[Document]:
        pass

    def _drop_duplicate_documents(self, documents: List[Document]) -> List[Document]:
        """
         Drop duplicates documents based on same hash ID

         :param documents: A list of Haystack Document objects.
         :return: A list of Haystack Document objects.
        """
        _hash_ids: list = []
        _documents: List[Document] = []

        for document in documents:
            if document.id in _hash_ids:
                logger.info(f"Duplicate Documents: Document with id '{document.id}' already exists in index "
                               f"'{self.index}'")
                continue
            _documents.append(document)
            _hash_ids.append(document.id)

        return _documents

    def _handle_duplicate_documents(self,
                                    documents: List[Document],
                                    index: Optional[str] = None,
                                    duplicate_documents: Optional[str] = None,
                                    headers: Optional[Dict[str, str]] = None):
        """
        Checks whether any of the passed documents is already existing in the chosen index and returns a list of
        documents that are not in the index yet.

        :param documents: A list of Haystack Document objects.
        :param duplicate_documents: Handle duplicates document based on parameter options.
                                    Parameter options : ( 'skip','overwrite','fail')
                                    skip (default option): Ignore the duplicates documents
                                    overwrite: Update any existing documents with the same ID when adding documents.
                                    fail: an error is raised if the document ID of the document being added already
                                    exists.
        :param headers: Custom HTTP headers to pass to document store client if supported (e.g. {'Authorization': 'Basic YWRtaW46cm9vdA=='} for basic authentication)
        :return: A list of Haystack Document objects.
       """

        index = index or self.index
        if duplicate_documents in ('skip', 'fail'):
            documents = self._drop_duplicate_documents(documents)
            documents_found = self.get_documents_by_id(ids=[doc.id for doc in documents], index=index, headers=headers)
            ids_exist_in_db: List[str] = [doc.id for doc in documents_found]

            if len(ids_exist_in_db) > 0 and duplicate_documents == 'fail':
                raise DuplicateDocumentError(f"Document with ids '{', '.join(ids_exist_in_db)} already exists"
                                             f" in index = '{index}'.")

            documents = list(filter(lambda doc: doc.id not in ids_exist_in_db, documents))

        return documents

    def _get_duplicate_labels(self, labels: list, index: str = None, headers: Optional[Dict[str, str]] = None) -> List[Label]:
        """
        Return all duplicate labels
        :param labels: List of Label objects
        :param index: add an optional index attribute to labels. It can be later used for filtering.
        :param headers: Custom HTTP headers to pass to document store client if supported (e.g. {'Authorization': 'Basic YWRtaW46cm9vdA=='} for basic authentication)
        :return: List of labels
        """
        index = index or self.label_index
        new_ids: List[str] = [label.id for label in labels]
        duplicate_ids: List[str] = []

        for label_id, count in collections.Counter(new_ids).items():
            if count > 1:
                duplicate_ids.append(label_id)

        for label in self.get_all_labels(index=index, headers=headers):
            if label.id in new_ids:
                duplicate_ids.append(label.id)

        return [label for label in labels if label.id in duplicate_ids]


def get_batches_from_generator(iterable, n):
    """
    Batch elements of an iterable into fixed-length chunks or blocks.
    """
    it = iter(iterable)
    x = tuple(islice(it, n))
    while x:
        yield x
        x = tuple(islice(it, n))<|MERGE_RESOLUTION|>--- conflicted
+++ resolved
@@ -352,7 +352,7 @@
     def _create_document_field_map(self) -> Dict:
         pass
 
-    def run(self, documents: List[dict], index: Optional[str] = None, id_hash_keys: Optional[List[str]] = None  ):  # type: ignore
+    def run(self, documents: List[dict], index: Optional[str] = None, headers: Optional[Dict[str, str]] = None, id_hash_keys: Optional[List[str]] = None  ):  # type: ignore
         """
         Run requests of document stores 
 
@@ -360,8 +360,8 @@
         In the future, however, only documents themselves will be accepted. Parsing the dictionaries in the run function 
         is therefore only an interim solution until the run function also accepts documents. 
 
-<<<<<<< HEAD
         :param documents: A list of dicts that are documents.
+        :param headers: A list of headers.
         :param index: Optional name of index where the documents shall be written to.
                       If None, the DocumentStore's default index (self.index) will be used.
         :param id_hash_keys: List of the fields that the hashes of the ids are generated from.
@@ -369,11 +369,7 @@
         
         field_map = self._create_document_field_map()
         doc_objects = [Document.from_dict(d, field_map=field_map, id_hash_keys=id_hash_keys) for d in documents]
-        self.write_documents(documents=doc_objects, index=index)
-=======
-    def run(self, documents: List[dict], index: Optional[str] = None, headers: Optional[Dict[str, str]] = None):  # type: ignore
-        self.write_documents(documents=documents, index=index, headers=headers)
->>>>>>> a846be99
+        self.write_documents(documents=doc_objects, index=index, headers=headers)
         return {}, "output_1"
 
     @abstractmethod
