from typing import List, Optional, Union, Dict, Any, Generator

import json
import logging
import time
from copy import deepcopy
from string import Template
import numpy as np
from scipy.special import expit
from tqdm.auto import tqdm
from elasticsearch import Elasticsearch, RequestsHttpConnection
from elasticsearch.helpers import bulk, scan
from elasticsearch.exceptions import RequestError
import pandas as pd

from haystack.document_stores import BaseDocumentStore
from haystack.schema import Document, Label
from haystack.document_stores.base import get_batches_from_generator


logger = logging.getLogger(__name__)


class ElasticsearchDocumentStore(BaseDocumentStore):
    def __init__(
        self,
        host: Union[str, List[str]] = "localhost",
        port: Union[int, List[int]] = 9200,
        username: str = "",
        password: str = "",
        api_key_id: Optional[str] = None,
        api_key: Optional[str] = None,
        aws4auth = None,
        index: str = "document",
        label_index: str = "label",
        search_fields: Union[str, list] = "content",
        content_field: str = "content",
        name_field: str = "name",
        embedding_field: str = "embedding",
        embedding_dim: int = 768,
        custom_mapping: Optional[dict] = None,
        excluded_meta_data: Optional[list] = None,
        analyzer: str = "standard",
        scheme: str = "http",
        ca_certs: Optional[str] = None,
        verify_certs: bool = True,
        create_index: bool = True,
        refresh_type: str = "wait_for",
        similarity="dot_product",
        timeout=30,
        return_embedding: bool = False,
        duplicate_documents: str = 'overwrite',
        index_type: str = "flat",
        scroll: str = "1d",
        skip_missing_embeddings: bool = True,
        synonyms: Optional[List] = None,
        synonym_type: str = "synonym"
    ):
        """
        A DocumentStore using Elasticsearch to store and query the documents for our search.

            * Keeps all the logic to store and query documents from Elastic, incl. mapping of fields, adding filters or boosts to your queries, and storing embeddings
            * You can either use an existing Elasticsearch index or create a new one via haystack
            * Retrievers operate on top of this DocumentStore to find the relevant documents for a query

        :param host: url(s) of elasticsearch nodes
        :param port: port(s) of elasticsearch nodes
        :param username: username (standard authentication via http_auth)
        :param password: password (standard authentication via http_auth)
        :param api_key_id: ID of the API key (altenative authentication mode to the above http_auth)
        :param api_key: Secret value of the API key (altenative authentication mode to the above http_auth)
        :param aws4auth: Authentication for usage with aws elasticsearch (can be generated with the requests-aws4auth package)
        :param index: Name of index in elasticsearch to use for storing the documents that we want to search. If not existing yet, we will create one.
        :param label_index: Name of index in elasticsearch to use for storing labels. If not existing yet, we will create one.
        :param search_fields: Name of fields used by ElasticsearchRetriever to find matches in the docs to our incoming query (using elastic's multi_match query), e.g. ["title", "full_text"]
        :param content_field: Name of field that might contain the answer and will therefore be passed to the Reader Model (e.g. "full_text").
                           If no Reader is used (e.g. in FAQ-Style QA) the plain content of this field will just be returned.
        :param name_field: Name of field that contains the title of the the doc
        :param embedding_field: Name of field containing an embedding vector (Only needed when using a dense retriever (e.g. DensePassageRetriever, EmbeddingRetriever) on top)
        :param embedding_dim: Dimensionality of embedding vector (Only needed when using a dense retriever (e.g. DensePassageRetriever, EmbeddingRetriever) on top)
        :param custom_mapping: If you want to use your own custom mapping for creating a new index in Elasticsearch, you can supply it here as a dictionary.
        :param analyzer: Specify the default analyzer from one of the built-ins when creating a new Elasticsearch Index.
                         Elasticsearch also has built-in analyzers for different languages (e.g. impacting tokenization). More info at:
                         https://www.elastic.co/guide/en/elasticsearch/reference/7.9/analysis-analyzers.html
        :param excluded_meta_data: Name of fields in Elasticsearch that should not be returned (e.g. [field_one, field_two]).
                                   Helpful if you have fields with long, irrelevant content that you don't want to display in results (e.g. embedding vectors).
        :param scheme: 'https' or 'http', protocol used to connect to your elasticsearch instance
        :param ca_certs: Root certificates for SSL: it is a path to certificate authority (CA) certs on disk. You can use certifi package with certifi.where() to find where the CA certs file is located in your machine.
        :param verify_certs: Whether to be strict about ca certificates
        :param create_index: Whether to try creating a new index (If the index of that name is already existing, we will just continue in any case
        :param refresh_type: Type of ES refresh used to control when changes made by a request (e.g. bulk) are made visible to search.
                             If set to 'wait_for', continue only after changes are visible (slow, but safe).
                             If set to 'false', continue directly (fast, but sometimes unintuitive behaviour when docs are not immediately available after ingestion).
                             More info at https://www.elastic.co/guide/en/elasticsearch/reference/6.8/docs-refresh.html
        :param similarity: The similarity function used to compare document vectors. 'dot_product' is the default since it is
                           more performant with DPR embeddings. 'cosine' is recommended if you are using a Sentence BERT model.
        :param timeout: Number of seconds after which an ElasticSearch request times out.
        :param return_embedding: To return document embedding
        :param duplicate_documents: Handle duplicates document based on parameter options.
                                    Parameter options : ( 'skip','overwrite','fail')
                                    skip: Ignore the duplicates documents
                                    overwrite: Update any existing documents with the same ID when adding documents.
                                    fail: an error is raised if the document ID of the document being added already
                                    exists.
        :param index_type: The type of index to be created. Choose from 'flat' and 'hnsw'. Currently the
                           ElasticsearchDocumentStore does not support HNSW but OpenDistroElasticsearchDocumentStore does.
        :param scroll: Determines how long the current index is fixed, e.g. during updating all documents with embeddings.
                       Defaults to "1d" and should not be larger than this. Can also be in minutes "5m" or hours "15h"
                       For details, see https://www.elastic.co/guide/en/elasticsearch/reference/current/scroll-api.html
        :param skip_missing_embeddings: Parameter to control queries based on vector similarity when indexed documents miss embeddings.
                                        Parameter options: (True, False)
                                        False: Raises exception if one or more documents do not have embeddings at query time
                                        True: Query will ignore all documents without embeddings (recommended if you concurrently index and query)
        :param synonyms: List of synonyms can be passed while elasticsearch initialization.
                         For example: [ "foo, bar => baz",
                                        "foozball , foosball" ]
                         More info at https://www.elastic.co/guide/en/elasticsearch/reference/current/analysis-synonym-tokenfilter.html
        :param synonym_type: Synonym filter type can be passed.
                             Synonym or Synonym_graph to handle synonyms, including multi-word synonyms correctly during the analysis process.
                             More info at https://www.elastic.co/guide/en/elasticsearch/reference/current/analysis-synonym-graph-tokenfilter.html

        """
        # save init parameters to enable export of component config as YAML
        self.set_config(
            host=host, port=port, username=username, password=password, api_key_id=api_key_id, api_key=api_key,
            aws4auth=aws4auth, index=index, label_index=label_index, search_fields=search_fields, content_field=content_field,
            name_field=name_field, embedding_field=embedding_field, embedding_dim=embedding_dim,
            custom_mapping=custom_mapping, excluded_meta_data=excluded_meta_data, analyzer=analyzer, scheme=scheme,
            ca_certs=ca_certs, verify_certs=verify_certs, create_index=create_index,
            duplicate_documents=duplicate_documents, refresh_type=refresh_type, similarity=similarity,
            timeout=timeout, return_embedding=return_embedding, index_type=index_type, scroll=scroll,
            skip_missing_embeddings=skip_missing_embeddings, synonyms=synonyms,synonym_type=synonym_type
        )

        self.client = self._init_elastic_client(host=host, port=port, username=username, password=password,
                                           api_key=api_key, api_key_id=api_key_id, aws4auth=aws4auth, scheme=scheme,
                                           ca_certs=ca_certs, verify_certs=verify_certs,timeout=timeout)

        # configure mappings to ES fields that will be used for querying / displaying results
        if type(search_fields) == str:
            search_fields = [search_fields]

        #TODO we should implement a more flexible interal mapping here that simplifies the usage of additional,
        # custom fields (e.g. meta data you want to return)
        self.search_fields = search_fields
        self.content_field = content_field
        self.name_field = name_field
        self.embedding_field = embedding_field
        self.embedding_dim = embedding_dim
        self.excluded_meta_data = excluded_meta_data
        self.analyzer = analyzer
        self.return_embedding = return_embedding

        self.custom_mapping = custom_mapping
        self.synonyms = synonyms
        self.synonym_type = synonym_type
        self.index: str = index
        self.label_index: str = label_index
        self.scroll = scroll
        self.skip_missing_embeddings: bool = skip_missing_embeddings
        if similarity in ["cosine", "dot_product", "l2"]:
            self.similarity = similarity
        else:
            raise Exception(f"Invalid value {similarity} for similarity in ElasticSearchDocumentStore constructor. Choose between 'cosine', 'l2' and 'dot_product'")
        if index_type in ["flat", "hnsw"]:
            self.index_type = index_type
        else:
            raise Exception("Invalid value for index_type in constructor. Choose between 'flat' and 'hnsw'")
        if index_type == "hnsw" and type(self) == ElasticsearchDocumentStore:
            raise Exception("The HNSW algorithm for approximate nearest neighbours calculation is currently not available in the ElasticSearchDocumentStore. "
                            "Try the OpenSearchDocumentStore instead.")
        if create_index:
            self._create_document_index(index)
            self._create_label_index(label_index)

        self.duplicate_documents = duplicate_documents
        self.refresh_type = refresh_type


    def _init_elastic_client(self,
                             host: Union[str, List[str]],
                             port: Union[int, List[int]],
                             username: str,
                             password: str,
                             api_key_id: Optional[str],
                             api_key: Optional[str],
                             aws4auth,
                             scheme: str,
                             ca_certs: Optional[str],
                             verify_certs: bool,
                             timeout: int) -> Elasticsearch:

        hosts = self._prepare_hosts(host, port)

        if (api_key or api_key_id) and not(api_key and api_key_id):
            raise ValueError("You must provide either both or none of `api_key_id` and `api_key`")

        if api_key:
            # api key authentication
            client = Elasticsearch(hosts=hosts, api_key=(api_key_id, api_key),
                                        scheme=scheme, ca_certs=ca_certs, verify_certs=verify_certs, timeout=timeout)
        elif aws4auth:
            # aws elasticsearch with IAM
            # see https://elasticsearch-py.readthedocs.io/en/v7.12.0/index.html?highlight=http_auth#running-on-aws-with-iam
            client = Elasticsearch(
                hosts=hosts, http_auth=aws4auth, connection_class=RequestsHttpConnection, use_ssl=True, verify_certs=True, timeout=timeout)
        elif username:
            # standard http_auth
            client = Elasticsearch(hosts=hosts, http_auth=(username, password),
                                        scheme=scheme, ca_certs=ca_certs, verify_certs=verify_certs,
                                        timeout=timeout)
        else:
            # there is no authentication for this elasticsearch instance
            client = Elasticsearch(hosts=hosts, scheme=scheme, ca_certs=ca_certs, verify_certs=verify_certs,
                                        timeout=timeout)

        # Test connection
        try:
            # ping uses a HEAD request on the root URI. In some cases, the user might not have permissions for that,
            # resulting in a HTTP Forbidden 403 response.
            if username in ["", "elastic"]:
                status = client.ping()
                if not status:
                    raise ConnectionError(
                        f"Initial connection to Elasticsearch failed. Make sure you run an Elasticsearch instance "
                        f"at `{hosts}` and that it has finished the initial ramp up (can take > 30s)."
                    )
        except Exception:
            raise ConnectionError(
                f"Initial connection to Elasticsearch failed. Make sure you run an Elasticsearch instance at `{hosts}` and that it has finished the initial ramp up (can take > 30s).")
        return client

    def _prepare_hosts(self, host, port):
        # Create list of host(s) + port(s) to allow direct client connections to multiple elasticsearch nodes
        if isinstance(host, list):
            if isinstance(port, list):
                if not len(port) == len(host):
                    raise ValueError("Length of list `host` must match length of list `port`")
                hosts = [{"host":h, "port":p} for h, p in zip(host,port)]
            else:
                hosts = [{"host": h, "port": port} for h in host]
        else:
            hosts = [{"host": host, "port": port}]
        return hosts

    def _create_document_index(self, index_name: str, headers: Optional[Dict[str, str]] = None):
        """
        Create a new index for storing documents. In case if an index with the name already exists, it ensures that
        the embedding_field is present.
        """
        # check if the existing index has the embedding field; if not create it
        if self.client.indices.exists(index=index_name):
            mapping = self.client.indices.get(index_name)[index_name]["mappings"]
            if self.search_fields:
                for search_field in self.search_fields:
                    if search_field in mapping["properties"] and mapping["properties"][search_field]["type"] != "text":
                        raise Exception(f"The search_field '{search_field}' of index '{index_name}' with type '{mapping['properties'][search_field]['type']}' "
                                        f"does not have the right type 'text' to be queried in fulltext search. Please use only 'text' type properties as search_fields. "
                                        f"This error might occur if you are trying to use haystack 1.0 and above with an existing elasticsearch index created with a previous version of haystack."
                                        f"In this case deleting the index with `curl -X DELETE \"{self.pipeline_config['params']['host']}:{self.pipeline_config['params']['port']}/{index_name}\"` will fix your environment. "
                                        f"Note, that all data stored in the index will be lost!")
            if self.embedding_field:
<<<<<<< HEAD
                mapping = self.client.indices.get(index_name, headers=headers)[index_name]["mappings"]
=======
>>>>>>> 7bdb7828
                if self.embedding_field in mapping["properties"] and mapping["properties"][self.embedding_field]["type"] != "dense_vector":
                    raise Exception(f"The '{index_name}' index in Elasticsearch already has a field called '{self.embedding_field}'"
                                    f" with the type '{mapping['properties'][self.embedding_field]['type']}'. Please update the "
                                    f"document_store to use a different name for the embedding_field parameter.")
                mapping["properties"][self.embedding_field] = {"type": "dense_vector", "dims": self.embedding_dim}
                self.client.indices.put_mapping(index=index_name, body=mapping, headers=headers)
            return

        if self.custom_mapping:
            mapping = self.custom_mapping
        else:
            mapping = {
                "mappings": {
                    "properties": {
                        self.name_field: {"type": "keyword"},
                        self.content_field: {"type": "text"},
                    },
                    "dynamic_templates": [
                        {
                            "strings": {
                                "path_match": "*",
                                "match_mapping_type": "string",
                                "mapping": {"type": "keyword"}}}
                    ],
                },
                "settings": {
                    "analysis": {
                        "analyzer": {
                            "default": {
                                "type": self.analyzer,
                            }
                        }
                    }
                }
            }
            if self.synonyms:
                mapping["mappings"]["properties"][self.content_field] = {"type": "text", "analyzer": "synonym"}
                mapping["settings"]["analysis"]["analyzer"]["synonym"] = {"tokenizer": "whitespace",
                                                                          "filter": ["lowercase",
                                                                                     "synonym"]}
                mapping["settings"]["analysis"]["filter"] = {"synonym": {"type": self.synonym_type, "synonyms": self.synonyms}}

            if self.embedding_field:
                mapping["mappings"]["properties"][self.embedding_field] = {"type": "dense_vector", "dims": self.embedding_dim}

        try:
            self.client.indices.create(index=index_name, body=mapping, headers=headers)
        except RequestError as e:
            # With multiple workers we need to avoid race conditions, where:
            # - there's no index in the beginning
            # - both want to create one
            # - one fails as the other one already created it
            if not self.client.indices.exists(index=index_name, headers=headers):
                raise e

    def _create_label_index(self, index_name: str, headers: Optional[Dict[str, str]] = None):
        if self.client.indices.exists(index=index_name, headers=headers):
            return
        mapping = {
            "mappings": {
                "properties": {
                    "query": {"type": "text"},
                    "answer": {"type": "flattened"}, #light-weight but less search options than full object
                    "document": {"type": "flattened"},
                    "is_correct_answer": {"type": "boolean"},
                    "is_correct_document": {"type": "boolean"},
                    "origin": {"type": "keyword"},  # e.g. user-feedback or gold-label
                    "document_id": {"type": "keyword"},
                    "no_answer": {"type": "boolean"},
                    "pipeline_id": {"type": "keyword"},
                    "created_at": {"type": "date", "format": "yyyy-MM-dd HH:mm:ss||yyyy-MM-dd||epoch_millis"},
                    "updated_at": {"type": "date", "format": "yyyy-MM-dd HH:mm:ss||yyyy-MM-dd||epoch_millis"}
                    #TODO add pipeline_hash and pipeline_name once we migrated the REST API to pipelines
                }
            }
        }
        try:
            self.client.indices.create(index=index_name, body=mapping, headers=headers)
        except RequestError as e:
            # With multiple workers we need to avoid race conditions, where:
            # - there's no index in the beginning
            # - both want to create one
            # - one fails as the other one already created it
            if not self.client.indices.exists(index=index_name, headers=headers):
                raise e

    # TODO: Add flexibility to define other non-meta and meta fields expected by the Document class
    def _create_document_field_map(self) -> Dict:
        return {
            self.content_field: "content",
            self.embedding_field: "embedding"
        }

    def get_document_by_id(self, id: str, index: Optional[str] = None, headers: Optional[Dict[str, str]] = None) -> Optional[Document]:
        """Fetch a document by specifying its text id string"""
        index = index or self.index
        documents = self.get_documents_by_id([id], index=index, headers=headers)
        if documents:
            return documents[0]
        else:
            return None

    def get_documents_by_id(self, ids: List[str], index: Optional[str] = None, batch_size: int = 10_000, headers: Optional[Dict[str, str]] = None) -> List[Document]:
        """Fetch documents by specifying a list of text id strings"""
        index = index or self.index
        query = {"query": {"ids": {"values": ids}}}
        result = self.client.search(index=index, body=query, headers=headers)["hits"]["hits"]
        documents = [self._convert_es_hit_to_document(hit, return_embedding=self.return_embedding) for hit in result]
        return documents

    def get_metadata_values_by_key(
        self,
        key: str,
        query: Optional[str] = None,
        filters: Optional[Dict[str, List[str]]] = None,
        index: Optional[str] = None, 
        headers: Optional[Dict[str, str]] = None
    ) -> List[dict]:
        """
        Get values associated with a metadata key. The output is in the format:
            [{"value": "my-value-1", "count": 23}, {"value": "my-value-2", "count": 12}, ... ]

        :param key: the meta key name to get the values for.
        :param query: narrow down the scope to documents matching the query string.
        :param filters: narrow down the scope to documents that match the given filters.
        :param index: Elasticsearch index where the meta values should be searched. If not supplied,
                      self.index will be used.
        :param headers: Custom HTTP headers to pass to elasticsearch client (e.g. {'Authorization': 'Basic YWRtaW46cm9vdA=='})
                Check out https://www.elastic.co/guide/en/elasticsearch/reference/current/http-clients.html for more information.
        """
        body: dict = {"size": 0, "aggs": {"metadata_agg": {"terms": {"field": key}}}}
        if query:
            body["query"] = {
                "bool": {
                    "should": [{"multi_match": {"query": query, "type": "most_fields", "fields": self.search_fields, }}]
                }
            }
        if filters:
            filter_clause = []
            for key, values in filters.items():
                filter_clause.append({"terms": {key: values}})
            if not body.get("query"):
                body["query"] = {"bool": {}}
            body["query"]["bool"].update({"filter": filter_clause})
        result = self.client.search(body=body, index=index, headers=headers)
        buckets = result["aggregations"]["metadata_agg"]["buckets"]
        for bucket in buckets:
            bucket["count"] = bucket.pop("doc_count")
            bucket["value"] = bucket.pop("key")
        return buckets

    def write_documents(self, documents: Union[List[dict], List[Document]], index: Optional[str] = None,
                        batch_size: int = 10_000, duplicate_documents: Optional[str] = None,
                        headers: Optional[Dict[str, str]] = None):
        """
        Indexes documents for later queries in Elasticsearch.

        Behaviour if a document with the same ID already exists in ElasticSearch:
        a) (Default) Throw Elastic's standard error message for duplicate IDs.
        b) If `self.update_existing_documents=True` for DocumentStore: Overwrite existing documents.
        (This is only relevant if you pass your own ID when initializing a `Document`.
        If don't set custom IDs for your Documents or just pass a list of dictionaries here,
        they will automatically get UUIDs assigned. See the `Document` class for details)

        :param documents: a list of Python dictionaries or a list of Haystack Document objects.
                          For documents as dictionaries, the format is {"content": "<the-actual-text>"}.
                          Optionally: Include meta data via {"content": "<the-actual-text>",
                          "meta":{"name": "<some-document-name>, "author": "somebody", ...}}
                          It can be used for filtering and is accessible in the responses of the Finder.
                          Advanced: If you are using your own Elasticsearch mapping, the key names in the dictionary
                          should be changed to what you have set for self.content_field and self.name_field.
        :param index: Elasticsearch index where the documents should be indexed. If not supplied, self.index will be used.
        :param batch_size: Number of documents that are passed to Elasticsearch's bulk function at a time.
        :param duplicate_documents: Handle duplicates document based on parameter options.
                                    Parameter options : ( 'skip','overwrite','fail')
                                    skip: Ignore the duplicates documents
                                    overwrite: Update any existing documents with the same ID when adding documents.
                                    fail: an error is raised if the document ID of the document being added already
                                    exists.
        :param headers: Custom HTTP headers to pass to elasticsearch client (e.g. {'Authorization': 'Basic YWRtaW46cm9vdA=='})
                Check out https://www.elastic.co/guide/en/elasticsearch/reference/current/http-clients.html for more information.
        :raises DuplicateDocumentError: Exception trigger on duplicate document
        :return: None
        """

        if index and not self.client.indices.exists(index=index, headers=headers):
            self._create_document_index(index, headers=headers)

        if index is None:
            index = self.index
        duplicate_documents = duplicate_documents or self.duplicate_documents
        assert duplicate_documents in self.duplicate_documents_options, \
            f"duplicate_documents parameter must be {', '.join(self.duplicate_documents_options)}"

        field_map = self._create_document_field_map()
        document_objects = [Document.from_dict(d, field_map=field_map) if isinstance(d, dict) else d for d in documents]
        document_objects = self._handle_duplicate_documents(documents=document_objects,
                                                            index=index,
                                                            duplicate_documents=duplicate_documents,
                                                            headers=headers)
        documents_to_index = []
        for doc in document_objects:
            _doc = {
                "_op_type": "index" if duplicate_documents == 'overwrite' else "create",
                "_index": index,
                **doc.to_dict(field_map=self._create_document_field_map())
            }  # type: Dict[str, Any]

            # cast embedding type as ES cannot deal with np.array
            if _doc[self.embedding_field] is not None:
                if type(_doc[self.embedding_field]) == np.ndarray:
                    _doc[self.embedding_field] = _doc[self.embedding_field].tolist()

            # rename id for elastic
            _doc["_id"] = str(_doc.pop("id"))

            # don't index query score and empty fields
            _ = _doc.pop("score", None)
            _doc = {k:v for k,v in _doc.items() if v is not None}

            # In order to have a flat structure in elastic + similar behaviour to the other DocumentStores,
            # we "unnest" all value within "meta"
            if "meta" in _doc.keys():
                for k, v in _doc["meta"].items():
                    _doc[k] = v
                _doc.pop("meta")
            documents_to_index.append(_doc)

            # Pass batch_size number of documents to bulk
            if len(documents_to_index) % batch_size == 0:
                bulk(self.client, documents_to_index, request_timeout=300, refresh=self.refresh_type, headers=headers)
                documents_to_index = []

        if documents_to_index:
            bulk(self.client, documents_to_index, request_timeout=300, refresh=self.refresh_type, headers=headers)

    def write_labels(
        self, 
        labels: Union[List[Label], List[dict]], 
        index: Optional[str] = None, 
        headers: Optional[Dict[str, str]] = None,
        batch_size: int = 10_000
    ):
        """Write annotation labels into document store.

        :param labels: A list of Python dictionaries or a list of Haystack Label objects.
        :param index: Elasticsearch index where the labels should be stored. If not supplied, self.label_index will be used.
        :param batch_size: Number of labels that are passed to Elasticsearch's bulk function at a time.
        :param headers: Custom HTTP headers to pass to elasticsearch client (e.g. {'Authorization': 'Basic YWRtaW46cm9vdA=='})
                Check out https://www.elastic.co/guide/en/elasticsearch/reference/current/http-clients.html for more information.
        """
        index = index or self.label_index
        if index and not self.client.indices.exists(index=index, headers=headers):
            self._create_label_index(index, headers=headers)

        labels = [Label.from_dict(label) if isinstance(label, dict) else label for label in labels]
        duplicate_ids: list = [label.id for label in self._get_duplicate_labels(labels, index=index)]
        if len(duplicate_ids) > 0:
            logger.warning(f"Duplicate Label IDs: Inserting a Label whose id already exists in this document store."
                           f" This will overwrite the old Label. Please make sure Label.id is a unique identifier of"
                           f" the answer annotation and not the question."
                           f" Problematic ids: {','.join(duplicate_ids)}")
        labels_to_index = []
        for label in labels:
            # create timestamps if not available yet
            if not label.created_at:  # type: ignore
                label.created_at = time.strftime("%Y-%m-%d %H:%M:%S")  # type: ignore
            if not label.updated_at:  # type: ignore
                label.updated_at = label.created_at  # type: ignore

            _label = {
                "_op_type": "index" if self.duplicate_documents == "overwrite" or label.id in duplicate_ids else  # type: ignore
                "create",
                "_index": index,
                **label.to_dict()  # type: ignore
            }  # type: Dict[str, Any]

            # rename id for elastic
            if label.id is not None:  # type: ignore
                _label["_id"] = str(_label.pop("id"))  # type: ignore

            labels_to_index.append(_label)

            # Pass batch_size number of labels to bulk
            if len(labels_to_index) % batch_size == 0:
                bulk(self.client, labels_to_index, request_timeout=300, refresh=self.refresh_type, headers=headers)
                labels_to_index = []

        if labels_to_index:
            bulk(self.client, labels_to_index, request_timeout=300, refresh=self.refresh_type, headers=headers)

    def update_document_meta(self, id: str, meta: Dict[str, str], headers: Optional[Dict[str, str]] = None):
        """
        Update the metadata dictionary of a document by specifying its string id
        """
        body = {"doc": meta}
        self.client.update(index=self.index, id=id, body=body, refresh=self.refresh_type, headers=headers)

    def get_document_count(self, filters: Optional[Dict[str, List[str]]] = None, index: Optional[str] = None,
                           only_documents_without_embedding: bool = False, headers: Optional[Dict[str, str]] = None) -> int:
        """
        Return the number of documents in the document store.
        """
        index = index or self.index

        body: dict = {"query": {"bool": {}}}
        if only_documents_without_embedding:
            body['query']['bool']['must_not'] = [{"exists": {"field": self.embedding_field}}]

        if filters:
            filter_clause = []
            for key, values in filters.items():
                if type(values) != list:
                    raise ValueError(
                        f'Wrong filter format for key "{key}": Please provide a list of allowed values for each key. '
                        'Example: {"name": ["some", "more"], "category": ["only_one"]} ')
                filter_clause.append(
                    {
                        "terms": {key: values}
                    }
                )
            body["query"]["bool"]["filter"] = filter_clause

        result = self.client.count(index=index, body=body, headers=headers)
        count = result["count"]
        return count

    def get_label_count(self, index: Optional[str] = None, headers: Optional[Dict[str, str]] = None) -> int:
        """
        Return the number of labels in the document store
        """
        index = index or self.label_index
        return self.get_document_count(index=index, headers=headers)

    def get_embedding_count(self, index: Optional[str] = None, filters: Optional[Dict[str, List[str]]] = None, headers: Optional[Dict[str, str]] = None) -> int:
        """
        Return the count of embeddings in the document store.
        """

        index = index or self.index

        body: dict = {"query": {"bool": {"must": [{"exists": {"field": self.embedding_field}}]}}}
        if filters:
            filter_clause = []
            for key, values in filters.items():
                if type(values) != list:
                    raise ValueError(
                        f'Wrong filter format for key "{key}": Please provide a list of allowed values for each key. '
                        'Example: {"name": ["some", "more"], "category": ["only_one"]} ')
                filter_clause.append(
                    {
                        "terms": {key: values}
                    }
                )
            body["query"]["bool"]["filter"] = filter_clause

        result = self.client.count(index=index, body=body, headers=headers)
        count = result["count"]
        return count

    def get_all_documents(
        self,
        index: Optional[str] = None,
        filters: Optional[Dict[str, List[str]]] = None,
        return_embedding: Optional[bool] = None,
        batch_size: int = 10_000,
        headers: Optional[Dict[str, str]] = None
    ) -> List[Document]:
        """
        Get documents from the document store.

        :param index: Name of the index to get the documents from. If None, the
                      DocumentStore's default index (self.index) will be used.
        :param filters: Optional filters to narrow down the documents to return.
                        Example: {"name": ["some", "more"], "category": ["only_one"]}
        :param return_embedding: Whether to return the document embeddings.
        :param batch_size: When working with large number of documents, batching can help reduce memory footprint.
        :param headers: Custom HTTP headers to pass to elasticsearch client (e.g. {'Authorization': 'Basic YWRtaW46cm9vdA=='})
                Check out https://www.elastic.co/guide/en/elasticsearch/reference/current/http-clients.html for more information.
        """
        result = self.get_all_documents_generator(
            index=index, filters=filters, return_embedding=return_embedding, batch_size=batch_size, headers=headers
        )
        documents = list(result)
        return documents

    def get_all_documents_generator(
        self,
        index: Optional[str] = None,
        filters: Optional[Dict[str, List[str]]] = None,
        return_embedding: Optional[bool] = None,
        batch_size: int = 10_000,
        headers: Optional[Dict[str, str]] = None
    ) -> Generator[Document, None, None]:
        """
        Get documents from the document store. Under-the-hood, documents are fetched in batches from the
        document store and yielded as individual documents. This method can be used to iteratively process
        a large number of documents without having to load all documents in memory.

        :param index: Name of the index to get the documents from. If None, the
                      DocumentStore's default index (self.index) will be used.
        :param filters: Optional filters to narrow down the documents to return.
                        Example: {"name": ["some", "more"], "category": ["only_one"]}
        :param return_embedding: Whether to return the document embeddings.
        :param batch_size: When working with large number of documents, batching can help reduce memory footprint.
        :param headers: Custom HTTP headers to pass to elasticsearch client (e.g. {'Authorization': 'Basic YWRtaW46cm9vdA=='})
                Check out https://www.elastic.co/guide/en/elasticsearch/reference/current/http-clients.html for more information.
        """

        if index is None:
            index = self.index

        if return_embedding is None:
            return_embedding = self.return_embedding

        result = self._get_all_documents_in_index(index=index, filters=filters, batch_size=batch_size, headers=headers)
        for hit in result:
            document = self._convert_es_hit_to_document(hit, return_embedding=return_embedding)
            yield document

    def get_all_labels(
        self, 
        index: Optional[str] = None, 
        filters: Optional[Dict[str, List[str]]] = None, 
        headers: Optional[Dict[str, str]] = None,
        batch_size: int = 10_000
    ) -> List[Label]:
        """
        Return all labels in the document store
        """
        index = index or self.label_index
        result = list(self._get_all_documents_in_index(index=index, filters=filters, batch_size=batch_size, headers=headers))
        labels = [Label.from_dict({**hit["_source"], "id": hit["_id"]}) for hit in result]
        return labels

    def _get_all_documents_in_index(
        self,
        index: str,
        filters: Optional[Dict[str, List[str]]] = None,
        batch_size: int = 10_000,
        only_documents_without_embedding: bool = False,
        headers: Optional[Dict[str, str]] = None
    ) -> Generator[dict, None, None]:
        """
        Return all documents in a specific index in the document store
        """
        body: dict = {"query": {"bool": {}}}

        if filters:
            filter_clause = []
            for key, values in filters.items():
                filter_clause.append(
                    {
                        "terms": {key: values}
                    }
                )
            body["query"]["bool"]["filter"] = filter_clause

        if only_documents_without_embedding:
            body['query']['bool']['must_not'] = [{"exists": {"field": self.embedding_field}}]

        result = scan(self.client, query=body, index=index, size=batch_size, scroll=self.scroll, headers=headers)
        yield from result

    def query(
        self,
        query: Optional[str],
        filters: Optional[Dict[str, List[str]]] = None,
        top_k: int = 10,
        custom_query: Optional[str] = None,
        index: Optional[str] = None,
        headers: Optional[Dict[str, str]] = None
    ) -> List[Document]:
        """
        Scan through documents in DocumentStore and return a small number documents
        that are most relevant to the query as defined by the BM25 algorithm.

        :param query: The query
        :param filters: A dictionary where the keys specify a metadata field and the value is a list of accepted values for that field
        :param top_k: How many documents to return per query.
        :param index: The name of the index in the DocumentStore from which to retrieve documents
        :param headers: Custom HTTP headers to pass to elasticsearch client (e.g. {'Authorization': 'Basic YWRtaW46cm9vdA=='})
                Check out https://www.elastic.co/guide/en/elasticsearch/reference/current/http-clients.html for more information.
        """

        if index is None:
            index = self.index

        # Naive retrieval without BM25, only filtering
        if query is None:
            body = {"query":
                        {"bool": {"must":
                                      {"match_all": {}}}}}  # type: Dict[str, Any]
            if filters:
                filter_clause = []
                for key, values in filters.items():
                    filter_clause.append(
                        {
                            "terms": {key: values}
                        }
                    )
                body["query"]["bool"]["filter"] = filter_clause

        # Retrieval via custom query
        elif custom_query:  # substitute placeholder for query and filters for the custom_query template string
            template = Template(custom_query)
            # replace all "${query}" placeholder(s) with query
            substitutions = {"query": f'"{query}"'}
            # For each filter we got passed, we'll try to find & replace the corresponding placeholder in the template
            # Example: filters={"years":[2018]} => replaces {$years} in custom_query with '[2018]'
            if filters:
                for key, values in filters.items():
                    values_str = json.dumps(values)
                    substitutions[key] = values_str
            custom_query_json = template.substitute(**substitutions)
            body = json.loads(custom_query_json)
            # add top_k
            body["size"] = str(top_k)

        # Default Retrieval via BM25 using the user query on `self.search_fields`
        else:
            if not isinstance(query, str):
                logger.warning("The query provided seems to be not a string, but an object "
                               f"of type {type(query)}. This can cause Elasticsearch to fail.")
            body = {
                "size": str(top_k),
                "query": {
                    "bool": {
                        "should": [{"multi_match": {"query": query, "type": "most_fields", "fields": self.search_fields}}]
                    }
                },
            }

            if filters:
                filter_clause = []
                for key, values in filters.items():
                    if type(values) != list:
                        raise ValueError(f'Wrong filter format: "{key}": {values}. Provide a list of values for each key. '
                                         'Example: {"name": ["some", "more"], "category": ["only_one"]} ')
                    filter_clause.append(
                        {
                            "terms": {key: values}
                        }
                    )
                body["query"]["bool"]["filter"] = filter_clause

        if self.excluded_meta_data:
            body["_source"] = {"excludes": self.excluded_meta_data}

        logger.debug(f"Retriever query: {body}")
        result = self.client.search(index=index, body=body, headers=headers)["hits"]["hits"]

        documents = [self._convert_es_hit_to_document(hit, return_embedding=self.return_embedding) for hit in result]
        return documents

    def query_by_embedding(self,
                           query_emb: np.ndarray,
                           filters: Optional[Dict[str, List[str]]] = None,
                           top_k: int = 10,
                           index: Optional[str] = None,
                           return_embedding: Optional[bool] = None,
                           headers: Optional[Dict[str, str]] = None) -> List[Document]:
        """
        Find the document that is most similar to the provided `query_emb` by using a vector similarity metric.

        :param query_emb: Embedding of the query (e.g. gathered from DPR)
        :param filters: Optional filters to narrow down the search space.
                        Example: {"name": ["some", "more"], "category": ["only_one"]}
        :param top_k: How many documents to return
        :param index: Index name for storing the docs and metadata
        :param return_embedding: To return document embedding
        :param headers: Custom HTTP headers to pass to elasticsearch client (e.g. {'Authorization': 'Basic YWRtaW46cm9vdA=='})
                Check out https://www.elastic.co/guide/en/elasticsearch/reference/current/http-clients.html for more information.
        :return:
        """
        if index is None:
            index = self.index

        if return_embedding is None:
            return_embedding = self.return_embedding

        if not self.embedding_field:
            raise RuntimeError("Please specify arg `embedding_field` in ElasticsearchDocumentStore()")
        else:
            # +1 in similarity to avoid negative numbers (for cosine sim)
            body = {
                "size": top_k,
                "query": self._get_vector_similarity_query(query_emb, top_k)
            }
            if filters:
                filter_clause = []
                for key, values in filters.items():
                    if type(values) != list:
                        raise ValueError(f'Wrong filter format for key "{key}": Please provide a list of allowed values for each key. '
                                         'Example: {"name": ["some", "more"], "category": ["only_one"]} ')
                    filter_clause.append(
                        {
                            "terms": {key: values}
                        }
                    )
                body["query"]["script_score"]["query"] = {"bool": {"filter": filter_clause}}

            excluded_meta_data: Optional[list] = None

            if self.excluded_meta_data:
                excluded_meta_data = deepcopy(self.excluded_meta_data)

                if return_embedding is True and self.embedding_field in excluded_meta_data:
                    excluded_meta_data.remove(self.embedding_field)
                elif return_embedding is False and self.embedding_field not in excluded_meta_data:
                    excluded_meta_data.append(self.embedding_field)
            elif return_embedding is False:
                excluded_meta_data = [self.embedding_field]

            if excluded_meta_data:
                body["_source"] = {"excludes": excluded_meta_data}

            logger.debug(f"Retriever query: {body}")
            try:
                result = self.client.search(index=index, body=body, request_timeout=300, headers=headers)["hits"]["hits"]
                if len(result) == 0:
                    count_embeddings = self.get_embedding_count(index=index, headers=headers)
                    if count_embeddings == 0:
                        raise RequestError(400, "search_phase_execution_exception",
                                           {"error": "No documents with embeddings."})
            except RequestError as e:
                if e.error == "search_phase_execution_exception":
                    error_message: str = "search_phase_execution_exception: Likely some of your stored documents don't have embeddings." \
                                         " Run the document store's update_embeddings() method."
                    raise RequestError(e.status_code, error_message, e.info)
                else:
                    raise e

            documents = [
                self._convert_es_hit_to_document(hit, adapt_score_for_embedding=True, return_embedding=return_embedding)
                for hit in result
            ]
            return documents

    def _get_vector_similarity_query(self, query_emb: np.ndarray, top_k: int):
        """
        Generate Elasticsearch query for vector similarity.
        """
        if self.similarity == "cosine":
            similarity_fn_name = "cosineSimilarity"
        elif self.similarity == "dot_product":
            if type(self) == OpenSearchDocumentStore:
                similarity_fn_name = "innerproduct"
            elif type(self) == ElasticsearchDocumentStore:
                similarity_fn_name = "dotProduct"
        else:
            raise Exception("Invalid value for similarity in ElasticSearchDocumentStore constructor. Choose between \'cosine\' and \'dot_product\'")

        # To handle scenarios where embeddings may be missing
        script_score_query: dict = {"match_all": {}}
        if self.skip_missing_embeddings:
            script_score_query = {
                "bool": {
                    "filter": {
                        "bool": {
                            "must": [
                                {
                                    "exists": {
                                        "field": self.embedding_field
                                    }
                                }
                            ]
                        }
                    }
                }
            }

        query = {
            "script_score": {
                "query": script_score_query,
                "script": {
                    # offset score to ensure a positive range as required by Elasticsearch
                    "source": f"{similarity_fn_name}(params.query_vector,'{self.embedding_field}') + 1000",
                    "params": {"query_vector": query_emb.tolist()},
                },
            }
        }
        return query

    def _convert_es_hit_to_document(
            self,
            hit: dict,
            return_embedding: bool,
            adapt_score_for_embedding: bool = False,

    ) -> Document:
        # We put all additional data of the doc into meta_data and return it in the API
        meta_data = {k:v for k,v in hit["_source"].items() if k not in (self.content_field, "content_type", self.embedding_field)}
        name = meta_data.pop(self.name_field, None)
        if name:
            meta_data["name"] = name

        score = hit["_score"] if hit["_score"] else None
        if score:
            if adapt_score_for_embedding:
                score = self._scale_embedding_score(score)
                if self.similarity == "cosine":
                    score = (score + 1) / 2  # scaling probability from cosine similarity
                elif self.similarity == "dot_product":
                    score = float(expit(np.asarray(score / 100)))  # scaling probability from dot product
            else:
                score = float(expit(np.asarray(score / 8)))  # scaling probability from TFIDF/BM25

        embedding = None
        if return_embedding:
            embedding_list = hit["_source"].get(self.embedding_field)
            if embedding_list:
                embedding = np.asarray(embedding_list, dtype=np.float32)

        doc_dict = {
            "id": hit["_id"],
            "content": hit["_source"].get(self.content_field),
            "content_type": hit["_source"].get("content_type", None),
            "meta": meta_data,
            "score": score,
            "embedding": embedding
        }
        document = Document.from_dict(doc_dict)

        return document

    def _scale_embedding_score(self, score):
        return score - 1000

    def describe_documents(self, index=None):
        """
        Return a summary of the documents in the document store
        """
        if index is None:
            index = self.index
        docs = self.get_all_documents(index)

        l = [len(d.content) for d in docs]
        stats = {"count": len(docs),
                 "chars_mean": np.mean(l),
                 "chars_max": max(l),
                 "chars_min": min(l),
                 "chars_median": np.median(l),
                 }
        return stats

    def update_embeddings(
        self,
        retriever,
        index: Optional[str] = None,
        filters: Optional[Dict[str, List[str]]] = None,
        update_existing_embeddings: bool = True,
        batch_size: int = 10_000,
        headers: Optional[Dict[str, str]] = None
    ):
        """
        Updates the embeddings in the the document store using the encoding model specified in the retriever.
        This can be useful if want to add or change the embeddings for your documents (e.g. after changing the retriever config).

        :param retriever: Retriever to use to update the embeddings.
        :param index: Index name to update
        :param update_existing_embeddings: Whether to update existing embeddings of the documents. If set to False,
                                           only documents without embeddings are processed. This mode can be used for
                                           incremental updating of embeddings, wherein, only newly indexed documents
                                           get processed.
        :param filters: Optional filters to narrow down the documents for which embeddings are to be updated.
                        Example: {"name": ["some", "more"], "category": ["only_one"]}
        :param batch_size: When working with large number of documents, batching can help reduce memory footprint.
        :param headers: Custom HTTP headers to pass to elasticsearch client (e.g. {'Authorization': 'Basic YWRtaW46cm9vdA=='})
                Check out https://www.elastic.co/guide/en/elasticsearch/reference/current/http-clients.html for more information.
        :return: None
        """
        if index is None:
            index = self.index

        if self.refresh_type == 'false':
            self.client.indices.refresh(index=index, headers=headers)

        if not self.embedding_field:
            raise RuntimeError("Specify the arg `embedding_field` when initializing ElasticsearchDocumentStore()")

        if update_existing_embeddings:
            document_count = self.get_document_count(index=index, headers=headers)
            logger.info(f"Updating embeddings for all {document_count} docs ...")
        else:
            document_count = self.get_document_count(index=index, filters=filters,
                                                     only_documents_without_embedding=True, headers=headers)
            logger.info(f"Updating embeddings for {document_count} docs without embeddings ...")

        result = self._get_all_documents_in_index(
            index=index,
            filters=filters,
            batch_size=batch_size,
            only_documents_without_embedding=not update_existing_embeddings,
            headers=headers
        )

        logging.getLogger("elasticsearch").setLevel(logging.CRITICAL)

        with tqdm(total=document_count, position=0, unit=" Docs", desc="Updating embeddings") as progress_bar:
            for result_batch in get_batches_from_generator(result, batch_size):
                document_batch = [self._convert_es_hit_to_document(hit, return_embedding=False) for hit in result_batch]
                embeddings = retriever.embed_documents(document_batch)  # type: ignore
                assert len(document_batch) == len(embeddings)

                if embeddings[0].shape[0] != self.embedding_dim:
                    raise RuntimeError(f"Embedding dim. of model ({embeddings[0].shape[0]})"
                                       f" doesn't match embedding dim. in DocumentStore ({self.embedding_dim})."
                                       "Specify the arg `embedding_dim` when initializing ElasticsearchDocumentStore()")
                doc_updates = []
                for doc, emb in zip(document_batch, embeddings):
                    update = {"_op_type": "update",
                              "_index": index,
                              "_id": doc.id,
                              "doc": {self.embedding_field: emb.tolist()},
                              }
                    doc_updates.append(update)

                bulk(self.client, doc_updates, request_timeout=300, refresh=self.refresh_type, headers=headers)
                progress_bar.update(batch_size)

    def delete_all_documents(self, index: Optional[str] = None, filters: Optional[Dict[str, List[str]]] = None, headers: Optional[Dict[str, str]] = None):
        """
        Delete documents in an index. All documents are deleted if no filters are passed.

        :param index: Index name to delete the document from.
        :param filters: Optional filters to narrow down the documents to be deleted.
        :param headers: Custom HTTP headers to pass to elasticsearch client (e.g. {'Authorization': 'Basic YWRtaW46cm9vdA=='})
                Check out https://www.elastic.co/guide/en/elasticsearch/reference/current/http-clients.html for more information.
        :return: None
        """
        logger.warning(
                """DEPRECATION WARNINGS: 
                1. delete_all_documents() method is deprecated, please use delete_documents method
                For more details, please refer to the issue: https://github.com/deepset-ai/haystack/issues/1045
                """
        )
        self.delete_documents(index, None, filters, headers=headers)

    def delete_documents(self, index: Optional[str] = None, ids: Optional[List[str]] = None, filters: Optional[Dict[str, List[str]]] = None, headers: Optional[Dict[str, str]] = None):
        """
        Delete documents in an index. All documents are deleted if no filters are passed.

        :param index: Index name to delete the documents from. If None, the
                      DocumentStore's default index (self.index) will be used
        :param ids: Optional list of IDs to narrow down the documents to be deleted.
        :param filters: Optional filters to narrow down the documents to be deleted.
            Example filters: {"name": ["some", "more"], "category": ["only_one"]}.
            If filters are provided along with a list of IDs, this method deletes the
            intersection of the two query results (documents that match the filters and
            have their ID in the list).
        :param headers: Custom HTTP headers to pass to elasticsearch client (e.g. {'Authorization': 'Basic YWRtaW46cm9vdA=='})
                Check out https://www.elastic.co/guide/en/elasticsearch/reference/current/http-clients.html for more information.
        :return: None
        """
        index = index or self.index
        query: Dict[str, Any] = {"query": {}}
        if filters:
            filter_clause = []
            for key, values in filters.items():
                filter_clause.append(
                        {
                            "terms": {key: values}
                        }
                )
                query["query"]["bool"] = {"filter": filter_clause}

            if ids:
                query["query"]["bool"]["must"] = {"ids": {"values": ids}}

        elif ids:
            query["query"]["ids"] = {"values": ids}
        else:
            query["query"] = {"match_all": {}}
        self.client.delete_by_query(index=index, body=query, ignore=[404], headers=headers)
        # We want to be sure that all docs are deleted before continuing (delete_by_query doesn't support wait_for)
        if self.refresh_type == "wait_for":
            time.sleep(2)

    def delete_labels(self, index: Optional[str] = None, ids: Optional[List[str]] = None, filters: Optional[Dict[str, List[str]]] = None, headers: Optional[Dict[str, str]] = None):
        """
        Delete labels in an index. All labels are deleted if no filters are passed.

        :param index: Index name to delete the labels from. If None, the
                      DocumentStore's default label index (self.label_index) will be used
        :param ids: Optional list of IDs to narrow down the labels to be deleted.
        :param filters: Optional filters to narrow down the labels to be deleted.
            Example filters: {"id": ["9a196e41-f7b5-45b4-bd19-5feb7501c159", "9a196e41-f7b5-45b4-bd19-5feb7501c159"]} or {"query": ["question2"]}
        :param headers: Custom HTTP headers to pass to elasticsearch client (e.g. {'Authorization': 'Basic YWRtaW46cm9vdA=='})
                Check out https://www.elastic.co/guide/en/elasticsearch/reference/current/http-clients.html for more information.
        :return: None
        """
        index = index or self.label_index
        self.delete_documents(index=index, ids=ids, filters=filters, headers=headers)


class OpenSearchDocumentStore(ElasticsearchDocumentStore):
    """
    Document Store using OpenSearch (https://opensearch.org/). It is compatible with the AWS Elasticsearch Service.

    In addition to native Elasticsearch query & filtering, it provides efficient vector similarity search using
    the KNN plugin that can scale to a large number of documents.
    """

    def __init__(self,
                 verify_certs=False,
                 scheme="https",
                 username="admin",
                 password="admin",
                 port=9200,
                 **kwargs):

        # Overwrite default kwarg values of parent class so that in default cases we can initialize
        # an OpenSearchDocumentStore without provding any arguments

        super(OpenSearchDocumentStore, self).__init__(verify_certs=verify_certs,
                                                      scheme=scheme,
                                                      username=username,
                                                      password=password,
                                                      port=port,
                                                      **kwargs)


    def query_by_embedding(self,
                        query_emb: np.ndarray,
                        filters: Optional[Dict[str, List[str]]] = None,
                        top_k: int = 10,
                        index: Optional[str] = None,
                        return_embedding: Optional[bool] = None,
                        headers: Optional[Dict[str, str]] = None) -> List[Document]:
        """
        Find the document that is most similar to the provided `query_emb` by using a vector similarity metric.

        :param query_emb: Embedding of the query (e.g. gathered from DPR)
        :param filters: Optional filters to narrow down the search space.
                        Example: {"name": ["some", "more"], "category": ["only_one"]}
        :param top_k: How many documents to return
        :param index: Index name for storing the docs and metadata
        :param return_embedding: To return document embedding
        :param headers: Custom HTTP headers to pass to elasticsearch client (e.g. {'Authorization': 'Basic YWRtaW46cm9vdA=='})
                Check out https://www.elastic.co/guide/en/elasticsearch/reference/current/http-clients.html for more information.
        :return:
        """
        if index is None:
            index = self.index

        if return_embedding is None:
            return_embedding = self.return_embedding

        if not self.embedding_field:
            raise RuntimeError("Please specify arg `embedding_field` in ElasticsearchDocumentStore()")
        else:
            # +1 in similarity to avoid negative numbers (for cosine sim)
            body = {
                "size": top_k,
                "query": {
                    "bool": {
                        "must": [
                            self._get_vector_similarity_query(query_emb, top_k)
                        ]
                    }
                }
            }
            if filters:
                filter_clause = []
                for key, values in filters.items():
                    if type(values) != list:
                        raise ValueError(
                            f'Wrong filter format for key "{key}": Please provide a list of allowed values for each key. '
                            'Example: {"name": ["some", "more"], "category": ["only_one"]} ')
                    filter_clause.append(
                        {
                            "terms": {key: values}
                        }
                    )
                body["query"]["bool"]["filter"] = filter_clause         # type: ignore

            excluded_meta_data: Optional[list] = None

            if self.excluded_meta_data:
                excluded_meta_data = deepcopy(self.excluded_meta_data)

                if return_embedding is True and self.embedding_field in excluded_meta_data:
                    excluded_meta_data.remove(self.embedding_field)
                elif return_embedding is False and self.embedding_field not in excluded_meta_data:
                    excluded_meta_data.append(self.embedding_field)
            elif return_embedding is False:
                excluded_meta_data = [self.embedding_field]

            if excluded_meta_data:
                body["_source"] = {"excludes": excluded_meta_data}

            logger.debug(f"Retriever query: {body}")
            result = self.client.search(index=index, body=body, request_timeout=300, headers=headers)["hits"]["hits"]

            documents = [
                self._convert_es_hit_to_document(hit, adapt_score_for_embedding=True, return_embedding=return_embedding)
                for hit in result
            ]
            return documents

    def _create_document_index(self, index_name: str, headers: Optional[Dict[str, str]] = None):
        """
        Create a new index for storing documents.
        """

        if self.custom_mapping:
            mapping = self.custom_mapping
        else:
            mapping = {
                "mappings": {
                    "properties": {
                        self.name_field: {"type": "keyword"},
                        self.content_field: {"type": "text"},
                    },
                    "dynamic_templates": [
                        {
                            "strings": {
                                "path_match": "*",
                                "match_mapping_type": "string",
                                "mapping": {"type": "keyword"}}}
                    ],
                },
                "settings": {
                    "analysis": {
                        "analyzer": {
                            "default": {
                                "type": self.analyzer,
                            }
                        }
                    }
                }
            }
            if self.embedding_field:

                if self.similarity == "cosine":
                    similarity_space_type = "cosinesimil"
                elif self.similarity == "dot_product":
                    similarity_space_type = "innerproduct"
                elif self.similarity == "l2":
                    similarity_space_type = "l2"

                mapping["settings"]["index"] = {}
                mapping["settings"]["index"]["knn"] = True
                mapping["settings"]["index"]["knn.space_type"] = similarity_space_type

                mapping["mappings"]["properties"][self.embedding_field] = {
                    "type": "knn_vector",
                    "dimension": self.embedding_dim,
                }

                if self.index_type == "flat":
                    pass
                elif self.index_type == "hnsw":
                    mapping["settings"]["index"]["knn.algo_param"] = {}
                    mapping["settings"]["index"]["knn.algo_param"]["ef_search"] = 20
                    mapping["mappings"]["properties"][self.embedding_field]["method"] = {
                        "space_type": similarity_space_type,
                        "name": "hnsw",
                        "engine": "nmslib",
                        "parameters": {
                            "ef_construction": 80,
                            "m": 64
                        }
                    }
                else:
                    logger.error("Please set index_type to either 'flat' or 'hnsw'")

        try:
            self.client.indices.create(index=index_name, body=mapping, headers=headers)
        except RequestError as e:
            # With multiple workers we need to avoid race conditions, where:
            # - there's no index in the beginning
            # - both want to create one
            # - one fails as the other one already created it
            if not self.client.indices.exists(index=index_name, headers=headers):
                raise e

    def _create_label_index(self, index_name: str, headers: Optional[Dict[str, str]] = None):
        if self.client.indices.exists(index=index_name, headers=headers):
            return
        mapping = {
            "mappings": {
                "properties": {
                    "query": {"type": "text"},
                    "answer": {"type": "nested"}, # In elasticsearch we use type:flattened, but this is not supported in opensearch
                    "document": {"type": "nested"},
                    "is_correct_answer": {"type": "boolean"},
                    "is_correct_document": {"type": "boolean"},
                    "origin": {"type": "keyword"},  # e.g. user-feedback or gold-label
                    "document_id": {"type": "keyword"},
                    "no_answer": {"type": "boolean"},
                    "pipeline_id": {"type": "keyword"},
                    "created_at": {"type": "date", "format": "yyyy-MM-dd HH:mm:ss||yyyy-MM-dd||epoch_millis"},
                    "updated_at": {"type": "date", "format": "yyyy-MM-dd HH:mm:ss||yyyy-MM-dd||epoch_millis"}
                    #TODO add pipeline_hash and pipeline_name once we migrated the REST API to pipelines
                }
            }
        }
        try:
            self.client.indices.create(index=index_name, body=mapping, headers=headers)
        except RequestError as e:
            # With multiple workers we need to avoid race conditions, where:
            # - there's no index in the beginning
            # - both want to create one
            # - one fails as the other one already created it
            if not self.client.indices.exists(index=index_name, headers=headers):
                raise e

    def _get_vector_similarity_query(self, query_emb: np.ndarray, top_k: int):
        """
        Generate Elasticsearch query for vector similarity.
        """
        query = {"knn": {self.embedding_field: {"vector": query_emb.tolist(), "k": top_k}}}
        return query

    def _scale_embedding_score(self, score):
        return score


class OpenDistroElasticsearchDocumentStore(OpenSearchDocumentStore):
    """
    A DocumentStore which has an Open Distro for Elasticsearch service behind it.
    """
    def __init__(self, host="https://admin:admin@localhost:9200/", similarity="cosine", **kwargs):
        logger.warning("Open Distro for Elasticsearch has been replaced by OpenSearch! "
                       "See https://opensearch.org/faq/ for details. "
                       "We recommend using the OpenSearchDocumentStore instead.")
        super(OpenDistroElasticsearchDocumentStore, self).__init__(host=host,
                                                                   similarity=similarity,
                                                                   **kwargs)
    def _prepare_hosts(self, host, port):
        return host<|MERGE_RESOLUTION|>--- conflicted
+++ resolved
@@ -249,8 +249,8 @@
         the embedding_field is present.
         """
         # check if the existing index has the embedding field; if not create it
-        if self.client.indices.exists(index=index_name):
-            mapping = self.client.indices.get(index_name)[index_name]["mappings"]
+        if self.client.indices.exists(index=index_name, headers=headers):
+            mapping = self.client.indices.get(index_name, headers=headers)[index_name]["mappings"]
             if self.search_fields:
                 for search_field in self.search_fields:
                     if search_field in mapping["properties"] and mapping["properties"][search_field]["type"] != "text":
@@ -260,10 +260,6 @@
                                         f"In this case deleting the index with `curl -X DELETE \"{self.pipeline_config['params']['host']}:{self.pipeline_config['params']['port']}/{index_name}\"` will fix your environment. "
                                         f"Note, that all data stored in the index will be lost!")
             if self.embedding_field:
-<<<<<<< HEAD
-                mapping = self.client.indices.get(index_name, headers=headers)[index_name]["mappings"]
-=======
->>>>>>> 7bdb7828
                 if self.embedding_field in mapping["properties"] and mapping["properties"][self.embedding_field]["type"] != "dense_vector":
                     raise Exception(f"The '{index_name}' index in Elasticsearch already has a field called '{self.embedding_field}'"
                                     f" with the type '{mapping['properties'][self.embedding_field]['type']}'. Please update the "
