--- conflicted
+++ resolved
@@ -218,62 +218,6 @@
         if use_system_proxy:
             connection_class = RequestsHttpConnection
 
-<<<<<<< HEAD
-    def _create_label_index(self, index_name: str, headers: Optional[Dict[str, str]] = None):
-        if self.client.indices.exists(index=index_name, headers=headers):
-            return
-        mapping = {
-            "mappings": {
-                "properties": {
-                    "query": {"type": "text"},
-                    "answer": {"type": "flattened"},  # light-weight but less search options than full object
-                    "document": {"type": "flattened"},
-                    "is_correct_answer": {"type": "boolean"},
-                    "is_correct_document": {"type": "boolean"},
-                    "origin": {"type": "keyword"},  # e.g. user-feedback or gold-label
-                    "document_id": {"type": "keyword"},
-                    "no_answer": {"type": "boolean"},
-                    "pipeline_id": {"type": "keyword"},
-                    "created_at": {"type": "date", "format": "yyyy-MM-dd HH:mm:ss||yyyy-MM-dd||epoch_millis"},
-                    "updated_at": {"type": "date", "format": "yyyy-MM-dd HH:mm:ss||yyyy-MM-dd||epoch_millis"}
-                    # TODO add pipeline_hash and pipeline_name once we migrated the REST API to pipelines
-                }
-            }
-        }
-        try:
-            self.client.indices.create(index=index_name, body=mapping, headers=headers)
-        except RequestError as e:
-            # With multiple workers we need to avoid race conditions, where:
-            # - there's no index in the beginning
-            # - both want to create one
-            # - one fails as the other one already created it
-            if not self.client.indices.exists(index=index_name, headers=headers):
-                raise e
-
-    # TODO: Add flexibility to define other non-meta and meta fields expected by the Document class
-    def _create_document_field_map(self) -> Dict:
-        return {self.content_field: "content", self.embedding_field: "embedding"}
-
-    def get_document_by_id(
-        self,
-        id: str,
-        index: Optional[str] = None,
-        headers: Optional[Dict[str, str]] = None,
-        return_embedding: Optional[bool] = None,
-    ) -> Optional[Document]:
-        """Fetch a document by specifying its ID string.
-
-        :param id: ID of the document.
-        :param index: Name of the index to get the document from. If None, the
-                      DocumentStore's default index (self.index) is used.
-        :param headers: Custom HTTP headers to pass to document store client if supported
-                        (for example, {'Authorization': 'Basic YWRtaW46cm9vdA=='} for basic authentication)
-        :param return_embedding: Whether to return the document embedding.
-        """
-        documents = self.get_documents_by_id([id], index=index, headers=headers, return_embedding=return_embedding)
-        if documents:
-            return documents[0]
-=======
         if api_key:
             # api key authentication
             client = Elasticsearch(
@@ -307,7 +251,6 @@
                 timeout=timeout,
                 connection_class=connection_class,
             )
->>>>>>> 3860bb99
         else:
             # there is no authentication for this elasticsearch instance
             client = Elasticsearch(
@@ -319,36 +262,6 @@
                 connection_class=connection_class,
             )
 
-<<<<<<< HEAD
-    def get_documents_by_id(
-        self,
-        ids: List[str],
-        index: Optional[str] = None,
-        batch_size: int = 10_000,
-        headers: Optional[Dict[str, str]] = None,
-        return_embedding: Optional[bool] = None,
-    ) -> List[Document]:
-        """Fetch multiple documents by specifying their ID strings. Be aware that passing a large number of IDs might lead
-        to performance issues. Note that Elasticsearch limits the number of results to 10,000 documents by default.
-
-        :param ids: List of IDs of the documents.
-        :param index: Name of the index to get the documents from. If None, the
-                      DocumentStore's default index (self.index) is used.
-        :param batch_size: not used in this document store
-        :param headers: Custom HTTP headers to pass to document store client if supported
-                        (for example, {'Authorization': 'Basic YWRtaW46cm9vdA=='} for basic authentication)
-        :param return_embedding: Whether to return the document embeddings.
-        """
-        index = index or self.index
-        query = {"size": len(ids), "query": {"ids": {"values": ids}}}
-        result = self.client.search(index=index, body=query, headers=headers)["hits"]["hits"]
-
-        if return_embedding is None:
-            return_embedding = self.return_embedding
-
-        documents = [self._convert_es_hit_to_document(hit, return_embedding=return_embedding) for hit in result]
-        return documents
-=======
         # Test connection
         try:
             # ping uses a HEAD request on the root URI. In some cases, the user might not have permissions for that,
@@ -365,7 +278,6 @@
                 f"Initial connection to Elasticsearch failed. Make sure you run an Elasticsearch instance at `{hosts}` and that it has finished the initial ramp up (can take > 30s)."
             )
         return client
->>>>>>> 3860bb99
 
     def query_by_embedding(
         self,
