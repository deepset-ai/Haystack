import logging
from typing import List, Optional, Type, Union, Dict

import numpy as np

try:
    from elasticsearch import Elasticsearch, RequestsHttpConnection, Connection, Urllib3HttpConnection
    from elasticsearch.helpers import bulk, scan
    from elasticsearch.exceptions import RequestError
except (ImportError, ModuleNotFoundError) as ie:
    from haystack.utils.import_utils import _optional_component_not_installed

    _optional_component_not_installed(__name__, "elasticsearch", ie)

from haystack.schema import Document
from haystack.document_stores.filter_utils import LogicalFilterClause

from .search_engine import SearchEngineDocumentStore, prepare_hosts


logger = logging.getLogger(__name__)


class ElasticsearchDocumentStore(SearchEngineDocumentStore):
    def __init__(
        self,
        host: Union[str, List[str]] = "localhost",
        port: Union[int, List[int]] = 9200,
        username: str = "",
        password: str = "",
        api_key_id: Optional[str] = None,
        api_key: Optional[str] = None,
        aws4auth=None,
        index: str = "document",
        label_index: str = "label",
        search_fields: Union[str, list] = "content",
        content_field: str = "content",
        name_field: str = "name",
        embedding_field: str = "embedding",
        embedding_dim: int = 768,
        custom_mapping: Optional[dict] = None,
        excluded_meta_data: Optional[list] = None,
        analyzer: str = "standard",
        scheme: str = "http",
        ca_certs: Optional[str] = None,
        verify_certs: bool = True,
        recreate_index: bool = False,
        create_index: bool = True,
        refresh_type: str = "wait_for",
        similarity: str = "dot_product",
        timeout: int = 30,
        return_embedding: bool = False,
        duplicate_documents: str = "overwrite",
        index_type: str = "flat",
        scroll: str = "1d",
        skip_missing_embeddings: bool = True,
        synonyms: Optional[List] = None,
        synonym_type: str = "synonym",
        use_system_proxy: bool = False,
    ):
        """
        A DocumentStore using Elasticsearch to store and query the documents for our search.

            * Keeps all the logic to store and query documents from Elastic, incl. mapping of fields, adding filters or boosts to your queries, and storing embeddings
            * You can either use an existing Elasticsearch index or create a new one via haystack
            * Retrievers operate on top of this DocumentStore to find the relevant documents for a query

        :param host: url(s) of elasticsearch nodes
        :param port: port(s) of elasticsearch nodes
        :param username: username (standard authentication via http_auth)
        :param password: password (standard authentication via http_auth)
        :param api_key_id: ID of the API key (altenative authentication mode to the above http_auth)
        :param api_key: Secret value of the API key (altenative authentication mode to the above http_auth)
        :param aws4auth: Authentication for usage with aws elasticsearch (can be generated with the requests-aws4auth package)
        :param index: Name of index in elasticsearch to use for storing the documents that we want to search. If not existing yet, we will create one.
        :param label_index: Name of index in elasticsearch to use for storing labels. If not existing yet, we will create one.
        :param search_fields: Name of fields used by BM25Retriever to find matches in the docs to our incoming query (using elastic's multi_match query), e.g. ["title", "full_text"]
        :param content_field: Name of field that might contain the answer and will therefore be passed to the Reader Model (e.g. "full_text").
                           If no Reader is used (e.g. in FAQ-Style QA) the plain content of this field will just be returned.
        :param name_field: Name of field that contains the title of the the doc
        :param embedding_field: Name of field containing an embedding vector (Only needed when using a dense retriever (e.g. DensePassageRetriever, EmbeddingRetriever) on top)
        :param embedding_dim: Dimensionality of embedding vector (Only needed when using a dense retriever (e.g. DensePassageRetriever, EmbeddingRetriever) on top)
        :param custom_mapping: If you want to use your own custom mapping for creating a new index in Elasticsearch, you can supply it here as a dictionary.
        :param analyzer: Specify the default analyzer from one of the built-ins when creating a new Elasticsearch Index.
                         Elasticsearch also has built-in analyzers for different languages (e.g. impacting tokenization). More info at:
                         https://www.elastic.co/guide/en/elasticsearch/reference/7.9/analysis-analyzers.html
        :param excluded_meta_data: Name of fields in Elasticsearch that should not be returned (e.g. [field_one, field_two]).
                                   Helpful if you have fields with long, irrelevant content that you don't want to display in results (e.g. embedding vectors).
        :param scheme: 'https' or 'http', protocol used to connect to your elasticsearch instance
        :param ca_certs: Root certificates for SSL: it is a path to certificate authority (CA) certs on disk. You can use certifi package with certifi.where() to find where the CA certs file is located in your machine.
        :param verify_certs: Whether to be strict about ca certificates
        :param recreate_index: If set to True, an existing elasticsearch index will be deleted and a new one will be
            created using the config you are using for initialization. Be aware that all data in the old index will be
            lost if you choose to recreate the index. Be aware that both the document_index and the label_index will
            be recreated.
        :param create_index:
            Whether to try creating a new index (If the index of that name is already existing, we will just continue in any case)
            ..deprecated:: 2.0
                This param is deprecated. In the next major version we will always try to create an index if there is no
                existing index (the current behaviour when create_index=True). If you are looking to recreate an
                existing index by deleting it first if it already exist use param recreate_index.
        :param refresh_type: Type of ES refresh used to control when changes made by a request (e.g. bulk) are made visible to search.
                             If set to 'wait_for', continue only after changes are visible (slow, but safe).
                             If set to 'false', continue directly (fast, but sometimes unintuitive behaviour when docs are not immediately available after ingestion).
                             More info at https://www.elastic.co/guide/en/elasticsearch/reference/6.8/docs-refresh.html
        :param similarity: The similarity function used to compare document vectors. 'dot_product' is the default since it is
                           more performant with DPR embeddings. 'cosine' is recommended if you are using a Sentence BERT model.
        :param timeout: Number of seconds after which an ElasticSearch request times out.
        :param return_embedding: To return document embedding
        :param duplicate_documents: Handle duplicates document based on parameter options.
                                    Parameter options : ( 'skip','overwrite','fail')
                                    skip: Ignore the duplicates documents
                                    overwrite: Update any existing documents with the same ID when adding documents.
                                    fail: an error is raised if the document ID of the document being added already
                                    exists.
        :param index_type: The type of index to be created. Choose from 'flat' and 'hnsw'. Currently the
                           ElasticsearchDocumentStore does not support HNSW but OpenDistroElasticsearchDocumentStore does.
        :param scroll: Determines how long the current index is fixed, e.g. during updating all documents with embeddings.
                       Defaults to "1d" and should not be larger than this. Can also be in minutes "5m" or hours "15h"
                       For details, see https://www.elastic.co/guide/en/elasticsearch/reference/current/scroll-api.html
        :param skip_missing_embeddings: Parameter to control queries based on vector similarity when indexed documents miss embeddings.
                                        Parameter options: (True, False)
                                        False: Raises exception if one or more documents do not have embeddings at query time
                                        True: Query will ignore all documents without embeddings (recommended if you concurrently index and query)
        :param synonyms: List of synonyms can be passed while elasticsearch initialization.
                         For example: [ "foo, bar => baz",
                                        "foozball , foosball" ]
                         More info at https://www.elastic.co/guide/en/elasticsearch/reference/current/analysis-synonym-tokenfilter.html
        :param synonym_type: Synonym filter type can be passed.
                             Synonym or Synonym_graph to handle synonyms, including multi-word synonyms correctly during the analysis process.
                             More info at https://www.elastic.co/guide/en/elasticsearch/reference/current/analysis-synonym-graph-tokenfilter.html
        :param use_system_proxy: Whether to use system proxy.

        """
        # hnsw is only supported in OpensearchDocumentStore
        if index_type == "hnsw":
            raise Exception(
                "The HNSW algorithm for approximate nearest neighbours calculation is currently not available in the ElasticSearchDocumentStore. "
                "Try the OpenSearchDocumentStore instead."
            )

        # Base constructor might need the client to be ready, create it first
        client = self._init_elastic_client(
            host=host,
            port=port,
            username=username,
            password=password,
            api_key=api_key,
            api_key_id=api_key_id,
            aws4auth=aws4auth,
            scheme=scheme,
            ca_certs=ca_certs,
            verify_certs=verify_certs,
            timeout=timeout,
            use_system_proxy=use_system_proxy,
        )

        super().__init__(
            client=client,
            index=index,
            label_index=label_index,
            search_fields=search_fields,
            content_field=content_field,
            name_field=name_field,
            embedding_field=embedding_field,
            embedding_dim=embedding_dim,
            custom_mapping=custom_mapping,
            excluded_meta_data=excluded_meta_data,
            analyzer=analyzer,
            recreate_index=recreate_index,
            create_index=create_index,
            refresh_type=refresh_type,
            similarity=similarity,
            return_embedding=return_embedding,
            duplicate_documents=duplicate_documents,
            index_type=index_type,
            scroll=scroll,
            skip_missing_embeddings=skip_missing_embeddings,
            synonyms=synonyms,
            synonym_type=synonym_type,
        )

        # Let the base class trap the right exception from the elasticpy client
        self._RequestError = RequestError

    def _do_bulk(self, *args, **kwargs):
        """Override the base class method to use the Elasticsearch client"""
        return bulk(*args, **kwargs)

    def _do_scan(self, *args, **kwargs):
        """Override the base class method to use the Elasticsearch client"""
        return scan(*args, **kwargs)

    @classmethod
    def _init_elastic_client(
        cls,
        host: Union[str, List[str]],
        port: Union[int, List[int]],
        username: str,
        password: str,
        api_key_id: Optional[str],
        api_key: Optional[str],
        aws4auth,
        scheme: str,
        ca_certs: Optional[str],
        verify_certs: bool,
        timeout: int,
        use_system_proxy: bool,
    ) -> Elasticsearch:

        hosts = prepare_hosts(host, port)

        if (api_key or api_key_id) and not (api_key and api_key_id):
            raise ValueError("You must provide either both or none of `api_key_id` and `api_key`")

        connection_class: Type[Connection] = Urllib3HttpConnection
        if use_system_proxy:
            connection_class = RequestsHttpConnection

        if api_key:
            # api key authentication
            client = Elasticsearch(
                hosts=hosts,
                api_key=(api_key_id, api_key),
                scheme=scheme,
                ca_certs=ca_certs,
                verify_certs=verify_certs,
                timeout=timeout,
                connection_class=connection_class,
            )
        elif aws4auth:
            # aws elasticsearch with IAM
            # see https://elasticsearch-py.readthedocs.io/en/v7.12.0/index.html?highlight=http_auth#running-on-aws-with-iam
            client = Elasticsearch(
                hosts=hosts,
                http_auth=aws4auth,
                connection_class=RequestsHttpConnection,
                use_ssl=True,
                verify_certs=True,
                timeout=timeout,
            )
        elif username:
            # standard http_auth
            client = Elasticsearch(
                hosts=hosts,
                http_auth=(username, password),
                scheme=scheme,
                ca_certs=ca_certs,
                verify_certs=verify_certs,
                timeout=timeout,
                connection_class=connection_class,
            )
        else:
            # there is no authentication for this elasticsearch instance
            client = Elasticsearch(
                hosts=hosts,
                scheme=scheme,
                ca_certs=ca_certs,
                verify_certs=verify_certs,
                timeout=timeout,
                connection_class=connection_class,
            )

        # Test connection
        try:
            # ping uses a HEAD request on the root URI. In some cases, the user might not have permissions for that,
            # resulting in a HTTP Forbidden 403 response.
            if username in ["", "elastic"]:
                status = client.ping()
                if not status:
                    raise ConnectionError(
                        f"Initial connection to Elasticsearch failed. Make sure you run an Elasticsearch instance "
                        f"at `{hosts}` and that it has finished the initial ramp up (can take > 30s)."
                    )
        except Exception:
            raise ConnectionError(
                f"Initial connection to Elasticsearch failed. Make sure you run an Elasticsearch instance at `{hosts}` and that it has finished the initial ramp up (can take > 30s)."
            )
        return client

    def query_by_embedding(
        self,
        query_emb: np.ndarray,
        filters: Optional[Dict[str, Union[Dict, List, str, int, float, bool]]] = None,
        top_k: int = 10,
        index: Optional[str] = None,
        return_embedding: Optional[bool] = None,
        headers: Optional[Dict[str, str]] = None,
        scale_score: bool = True,
    ) -> List[Document]:
        """
        Find the document that is most similar to the provided `query_emb` by using a vector similarity metric.

        :param query_emb: Embedding of the query (e.g. gathered from DPR)
        :param filters: Optional filters to narrow down the search space to documents whose metadata fulfill certain
                        conditions.
                        Filters are defined as nested dictionaries. The keys of the dictionaries can be a logical
                        operator (`"$and"`, `"$or"`, `"$not"`), a comparison operator (`"$eq"`, `"$in"`, `"$gt"`,
                        `"$gte"`, `"$lt"`, `"$lte"`) or a metadata field name.
                        Logical operator keys take a dictionary of metadata field names and/or logical operators as
                        value. Metadata field names take a dictionary of comparison operators as value. Comparison
                        operator keys take a single value or (in case of `"$in"`) a list of values as value.
                        If no logical operator is provided, `"$and"` is used as default operation. If no comparison
                        operator is provided, `"$eq"` (or `"$in"` if the comparison value is a list) is used as default
                        operation.

                            __Example__:

                            ```python
                            filters = {
                                "$and": {
                                    "type": {"$eq": "article"},
                                    "date": {"$gte": "2015-01-01", "$lt": "2021-01-01"},
                                    "rating": {"$gte": 3},
                                    "$or": {
                                        "genre": {"$in": ["economy", "politics"]},
                                        "publisher": {"$eq": "nytimes"}
                                    }
                                }
                            }
                            # or simpler using default operators
                            filters = {
                                "type": "article",
                                "date": {"$gte": "2015-01-01", "$lt": "2021-01-01"},
                                "rating": {"$gte": 3},
                                "$or": {
                                    "genre": ["economy", "politics"],
                                    "publisher": "nytimes"
                                }
                            }
                            ```

                            To use the same logical operator multiple times on the same level, logical operators take
                            optionally a list of dictionaries as value.

                            __Example__:

                            ```python
                            filters = {
                                "$or": [
                                    {
                                        "$and": {
                                            "Type": "News Paper",
                                            "Date": {
                                                "$lt": "2019-01-01"
                                            }
                                        }
                                    },
                                    {
                                        "$and": {
                                            "Type": "Blog Post",
                                            "Date": {
                                                "$gte": "2019-01-01"
                                            }
                                        }
                                    }
                                ]
                            }
                            ```
        :param top_k: How many documents to return
        :param index: Index name for storing the docs and metadata
        :param return_embedding: To return document embedding
        :param headers: Custom HTTP headers to pass to elasticsearch client (e.g. {'Authorization': 'Basic YWRtaW46cm9vdA=='})
                Check out https://www.elastic.co/guide/en/elasticsearch/reference/current/http-clients.html for more information.
        :param scale_score: Whether to scale the similarity score to the unit interval (range of [0,1]).
                            If true (default) similarity scores (e.g. cosine or dot_product) which naturally have a different value range will be scaled to a range of [0,1], where 1 means extremely relevant.
                            Otherwise raw similarity scores (e.g. cosine or dot_product) will be used.
        :return:
        """
        if index is None:
            index = self.index

        if return_embedding is None:
            return_embedding = self.return_embedding

        if not self.embedding_field:
            raise RuntimeError("Please specify arg `embedding_field` in ElasticsearchDocumentStore()")

<<<<<<< HEAD
        # +1 in similarity to avoid negative numbers (for cosine sim)
        body = {"size": top_k, "query": self._get_vector_similarity_query(query_emb, top_k)}
        if filters:
            filter_ = {"bool": {"filter": LogicalFilterClause.parse(filters).convert_to_elasticsearch()}}
            if body["query"]["script_score"]["query"] == {"match_all": {}}:
                body["query"]["script_score"]["query"] = filter_
            else:
                body["query"]["script_score"]["query"]["bool"]["filter"]["bool"]["must"].append(filter_)

        excluded_fields = self._get_excluded_fields(return_embedding=return_embedding)
        if excluded_fields:
            body["_source"] = {"excludes": excluded_fields}
=======
        body = self._construct_dense_query_body(query_emb, filters, top_k, return_embedding)
>>>>>>> 77cea8b1

        logger.debug("Retriever query: %s", body)
        try:
            result = self.client.search(index=index, body=body, request_timeout=300, headers=headers)["hits"]["hits"]
            if len(result) == 0:
                count_documents = self.get_document_count(index=index, headers=headers)
                if count_documents == 0:
                    logger.warning("Index is empty. First add some documents to search them.")
                count_embeddings = self.get_embedding_count(index=index, headers=headers)
                if count_embeddings == 0:
                    logger.warning("No documents with embeddings. Run the document store's update_embeddings() method.")
        except self._RequestError as e:
            if e.error == "search_phase_execution_exception":
                error_message: str = (
                    "search_phase_execution_exception: Likely some of your stored documents don't have embeddings. "
                    "Run the document store's update_embeddings() method."
                )
                raise self._RequestError(e.status_code, error_message, e.info)
            raise e

        documents = [
            self._convert_es_hit_to_document(hit, adapt_score_for_embedding=True, scale_score=scale_score)
            for hit in result
        ]
        return documents

    def _construct_dense_query_body(
        self,
        query_emb: np.ndarray,
        filters: Optional[Dict[str, Union[Dict, List, str, int, float, bool]]] = None,
        top_k: int = 10,
        return_embedding: Optional[bool] = None,
    ):
        body = {"size": top_k, "query": self._get_vector_similarity_query(query_emb, top_k)}
        if filters:
            filter_ = {"bool": {"filter": LogicalFilterClause.parse(filters).convert_to_elasticsearch()}}
            if body["query"]["script_score"]["query"] == {"match_all": {}}:
                body["query"]["script_score"]["query"] = filter_
            else:
                body["query"]["script_score"]["query"]["bool"]["filter"]["bool"]["must"].append(filter_)

        excluded_meta_data: Optional[list] = None

        if self.excluded_meta_data:
            excluded_meta_data = deepcopy(self.excluded_meta_data)

            if return_embedding is True and self.embedding_field in excluded_meta_data:
                excluded_meta_data.remove(self.embedding_field)
            elif return_embedding is False and self.embedding_field not in excluded_meta_data:
                excluded_meta_data.append(self.embedding_field)
        elif return_embedding is False:
            excluded_meta_data = [self.embedding_field]

        if excluded_meta_data:
            body["_source"] = {"excludes": excluded_meta_data}
        return body

    def _create_document_index(self, index_name: str, headers: Optional[Dict[str, str]] = None):
        """
        Create a new index for storing documents. In case if an index with the name already exists, it ensures that
        the embedding_field is present.
        """
        # Check if index_name refers to an alias
        if self.client.indices.exists_alias(name=index_name):
            logger.debug("Index name %s is an alias.", index_name)

        # check if the existing index has the embedding field; if not create it
        if self.client.indices.exists(index=index_name, headers=headers):
            indices = self.client.indices.get(index_name, headers=headers)
            # If the index name is an alias that groups multiple existing indices, each of them must have an embedding_field.
            for index_id, index_info in indices.items():
                mapping = index_info["mappings"]
                if self.search_fields:
                    for search_field in self.search_fields:
                        if (
                            search_field in mapping["properties"]
                            and mapping["properties"][search_field]["type"] != "text"
                        ):
                            raise Exception(
                                f"The search_field '{search_field}' of index '{index_id}' with type '{mapping['properties'][search_field]['type']}' "
                                f"does not have the right type 'text' to be queried in fulltext search. Please use only 'text' type properties as search_fields or use another index. "
                                f"This error might occur if you are trying to use haystack 1.0 and above with an existing elasticsearch index created with a previous version of haystack. "
                                f'In this case deleting the index with `delete_index(index="{index_id}")` will fix your environment. '
                                f"Note, that all data stored in the index will be lost!"
                            )
                if self.embedding_field:
                    if (
                        self.embedding_field in mapping["properties"]
                        and mapping["properties"][self.embedding_field]["type"] != "dense_vector"
                    ):
                        raise Exception(
                            f"The '{index_id}' index in Elasticsearch already has a field called '{self.embedding_field}'"
                            f" with the type '{mapping['properties'][self.embedding_field]['type']}'. Please update the "
                            f"document_store to use a different name for the embedding_field parameter."
                        )
                    mapping["properties"][self.embedding_field] = {"type": "dense_vector", "dims": self.embedding_dim}
                    self.client.indices.put_mapping(index=index_id, body=mapping, headers=headers)
            return

        if self.custom_mapping:
            mapping = self.custom_mapping
        else:
            mapping = {
                "mappings": {
                    "properties": {self.name_field: {"type": "keyword"}, self.content_field: {"type": "text"}},
                    "dynamic_templates": [
                        {"strings": {"path_match": "*", "match_mapping_type": "string", "mapping": {"type": "keyword"}}}
                    ],
                },
                "settings": {"analysis": {"analyzer": {"default": {"type": self.analyzer}}}},
            }

            if self.synonyms:
                for field in self.search_fields:
                    mapping["mappings"]["properties"].update({field: {"type": "text", "analyzer": "synonym"}})
                mapping["mappings"]["properties"][self.content_field] = {"type": "text", "analyzer": "synonym"}

                mapping["settings"]["analysis"]["analyzer"]["synonym"] = {
                    "tokenizer": "whitespace",
                    "filter": ["lowercase", "synonym"],
                }
                mapping["settings"]["analysis"]["filter"] = {
                    "synonym": {"type": self.synonym_type, "synonyms": self.synonyms}
                }

            else:
                for field in self.search_fields:
                    mapping["mappings"]["properties"].update({field: {"type": "text"}})

            if self.embedding_field:
                mapping["mappings"]["properties"][self.embedding_field] = {
                    "type": "dense_vector",
                    "dims": self.embedding_dim,
                }

        try:
            self.client.indices.create(index=index_name, body=mapping, headers=headers)
        except self._RequestError as e:
            # With multiple workers we need to avoid race conditions, where:
            # - there's no index in the beginning
            # - both want to create one
            # - one fails as the other one already created it
            if not self.client.indices.exists(index=index_name, headers=headers):
                raise e

    def _create_label_index(self, index_name: str, headers: Optional[Dict[str, str]] = None):
        if self.client.indices.exists(index=index_name, headers=headers):
            return
        mapping = {
            "mappings": {
                "properties": {
                    "query": {"type": "text"},
                    "answer": {"type": "nested"},
                    "document": {"type": "nested"},
                    "is_correct_answer": {"type": "boolean"},
                    "is_correct_document": {"type": "boolean"},
                    "origin": {"type": "keyword"},  # e.g. user-feedback or gold-label
                    "document_id": {"type": "keyword"},
                    "no_answer": {"type": "boolean"},
                    "pipeline_id": {"type": "keyword"},
                    "created_at": {"type": "date", "format": "yyyy-MM-dd HH:mm:ss||yyyy-MM-dd||epoch_millis"},
                    "updated_at": {"type": "date", "format": "yyyy-MM-dd HH:mm:ss||yyyy-MM-dd||epoch_millis"}
                    # TODO add pipeline_hash and pipeline_name once we migrated the REST API to pipelines
                }
            }
        }
        try:
            self.client.indices.create(index=index_name, body=mapping, headers=headers)
        except self._RequestError as e:
            # With multiple workers we need to avoid race conditions, where:
            # - there's no index in the beginning
            # - both want to create one
            # - one fails as the other one already created it
            if not self.client.indices.exists(index=index_name, headers=headers):
                raise e

    def _get_vector_similarity_query(self, query_emb: np.ndarray, top_k: int):
        """
        Generate Elasticsearch query for vector similarity.
        """
        if self.similarity == "cosine":
            similarity_fn_name = "cosineSimilarity"
        elif self.similarity == "dot_product":
            similarity_fn_name = "dotProduct"
        elif self.similarity == "l2":
            similarity_fn_name = "l2norm"
        else:
            raise Exception(
                "Invalid value for similarity in ElasticSearchDocumentStore constructor. Choose between 'cosine', 'dot_product' and 'l2'"
            )

        # To handle scenarios where embeddings may be missing
        script_score_query: dict = {"match_all": {}}
        if self.skip_missing_embeddings:
            script_score_query = {"bool": {"filter": {"bool": {"must": [{"exists": {"field": self.embedding_field}}]}}}}

        query = {
            "script_score": {
                "query": script_score_query,
                "script": {
                    # offset score to ensure a positive range as required by Elasticsearch
                    "source": f"{similarity_fn_name}(params.query_vector,'{self.embedding_field}') + 1000",
                    "params": {"query_vector": query_emb.tolist()},
                },
            }
        }
        return query

    def _get_raw_similarity_score(self, score):
        return score - 1000<|MERGE_RESOLUTION|>--- conflicted
+++ resolved
@@ -376,24 +376,8 @@
         if not self.embedding_field:
             raise RuntimeError("Please specify arg `embedding_field` in ElasticsearchDocumentStore()")
 
-<<<<<<< HEAD
-        # +1 in similarity to avoid negative numbers (for cosine sim)
-        body = {"size": top_k, "query": self._get_vector_similarity_query(query_emb, top_k)}
-        if filters:
-            filter_ = {"bool": {"filter": LogicalFilterClause.parse(filters).convert_to_elasticsearch()}}
-            if body["query"]["script_score"]["query"] == {"match_all": {}}:
-                body["query"]["script_score"]["query"] = filter_
-            else:
-                body["query"]["script_score"]["query"]["bool"]["filter"]["bool"]["must"].append(filter_)
-
-        excluded_fields = self._get_excluded_fields(return_embedding=return_embedding)
-        if excluded_fields:
-            body["_source"] = {"excludes": excluded_fields}
-=======
         body = self._construct_dense_query_body(query_emb, filters, top_k, return_embedding)
->>>>>>> 77cea8b1
-
-        logger.debug("Retriever query: %s", body)
+
         try:
             result = self.client.search(index=index, body=body, request_timeout=300, headers=headers)["hits"]["hits"]
             if len(result) == 0:
@@ -433,20 +417,10 @@
             else:
                 body["query"]["script_score"]["query"]["bool"]["filter"]["bool"]["must"].append(filter_)
 
-        excluded_meta_data: Optional[list] = None
-
-        if self.excluded_meta_data:
-            excluded_meta_data = deepcopy(self.excluded_meta_data)
-
-            if return_embedding is True and self.embedding_field in excluded_meta_data:
-                excluded_meta_data.remove(self.embedding_field)
-            elif return_embedding is False and self.embedding_field not in excluded_meta_data:
-                excluded_meta_data.append(self.embedding_field)
-        elif return_embedding is False:
-            excluded_meta_data = [self.embedding_field]
-
-        if excluded_meta_data:
-            body["_source"] = {"excludes": excluded_meta_data}
+        excluded_fields = self._get_excluded_fields(return_embedding=return_embedding)
+        if excluded_fields:
+            body["_source"] = {"excludes": excluded_fields}
+
         return body
 
     def _create_document_index(self, index_name: str, headers: Optional[Dict[str, str]] = None):
