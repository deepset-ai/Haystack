--- conflicted
+++ resolved
@@ -139,23 +139,14 @@
             instance.__canals_input__ = {}
         run_signature = inspect.signature(getattr(cls, "run"))
         for param in list(run_signature.parameters)[1:]:  # First is 'self' and it doesn't matter.
-<<<<<<< HEAD
             if run_signature.parameters[param].kind not in (
                 inspect.Parameter.VAR_POSITIONAL,
                 inspect.Parameter.VAR_KEYWORD,
             ):  # ignore variable args
-                instance.__canals_input__[param] = InputSocket(
-                    name=param,
-                    type=run_signature.parameters[param].annotation,
-                    is_mandatory=run_signature.parameters[param].default == inspect.Parameter.empty,
-                )
-=======
-            if run_signature.parameters[param].kind == inspect.Parameter.POSITIONAL_OR_KEYWORD:  # ignore `**kwargs`
                 socket_kwargs = {"name": param, "type": run_signature.parameters[param].annotation}
                 if run_signature.parameters[param].default != inspect.Parameter.empty:
                     socket_kwargs["default_value"] = run_signature.parameters[param].default
                 instance.__canals_input__[param] = InputSocket(**socket_kwargs)
->>>>>>> 9ace6bf6
         return instance
 
 
