--- conflicted
+++ resolved
@@ -66,23 +66,20 @@
     graph: networkx.MultiDiGraph,
     show_component_names: bool = True,
     show_optional_inputs: bool = True,
+    show_connection_types: bool = True,
     direction: Literal["top-down", "left-right"] = "top-down",
 ):
     """
     Renders a pipeline using Mermaid (hosted version at 'https://mermaid.ink'). Requires Internet access.
     """
     # Copy the graph to avoid modifying the original
-<<<<<<< HEAD
-    graph = _prepare_for_drawing(graph.copy())
     graph_styled = _to_mermaid_text(
-        graph=graph,
+        graph.copy(),
         show_component_names=show_component_names,
         show_optional_inputs=show_optional_inputs,
+        show_connection_types=show_connection_types,
         direction=direction,
     )
-=======
-    graph_styled = _to_mermaid_text(graph.copy())
->>>>>>> 21488ac6
 
     graphbytes = graph_styled.encode("ascii")
     base64_bytes = base64.b64encode(graphbytes)
@@ -113,6 +110,7 @@
     graph: networkx.MultiDiGraph,
     show_component_names: bool = True,
     show_optional_inputs: bool = True,
+    show_connection_types: bool = True,
     direction: Literal["top-down", "left-right"] = "top-down",
 ) -> str:
     """
@@ -157,7 +155,8 @@
         if from_comp != "input" and to_comp != "output":
             arrowtail = ARROWTAIL_MANDATORY if conn_data["mandatory"] else ARROWTAIL_OPTIONAL
             arrowhead = ARROWHEAD_MANDATORY if conn_data["mandatory"] else ARROWHEAD_OPTIONAL
-            label = f'"{conn_data["label"]}<br><small><i>{conn_data["conn_type"]}</i></small>"'
+            conn_type = '<br><small><i>{conn_data["conn_type"]}</i></small>' if show_connection_types else ""
+            label = f'"{conn_data["label"]}{conn_type}'
             conn_string = f"{states[from_comp]} {arrowtail} {label} {arrowhead} {states[to_comp]}"
             connections_list.append(conn_string)
 
