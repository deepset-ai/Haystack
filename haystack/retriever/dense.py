--- conflicted
+++ resolved
@@ -85,10 +85,6 @@
 
         self.use_amp = use_amp
         self.do_lower_case = do_lower_case
-<<<<<<< HEAD
-        self.max_seq_len = max_seq_len
-        self.projection_dim = projection_dim
-=======
         self.embed_title = embed_title
 
         # Load checkpoint (incl. additional model params)
@@ -100,7 +96,6 @@
         self.pretrained_file = saved_state.encoder_params["pretrained_file"]
         self.projection_dim = saved_state.encoder_params["projection_dim"]
         self.sequence_length = saved_state.encoder_params["sequence_length"]
->>>>>>> 3a95fe20
 
         # Init & Load Encoders
         self.query_config = DPRConfig(projection_dim=self.projection_dim, config=self.query_embedding_model, dropout=0.0)
@@ -139,12 +134,6 @@
         :param titles: passage title to also take into account during embedding
         :return: embeddings, one per input passage
         """
-<<<<<<< HEAD
-        result = self._generate_batch_predictions(texts=texts, titles=titles,
-                                                  model=self.passage_encoder,
-                                                  tokenizer=self.passage_tokenizer,
-                                                  batch_size=self.batch_size)
-=======
         texts = [d.text for d in docs]
         titles = []
         if self.embed_title:
@@ -156,7 +145,6 @@
 
         result = self._generate_batch_predictions(texts=texts, titles=titles, model=self.passage_encoder,
                                                   tensorizer=self.tensorizer, batch_size=self.batch_size)
->>>>>>> 3a95fe20
         return result
 
     def _normalize_query(self, query: str) -> str:
