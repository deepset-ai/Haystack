import copy
import json
import logging
import os
import re
from abc import ABC, abstractmethod
from string import Template
from typing import Dict, List, Optional, Tuple, Union, Any, Type, Iterator

import requests
import torch
<<<<<<< HEAD
from transformers import pipeline, StoppingCriteria, StoppingCriteriaList, AutoTokenizer, AutoConfig
from transformers.models.auto.modeling_auto import MODEL_FOR_SEQ_TO_SEQ_CAUSAL_LM_MAPPING_NAMES
=======
from transformers import (
    pipeline,
    AutoModelForSeq2SeqLM,
    StoppingCriteria,
    StoppingCriteriaList,
    PreTrainedTokenizerFast,
    PreTrainedTokenizer,
)
>>>>>>> 6a9cb865

from haystack import MultiLabel
from haystack.environment import HAYSTACK_REMOTE_API_BACKOFF_SEC, HAYSTACK_REMOTE_API_MAX_RETRIES
from haystack.errors import OpenAIError, OpenAIRateLimitError
from haystack.modeling.utils import initialize_device_settings
from haystack.nodes.base import BaseComponent
from haystack.schema import Document
from haystack.utils.reflection import retry_with_exponential_backoff

logger = logging.getLogger(__name__)


class BasePromptTemplate(BaseComponent):

    outgoing_edges = 1

    def run(
        self,
        query: Optional[str] = None,
        file_paths: Optional[List[str]] = None,
        labels: Optional[MultiLabel] = None,
        documents: Optional[List[Document]] = None,
        meta: Optional[dict] = None,
    ) -> Tuple[Dict, str]:
        raise NotImplementedError("This method should never be implemented in the derived class")

    def run_batch(
        self,
        queries: Optional[Union[str, List[str]]] = None,
        file_paths: Optional[List[str]] = None,
        labels: Optional[Union[MultiLabel, List[MultiLabel]]] = None,
        documents: Optional[Union[List[Document], List[List[Document]]]] = None,
        meta: Optional[Union[Dict[str, Any], List[Dict[str, Any]]]] = None,
        params: Optional[dict] = None,
        debug: Optional[bool] = None,
    ):
        raise NotImplementedError("This method should never be implemented in the derived class")


class PromptTemplate(BasePromptTemplate, ABC):
    """
    PromptTemplate represents a template for a prompt. For example, a prompt template for the sentiment
    analysis task might look like this:

    ```python
        PromptTemplate(name="sentiment-analysis",
                   prompt_text="Please give a sentiment for this context. Answer with positive, negative
                   or neutral. Context: $documents; Answer:")
    ```

    PromptTemplate declares optional prompt_params, which are the input parameters that need to be filled in
    the prompt_text. For example, in the above example, the prompt_params are ["documents"] and the prompt_text is
    "Please give a sentiment...".

    The prompt_text contains a placeholder $documents. This variable is filled in runtime with the non-keyword
    or keyword argument `documents` passed to this PromptTemplate's `fill()` method.

    For more details on how to use PromptTemplate, refer to
    the [documentation](https://docs.haystack.deepset.ai/docs/prompt_node).
    """

    def __init__(self, name: str, prompt_text: str, prompt_params: Optional[List[str]] = None):
        """
         Creates a PromptTemplate instance.

        :param name: The name of the prompt template (for example, sentiment-analysis, question-generation).
        :param prompt_text: The prompt text including placeholders for the prompt_params.
        :param prompt_params: The optional parameters that need to be filled in the prompt text. If not specified, they're inferred from the prompt text.
        """
        super().__init__()
        if not prompt_params:
            # Define the regex pattern to match the strings after the $ character
            pattern = r"\$([a-zA-Z0-9_]+)"
            prompt_params = re.findall(pattern, prompt_text)

        if prompt_text.count("$") != len(prompt_params):
            raise ValueError(
                f"Number of parameters in prompt text {prompt_text} for prompt template {name} "
                f"does not match number of specified parameters {prompt_params}"
            )

        # use case when PromptTemplate is loaded from a YAML file, we need to start and end the prompt text with quotes
        prompt_text = prompt_text.strip("'").strip('"')

        t = Template(prompt_text)
        try:
            t.substitute(**{param: "" for param in prompt_params})
        except KeyError as e:
            raise ValueError(
                f"Invalid parameter {e} in prompt text "
                f"{prompt_text} for prompt template {name}, specified parameters are {prompt_params}"
            )

        self.name = name
        self.prompt_text = prompt_text
        self.prompt_params = prompt_params

    def prepare(self, *args, **kwargs) -> Dict[str, Any]:
        """
        Prepares and verifies the prompt template with input parameters.

        :param args: Non-keyword arguments to use for filling the prompt text.
        :param kwargs: Keyword arguments to use for filling the prompt text.
        :return: A dictionary with the prompt text and the prompt parameters.
        """
        template_dict = {}
        # attempt to resolve args first
        if args:
            if len(args) != len(self.prompt_params):
                logger.warning(
                    "For %s, expected %s arguments, instead got %s arguments %s",
                    self.name,
                    self.prompt_params,
                    len(args),
                    args,
                )
            for prompt_param, arg in zip(self.prompt_params, args):
                template_dict[prompt_param] = [arg] if isinstance(arg, str) else arg
        # then attempt to resolve kwargs
        if kwargs:
            for param in self.prompt_params:
                if param in kwargs:
                    template_dict[param] = kwargs[param]

        if set(template_dict.keys()) != set(self.prompt_params):
            available_params = set(list(template_dict.keys()) + list(set(kwargs.keys())))
            raise ValueError(f"Expected prompt params {self.prompt_params} but got {list(available_params)}")

        return template_dict

    def fill(self, *args, **kwargs) -> Iterator[str]:
        """
        Fills the prompt text parameters from non-keyword and keyword arguments and returns the iterator prompt text.

        In the case of non-keyword arguments, the order of the arguments should match the left-to-right
        order of appearance of the parameters in the prompt text. For example, if the prompt text is:
        `Please come up with a question for the given context and the answer. Context: $documents;
        Answer: $answers; Question:` then the first non-keyword argument fills the $documents placeholder
        and the second non-keyword argument fills the $answers placeholder.

        In the case of keyword arguments, the order of the arguments doesn't matter. Placeholders in the
        prompt text are filled with the corresponding keyword argument.

        :param args: Non-keyword arguments to use for filling the prompt text.
        :param kwargs: Keyword arguments to use for filling the prompt text.
        :return: An iterator of prompt texts.
        """
        template_dict = self.prepare(*args, **kwargs)
        template = Template(self.prompt_text)
        # the prompt context values should all be lists, as they will be split as one
        prompt_context_copy = {k: v if isinstance(v, list) else [v] for k, v in template_dict.items()}
        for prompt_context_values in zip(*prompt_context_copy.values()):
            template_input = {key: prompt_context_values[idx] for idx, key in enumerate(prompt_context_copy.keys())}
            prompt_prepared: str = template.substitute(template_input)
            yield prompt_prepared


class PromptModelInvocationLayer:
    """
    PromptModelInvocationLayer implementations execute a prompt on an underlying model.

    The implementation can be a simple invocation on the underlying model running in a local runtime, or
    could be even remote, for example, a call to a remote API endpoint.
    """

    def __init__(self, model_name_or_path: str, max_length: Optional[int] = 100, **kwargs):
        """
        Creates a new PromptModelInvocationLayer instance.


        :param model_name_or_path: The name or path of the underlying model.
        :param max_length: The maximum length of output text.
        :param kwargs: Additional keyword arguments passed to the underlying model.

        """
        if model_name_or_path is None or len(model_name_or_path) == 0:
            raise ValueError("model_name_or_path cannot be None or empty string")

        self.model_name_or_path = model_name_or_path
        self.max_length: Optional[int] = max_length

    @abstractmethod
    def invoke(self, *args, **kwargs):
        """
        It takes a prompt and returns a list of generated text using the underlying model.
        :return: A list of generated text.
        """
        pass

    @classmethod
    def supports(cls, model_name_or_path: str) -> bool:
        """
        Checks if the given model is supported by this invocation layer.

        :param model_name_or_path: The name or path of the model.
        :return: True if this invocation layer supports the model, False otherwise.
        """
        return False


class StopWordsCriteria(StoppingCriteria):
    """
    Stops text generation if any one of the stop words is generated.
    """

    def __init__(self, tokenizer: Union[PreTrainedTokenizer, PreTrainedTokenizerFast], stop_words: List[str]):
        super().__init__()
        self.stop_words = tokenizer.encode(stop_words, add_special_tokens=False, return_tensors="pt")

    def __call__(self, input_ids: torch.LongTensor, scores: torch.FloatTensor, **kwargs) -> bool:
        return any(torch.isin(input_ids[-1], self.stop_words[-1]))


class HFLocalInvocationLayer(PromptModelInvocationLayer):
    """
    A subclass of the PromptModelInvocationLayer class. It loads a pre-trained model from Hugging Face and
    passes a prepared prompt into that model.

    Note: kwargs other than init parameter names are ignored to enable reflective construction of the class,
    as many variants of PromptModelInvocationLayer are possible and they may have different parameters.
    """

    def __init__(
        self,
        model_name_or_path: str = "google/flan-t5-base",
        max_length: Optional[int] = 100,
        use_auth_token: Optional[Union[str, bool]] = None,
        use_gpu: Optional[bool] = True,
        devices: Optional[List[Union[str, torch.device]]] = None,
        **kwargs,
    ):
        """
        Creates an instance of HFLocalInvocationLayer used to invoke local Hugging Face models.

        :param model_name_or_path: The name or path of the underlying model.
        :param max_length: The maximum length of the output text.
        :param use_auth_token: The token to use as HTTP bearer authorization for remote files.
        :param use_gpu: Whether to use GPU for inference.
        :param device: The device to use for inference.
        :param kwargs: Additional keyword arguments passed to the underlying model. Due to reflective construction of
        all PromptModelInvocationLayer instances, this instance of HFLocalInvocationLayer might receive some unrelated
        kwargs. Only kwargs relevant to the HFLocalInvocationLayer are considered. The list of supported kwargs
        includes: trust_remote_code, revision, feature_extractor, tokenizer, config, use_fast, torch_dtype, device_map.
        For more details about these kwargs, see
        Hugging Face [documentation](https://huggingface.co/docs/transformers/en/main_classes/pipelines#transformers.pipeline).
        """
        super().__init__(model_name_or_path, max_length)
        self.use_auth_token = use_auth_token

        self.devices, _ = initialize_device_settings(devices=devices, use_cuda=use_gpu, multi_gpu=False)
        if len(self.devices) > 1:
            logger.warning(
                "Multiple devices are not supported in %s inference, using the first device %s.",
                self.__class__.__name__,
                self.devices[0],
            )

        # Due to reflective construction of all invocation layers we might receive some
        # unknown kwargs, so we need to take only the relevant.
        # For more details refer to Hugging Face pipeline documentation
        # Do not use `device_map` AND `device` at the same time as they will conflict
        model_input_kwargs = {
            key: kwargs[key]
            for key in [
                "model_kwargs",
                "trust_remote_code",
                "revision",
                "feature_extractor",
                "tokenizer",
                "config",
                "use_fast",
                "torch_dtype",
                "device_map",
            ]
            if key in kwargs
        }
        # flatten model_kwargs one level
        if "model_kwargs" in model_input_kwargs:
            mkwargs = model_input_kwargs.pop("model_kwargs")
            model_input_kwargs.update(mkwargs)

        torch_dtype = model_input_kwargs.get("torch_dtype")
        if torch_dtype is not None:
            if isinstance(torch_dtype, str):
                if "torch." not in torch_dtype:
                    raise ValueError(
                        f"torch_dtype should be a torch.dtype or a string with 'torch.' prefix, got {torch_dtype}"
                    )
                torch_dtype_resolved = getattr(torch, torch_dtype.strip("torch."))
            elif isinstance(torch_dtype, torch.dtype):
                torch_dtype_resolved = torch_dtype
            else:
                raise ValueError(f"Invalid torch_dtype value {torch_dtype}")
            model_input_kwargs["torch_dtype"] = torch_dtype_resolved

        if len(model_input_kwargs) > 0:
            logger.info("Using model input kwargs %s in %s", model_input_kwargs, self.__class__.__name__)

        self.pipe = pipeline(
            "text2text-generation",
            model=model_name_or_path,
            device=self.devices[0] if "device_map" not in model_input_kwargs else None,
            use_auth_token=self.use_auth_token,
            model_kwargs=model_input_kwargs,
        )

    def invoke(self, *args, **kwargs):
        """
        It takes a prompt and returns a list of generated text using the local Hugging Face transformers model
        :return: A list of generated text.

        Note: Only kwargs relevant to Text2TextGenerationPipeline are passed to Hugging Face as model_input_kwargs.
        Other kwargs are ignored.
        """
        output: List[Dict[str, str]] = []
        stop_words = kwargs.pop("stop_words", None)
        if kwargs and "prompt" in kwargs:
            prompt = kwargs.pop("prompt")

            # Consider only Text2TextGenerationPipeline relevant, ignore others
            # For more details refer to Hugging Face Text2TextGenerationPipeline documentation
            # TODO resolve these kwargs from the pipeline signature
            model_input_kwargs = {
                key: kwargs[key]
                for key in ["return_tensors", "return_text", "clean_up_tokenization_spaces", "truncation"]
                if key in kwargs
            }
            if stop_words:
                sw = StopWordsCriteria(tokenizer=self.pipe.tokenizer, stop_words=stop_words)
                model_input_kwargs["stopping_criteria"] = StoppingCriteriaList([sw])
            output = self.pipe(prompt, max_length=self.max_length, **model_input_kwargs)
        generated_texts = [o["generated_text"] for o in output if "generated_text" in o]

        if stop_words:
            # Although HF generates text until stop words are encountered unfortunately it includes the stop word
            # We want to exclude it to be consistent with other invocation layers
            for idx, _ in enumerate(generated_texts):
                for stop_word in stop_words:
                    generated_texts[idx] = generated_texts[idx].replace(stop_word, "").strip()
        return generated_texts

    @classmethod
    def supports(cls, model_name_or_path: str) -> bool:
        supported_models = list(MODEL_FOR_SEQ_TO_SEQ_CAUSAL_LM_MAPPING_NAMES.values())
        try:
            config = AutoConfig.from_pretrained(model_name_or_path)
        except OSError:
            # This is needed so OpenAI models are skipped over
            return False
        return config.architectures[0] in supported_models


class OpenAIInvocationLayer(PromptModelInvocationLayer):
    """
    PromptModelInvocationLayer implementation for OpenAI's GPT-3 InstructGPT models. Invocations are made using REST API.
    See [OpenAI GPT-3](https://beta.openai.com/docs/models/gpt-3) for more details.

    Note: kwargs other than init parameter names are ignored to enable reflective construction of the class
    as many variants of PromptModelInvocationLayer are possible and they may have different parameters.
    """

    def __init__(
        self, api_key: str, model_name_or_path: str = "text-davinci-003", max_length: Optional[int] = 100, **kwargs
    ):
        """
         Creates an instance of OpenAIInvocationLayer for OpenAI's GPT-3 InstructGPT models.

        :param model_name_or_path: The name or path of the underlying model.
        :param max_length: The maximum length of the output text.
        :param api_key: The OpenAI API key.
        :param kwargs: Additional keyword arguments passed to the underlying model. Due to reflective construction of
        all PromptModelInvocationLayer instances, this instance of OpenAIInvocationLayer might receive some unrelated
        kwargs. Only the kwargs relevant to OpenAIInvocationLayer are considered. The list of OpenAI-relevant
        kwargs includes: suffix, temperature, top_p, presence_penalty, frequency_penalty, best_of, n, max_tokens,
        logit_bias, stop, echo, and logprobs. For more details about these kwargs, see OpenAI
        [documentation](https://beta.openai.com/docs/api-reference/completions/create).

        """
        super().__init__(model_name_or_path, max_length)
        if not isinstance(api_key, str) or len(api_key) == 0:
            raise OpenAIError(
                f"api_key {api_key} must be a valid OpenAI key. Visit https://beta.openai.com/ to get one."
            )
        self.api_key = api_key
        self.url = "https://api.openai.com/v1/completions"

        # Due to reflective construction of all invocation layers we might receive some
        # unknown kwargs, so we need to take only the relevant.
        # For more details refer to OpenAI documentation
        self.model_input_kwargs = {
            key: kwargs[key]
            for key in [
                "suffix",
                "max_tokens",
                "temperature",
                "top_p",
                "n",
                "logprobs",
                "echo",
                "stop",
                "presence_penalty",
                "frequency_penalty",
                "best_of",
                "logit_bias",
            ]
            if key in kwargs
        }

    @retry_with_exponential_backoff(
        backoff_in_seconds=int(os.environ.get(HAYSTACK_REMOTE_API_BACKOFF_SEC, 5)),
        max_retries=int(os.environ.get(HAYSTACK_REMOTE_API_MAX_RETRIES, 5)),
    )
    def invoke(self, *args, **kwargs):
        """
        Invokes a prompt on the model. It takes in a prompt and returns a list of responses using a REST invocation.

        :return: The responses are being returned.

        Note: Only kwargs relevant to OpenAI are passed to OpenAI rest API. Others kwargs are ignored.
        For more details, see OpenAI [documentation](https://beta.openai.com/docs/api-reference/completions/create).
        """
        prompt = kwargs.get("prompt")
        if not prompt:
            raise ValueError(
                f"No prompt provided. Model {self.model_name_or_path} requires prompt."
                f"Make sure to provide prompt in kwargs."
            )

        kwargs_with_defaults = self.model_input_kwargs
        if kwargs:
            # we use keyword stop_words but OpenAI uses stop
            if "stop_words" in kwargs:
                kwargs["stop"] = kwargs.pop("stop_words")
            kwargs_with_defaults.update(kwargs)
        payload = {
            "model": self.model_name_or_path,
            "prompt": prompt,
            "suffix": kwargs_with_defaults.get("suffix", None),
            "max_tokens": kwargs_with_defaults.get("max_tokens", self.max_length),
            "temperature": kwargs_with_defaults.get("temperature", 0.7),
            "top_p": kwargs_with_defaults.get("top_p", 1),
            "n": kwargs_with_defaults.get("n", 1),
            "stream": False,  # no support for streaming
            "logprobs": kwargs_with_defaults.get("logprobs", None),
            "echo": kwargs_with_defaults.get("echo", False),
            "stop": kwargs_with_defaults.get("stop", None),
            "presence_penalty": kwargs_with_defaults.get("presence_penalty", 0),
            "frequency_penalty": kwargs_with_defaults.get("frequency_penalty", 0),
            "best_of": kwargs.get("best_of", 1),
            "logit_bias": kwargs.get("logit_bias", {}),
        }
        headers = {"Authorization": f"Bearer {self.api_key}", "Content-Type": "application/json"}
        response = requests.request("POST", self.url, headers=headers, data=json.dumps(payload), timeout=30)
        res = json.loads(response.text)

        if response.status_code != 200:
            openai_error: OpenAIError
            if response.status_code == 429:
                openai_error = OpenAIRateLimitError(f"API rate limit exceeded: {response.text}")
            else:
                openai_error = OpenAIError(
                    f"OpenAI returned an error.\n"
                    f"Status code: {response.status_code}\n"
                    f"Response body: {response.text}",
                    status_code=response.status_code,
                )
            raise openai_error

        responses = [ans["text"].strip() for ans in res["choices"]]
        return responses

    @classmethod
    def supports(cls, model_name_or_path: str) -> bool:
        return any(m for m in ["ada", "babbage", "davinci", "curie"] if m in model_name_or_path)


class PromptModel(BaseComponent):
    """
    The PromptModel class is a component that uses a pre-trained model to generate text based on a prompt. Out of
    the box, it supports two model invocation layers: Hugging Face transformers and OpenAI, with the ability to
    register additional custom invocation layers.

    Although it is possible to use PromptModel to make prompt invocations on the underlying model, use
    PromptNode for interactions with the model. PromptModel instances are the practical approach for multiple
    PromptNode instances to use a single PromptNode and thus save computational resources.

    For more details, refer to the PromptModel [documentation](https://docs.haystack.deepset.ai/docs/prompt_node).
    """

    outgoing_edges = 1

    def __init__(
        self,
        model_name_or_path: str = "google/flan-t5-base",
        max_length: Optional[int] = 100,
        api_key: Optional[str] = None,
        use_auth_token: Optional[Union[str, bool]] = None,
        use_gpu: Optional[bool] = None,
        devices: Optional[List[Union[str, torch.device]]] = None,
        model_kwargs: Optional[Dict] = None,
    ):
        """
        Creates an instance of PromptModel.

        :param model_name_or_path: The name or path of the underlying model.
        :param max_length: The maximum length of the generated output text.
        :param api_key: The API key to use for the model.
        :param use_auth_token: The Hugging Face token to use.
        :param use_gpu: Whether to use GPU or not.
        :param devices: The devices to use where the model is loaded.
        :param model_kwargs: Additional keyword arguments passed to the underlying model.
        """
        super().__init__()
        self.model_name_or_path = model_name_or_path
        self.max_length = max_length
        self.api_key = api_key
        self.use_auth_token = use_auth_token
        self.use_gpu = use_gpu
        self.devices = devices

        self.model_kwargs = model_kwargs if model_kwargs else {}

        self.invocation_layers: List[Type[PromptModelInvocationLayer]] = []

        self.register(HFLocalInvocationLayer)  # pylint: disable=W0108
        self.register(OpenAIInvocationLayer)  # pylint: disable=W0108

        self.model_invocation_layer = self.create_invocation_layer()

    def create_invocation_layer(self) -> PromptModelInvocationLayer:
        kwargs = {
            "api_key": self.api_key,
            "use_auth_token": self.use_auth_token,
            "use_gpu": self.use_gpu,
            "devices": self.devices,
        }
        all_kwargs = {**self.model_kwargs, **kwargs}

        for invocation_layer in self.invocation_layers:
            if invocation_layer.supports(self.model_name_or_path):
                return invocation_layer(
                    model_name_or_path=self.model_name_or_path, max_length=self.max_length, **all_kwargs
                )
        raise ValueError(
            f"Model {self.model_name_or_path} is not supported - no invocation layer found."
            f" Currently supported models are: {self.invocation_layers}"
            f" Register a new invocation layer for {self.model_name_or_path} using the register method."
        )

    def register(self, invocation_layer: Type[PromptModelInvocationLayer]):
        """
        Registers additional prompt model invocation layer. It takes a function that returns a boolean as a
        matching condition on `model_name_or_path` and a class that implements `PromptModelInvocationLayer` interface.
        """
        self.invocation_layers.append(invocation_layer)

    def invoke(self, prompt: Union[str, List[str]], **kwargs) -> List[str]:
        """
        It takes in a prompt, and returns a list of responses using the underlying invocation layer.

        :param prompt: The prompt to use for the invocation, it could be a single prompt or a list of prompts.
        :param kwargs: Additional keyword arguments to pass to the invocation layer.
        :return: A list of model generated responses for the prompt or prompts.
        """
        output = self.model_invocation_layer.invoke(prompt=prompt, **kwargs)
        return output

    def run(
        self,
        query: Optional[str] = None,
        file_paths: Optional[List[str]] = None,
        labels: Optional[MultiLabel] = None,
        documents: Optional[List[Document]] = None,
        meta: Optional[dict] = None,
    ) -> Tuple[Dict, str]:
        raise NotImplementedError("This method should never be implemented in the derived class")

    def run_batch(
        self,
        queries: Optional[Union[str, List[str]]] = None,
        file_paths: Optional[List[str]] = None,
        labels: Optional[Union[MultiLabel, List[MultiLabel]]] = None,
        documents: Optional[Union[List[Document], List[List[Document]]]] = None,
        meta: Optional[Union[Dict[str, Any], List[Dict[str, Any]]]] = None,
        params: Optional[dict] = None,
        debug: Optional[bool] = None,
    ):
        raise NotImplementedError("This method should never be implemented in the derived class")


def get_predefined_prompt_templates() -> List[PromptTemplate]:
    return [
        PromptTemplate(
            name="question-answering",
            prompt_text="Given the context please answer the question. Context: $documents; Question: "
            "$questions; Answer:",
        ),
        PromptTemplate(
            name="question-generation",
            prompt_text="Given the context please generate a question. Context: $documents; Question:",
        ),
        PromptTemplate(
            name="conditioned-question-generation",
            prompt_text="Please come up with a question for the given context and the answer. "
            "Context: $documents; Answer: $answers; Question:",
        ),
        PromptTemplate(name="summarization", prompt_text="Summarize this document: $documents Summary:"),
        PromptTemplate(
            name="question-answering-check",
            prompt_text="Does the following context contain the answer to the question. "
            "Context: $documents; Question: $questions; Please answer yes or no! Answer:",
        ),
        PromptTemplate(
            name="sentiment-analysis",
            prompt_text="Please give a sentiment for this context. Answer with positive, "
            "negative or neutral. Context: $documents; Answer:",
        ),
        PromptTemplate(
            name="multiple-choice-question-answering",
            prompt_text="Question:$questions ; Choose the most suitable option to answer the above question. "
            "Options: $options; Answer:",
        ),
        PromptTemplate(
            name="topic-classification",
            prompt_text="Categories: $options; What category best describes: $documents; Answer:",
        ),
        PromptTemplate(
            name="language-detection",
            prompt_text="Detect the language in the following context and answer with the "
            "name of the language. Context: $documents; Answer:",
        ),
        PromptTemplate(
            name="translation",
            prompt_text="Translate the following context to $target_language. Context: $documents; Translation:",
        ),
    ]


class PromptNode(BaseComponent):
    """
    The PromptNode class is the central abstraction in Haystack's large language model (LLM) support. PromptNode
    supports multiple NLP tasks out of the box. You can use it to perform multiple tasks, such as
    summarization, question answering, question generation, and more, using a single, unified model within the Haystack framework.

    One of the benefits of PromptNode is that you can use it to define and add additional prompt templates
     the model supports. Defining additional prompt templates makes it possible to extend the model's capabilities
    and use it for a broader range of NLP tasks in Haystack. Prompt engineers define templates
    for each NLP task and register them with PromptNode. The burden of defining templates for each task rests on
    the prompt engineers, not the users.

    Using an instance of the PromptModel class, you can create multiple PromptNodes that share the same model, saving
    the memory and time required to load the model multiple times.

    PromptNode also supports multiple model invocation layers: Hugging Face transformers and OpenAI with an
    ability to register additional custom invocation layers. However, note that we currently support only
    T5 Flan and OpenAI InstructGPT models.

    We recommend using LLMs fine-tuned on a collection of datasets phrased as instructions, otherwise we find that the
    LLM does not "follow" prompt instructions well. This is why we recommend using T5 flan or OpenAI InstructGPT models.

    For more details, see the PromptNode [documentation](https://docs.haystack.deepset.ai/docs/prompt_node).
    """

    outgoing_edges: int = 1

    def __init__(
        self,
        model_name_or_path: Union[str, PromptModel] = "google/flan-t5-base",
        default_prompt_template: Optional[Union[str, PromptTemplate]] = None,
        output_variable: Optional[str] = None,
        max_length: Optional[int] = 100,
        api_key: Optional[str] = None,
        use_auth_token: Optional[Union[str, bool]] = None,
        use_gpu: Optional[bool] = None,
        devices: Optional[List[Union[str, torch.device]]] = None,
        stop_words: Optional[List[str]] = None,
    ):
        """
        Creates a PromptNode instance.

        :param model_name_or_path: The name of the model to use or an instance of PromptModel.
        :param default_prompt_template: The default prompt template to use for the model.
        :param output_variable: The name of the output variable in which you want to store the inference results.
        :param max_length: The maximum length of the generated text output.
        :param api_key: The API key to use for the model.
        :param use_auth_token: The authentication token to use for the model.
        :param use_gpu: Whether to use GPU or not.
        :param devices: The devices to use for the model.
        """
        super().__init__()
        self.prompt_templates: Dict[str, PromptTemplate] = {pt.name: pt for pt in get_predefined_prompt_templates()}  # type: ignore
        self.default_prompt_template: Union[str, PromptTemplate, None] = default_prompt_template
        self.output_variable: Optional[str] = output_variable
        self.model_name_or_path: Union[str, PromptModel] = model_name_or_path
        self.prompt_model: PromptModel
        self.stop_words: Optional[List[str]] = stop_words
        if isinstance(self.default_prompt_template, str) and not self.is_supported_template(
            self.default_prompt_template
        ):
            raise ValueError(
                f"Prompt template {self.default_prompt_template} is not supported. "
                f"Select one of: {self.get_prompt_template_names()} "
                f"or first register a new prompt template using the add_prompt_template method."
            )

        if isinstance(model_name_or_path, str):
            self.prompt_model = PromptModel(
                model_name_or_path=model_name_or_path,
                max_length=max_length,
                api_key=api_key,
                use_auth_token=use_auth_token,
                use_gpu=use_gpu,
                devices=devices,
            )
        elif isinstance(model_name_or_path, PromptModel):
            self.prompt_model = model_name_or_path
        else:
            raise ValueError("model_name_or_path must be either a string or a PromptModel object")

    def __call__(self, *args, **kwargs) -> List[str]:
        """
        This method is invoked when the component is called directly, for example:
        ```python
            PromptNode pn = ...
            sa = pn.set_default_prompt_template("sentiment-analysis")
            sa(documents=[Document("I am in love and I feel great!")])
        ```
        """
        if "prompt_template_name" in kwargs:
            prompt_template_name = kwargs["prompt_template_name"]
            kwargs.pop("prompt_template_name")
            return self.prompt(prompt_template_name, *args, **kwargs)
        else:
            return self.prompt(self.default_prompt_template, *args, **kwargs)

    def prompt(self, prompt_template: Optional[Union[str, PromptTemplate]], *args, **kwargs) -> List[str]:
        """
        Prompts the model and represents the central API for the PromptNode. It takes a prompt template,
        a list of non-keyword and keyword arguments, and returns a list of strings - the responses from
        the underlying model.

        The optional prompt_template parameter, if specified, takes precedence over the default prompt
        template for this PromptNode.

        :param prompt_template: The name of the optional prompt template to use.
        :return: A list of strings as model responses.
        """
        results = []
        # we pop the prompt_collector kwarg to avoid passing it to the model
        prompt_collector: List[str] = kwargs.pop("prompt_collector", [])
        if isinstance(prompt_template, str) and not self.is_supported_template(prompt_template):
            raise ValueError(
                f"{prompt_template} not supported, please select one of: {self.get_prompt_template_names()} "
                f"or pass a PromptTemplate instance for prompting."
            )

        # kwargs override model kwargs
        kwargs = {**self._prepare_model_kwargs(), **kwargs}
        prompt_template_used = prompt_template or self.default_prompt_template
        if prompt_template_used:
            if isinstance(prompt_template_used, PromptTemplate):
                template_to_fill = prompt_template_used
            elif isinstance(prompt_template_used, str):
                template_to_fill = self.get_prompt_template(prompt_template_used)
            else:
                raise ValueError(f"{prompt_template_used} with args {args} , and kwargs {kwargs} not supported")

            # prompt template used, yield prompts from inputs args
            for prompt in template_to_fill.fill(*args, **kwargs):
                kwargs_copy = copy.copy(kwargs)
                # and pass the prepared prompt and kwargs copy to the model
                prompt_collector.append(prompt)
                logger.debug("Prompt being sent to LLM with prompt %s and kwargs %s", prompt, kwargs_copy)
                output = self.prompt_model.invoke(prompt, **kwargs_copy)
                results.extend(output)
        else:
            # straightforward prompt, no templates used
            for prompt in list(args):
                kwargs_copy = copy.copy(kwargs)
                prompt_collector.append(prompt)
                logger.debug("Prompt being sent to LLM with prompt %s and kwargs %s ", prompt, kwargs_copy)
                output = self.prompt_model.invoke(prompt, **kwargs_copy)
                results.extend(output)
        return results

    def add_prompt_template(self, prompt_template: PromptTemplate) -> None:
        """
        Adds a prompt template to the list of supported prompt templates.
        :param prompt_template: PromptTemplate object to be added.
        :return: None
        """
        if prompt_template.name in self.prompt_templates:
            raise ValueError(
                f"Prompt template {prompt_template.name} already exists "
                f"Please select a different name to add this prompt template."
            )

        self.prompt_templates[prompt_template.name] = prompt_template  # type: ignore

    def remove_prompt_template(self, prompt_template: str) -> PromptTemplate:
        """
        Removes a prompt template from the list of supported prompt templates.
        :param prompt_template: Name of the prompt template to be removed.
        :return: PromptTemplate object that was removed.
        """
        if prompt_template not in self.prompt_templates:
            raise ValueError(f"Prompt template {prompt_template} does not exist")

        return self.prompt_templates.pop(prompt_template)

    def set_default_prompt_template(self, prompt_template: Union[str, PromptTemplate]) -> "PromptNode":
        """
        Sets the default prompt template for the node.
        :param prompt_template: The prompt template to be set as default.
        :return: The current PromptNode object.
        """
        if not self.is_supported_template(prompt_template):
            raise ValueError(f"{prompt_template} not supported, select one of: {self.get_prompt_template_names()}")

        self.default_prompt_template = prompt_template
        return self

    def get_prompt_templates(self) -> List[PromptTemplate]:
        """
        Returns the list of supported prompt templates.
        :return: List of supported prompt templates.
        """
        return list(self.prompt_templates.values())

    def get_prompt_template_names(self) -> List[str]:
        """
        Returns the list of supported prompt template names.
        :return: List of supported prompt template names.
        """
        return list(self.prompt_templates.keys())

    def is_supported_template(self, prompt_template: Union[str, PromptTemplate]) -> bool:
        """
        Checks if a prompt template is supported.
        :param prompt_template: The prompt template to be checked.
        :return: True if the prompt template is supported, False otherwise.
        """
        template_name = prompt_template if isinstance(prompt_template, str) else prompt_template.name
        return template_name in self.prompt_templates

    def get_prompt_template(self, prompt_template_name: str) -> PromptTemplate:
        """
        Returns a prompt template by name.
        :param prompt_template_name: The name of the prompt template to be returned.
        :return: The prompt template object.
        """
        if prompt_template_name not in self.prompt_templates:
            raise ValueError(f"Prompt template {prompt_template_name} not supported")
        return self.prompt_templates[prompt_template_name]

    def prompt_template_params(self, prompt_template: str) -> List[str]:
        """
        Returns the list of parameters for a prompt template.
        :param prompt_template: The name of the prompt template.
        :return: The list of parameters for the prompt template.
        """
        if not self.is_supported_template(prompt_template):
            raise ValueError(f"{prompt_template} not supported, select one of: {self.get_prompt_template_names()}")

        return list(self.prompt_templates[prompt_template].prompt_params)

    def run(
        self,
        query: Optional[str] = None,
        file_paths: Optional[List[str]] = None,
        labels: Optional[MultiLabel] = None,
        documents: Optional[List[Document]] = None,
        meta: Optional[dict] = None,
        invocation_context: Optional[Dict[str, Any]] = None,
    ) -> Tuple[Dict, str]:
        """
        Runs the PromptNode on these inputs parameters. Returns the output of the prompt model.
        Parameters file_paths, labels, and meta are usually ignored.

        :param query: The query is usually ignored by the prompt node unless it is used as a parameter in the
        prompt template.
        :param file_paths: The file paths are usually ignored by the prompt node unless they are used as a parameter
        in the prompt template.
        :param labels: The labels are usually ignored by the prompt node unless they are used as a parameter in the
        prompt template.
        :param documents: The documents to be used for the prompt.
        :param meta: The meta to be used for the prompt. Usually not used.
        :param invocation_context: The invocation context to be used for the prompt.
        """
        # prompt_collector is an empty list, it's passed to the PromptNode that will fill it with the rendered prompts,
        # so that they can be returned by `run()` as part of the pipeline's debug output.
        prompt_collector: List[str] = []

        invocation_context = invocation_context or {}
        if query and "query" not in invocation_context.keys():
            invocation_context["query"] = query

        if file_paths and "file_paths" not in invocation_context.keys():
            invocation_context["file_paths"] = file_paths

        if labels and "labels" not in invocation_context.keys():
            invocation_context["labels"] = labels

        if documents and "documents" not in invocation_context.keys():
            invocation_context["documents"] = documents

        if meta and "meta" not in invocation_context.keys():
            invocation_context["meta"] = meta

        if "documents" in invocation_context.keys():
            for doc in invocation_context.get("documents", []):
                if not isinstance(doc, str) and not isinstance(doc.content, str):
                    raise ValueError("PromptNode only accepts text documents.")
            invocation_context["documents"] = [
                doc.content if isinstance(doc, Document) else doc for doc in invocation_context.get("documents", [])
            ]

        results = self(prompt_collector=prompt_collector, **invocation_context)

        final_result: Dict[str, Any] = {}
        output_variable = self.output_variable or "results"
        if output_variable:
            invocation_context[output_variable] = results
            final_result[output_variable] = results

        final_result["invocation_context"] = invocation_context
        final_result["_debug"] = {"prompts_used": prompt_collector}
        return final_result, "output_1"

    def run_batch(
        self,
        queries: Optional[Union[str, List[str]]] = None,
        file_paths: Optional[List[str]] = None,
        labels: Optional[Union[MultiLabel, List[MultiLabel]]] = None,
        documents: Optional[Union[List[Document], List[List[Document]]]] = None,
        meta: Optional[Union[Dict[str, Any], List[Dict[str, Any]]]] = None,
        params: Optional[dict] = None,
        debug: Optional[bool] = None,
    ):
        raise NotImplementedError("run_batch is not implemented for PromptNode.")

    def _prepare_model_kwargs(self):
        # these are the parameters from PromptNode level
        # that are passed to the prompt model invocation layer
        return {"stop_words": self.stop_words}<|MERGE_RESOLUTION|>--- conflicted
+++ resolved
@@ -9,19 +9,15 @@
 
 import requests
 import torch
-<<<<<<< HEAD
-from transformers import pipeline, StoppingCriteria, StoppingCriteriaList, AutoTokenizer, AutoConfig
-from transformers.models.auto.modeling_auto import MODEL_FOR_SEQ_TO_SEQ_CAUSAL_LM_MAPPING_NAMES
-=======
 from transformers import (
     pipeline,
-    AutoModelForSeq2SeqLM,
+    AutoConfig,
     StoppingCriteria,
     StoppingCriteriaList,
+    PreTrainedTokenizer,
     PreTrainedTokenizerFast,
-    PreTrainedTokenizer,
 )
->>>>>>> 6a9cb865
+from transformers.models.auto.modeling_auto import MODEL_FOR_SEQ_TO_SEQ_CAUSAL_LM_MAPPING_NAMES
 
 from haystack import MultiLabel
 from haystack.environment import HAYSTACK_REMOTE_API_BACKOFF_SEC, HAYSTACK_REMOTE_API_MAX_RETRIES
