--- conflicted
+++ resolved
@@ -133,46 +133,7 @@
 
     def fill(self, *args, **kwargs) -> Iterator[str]:
         """
-<<<<<<< HEAD
-        self.pipe.model.eval()
-        output = []
-        if kwargs and "prompt" in kwargs:
-            prompt = kwargs.pop("prompt")
-
-            # We might have some uncleaned kwargs, so we need to take only the relevant.
-            # For more details refer to Hugging Face Text2TextGenerationPipeline documentation
-            model_input_kwargs = {
-                key: kwargs[key]
-                for key in ["return_tensors", "return_text", "clean_up_tokenization_spaces", "truncation"]
-                if key in kwargs
-            }
-            output = self.pipe(prompt, max_length=self.max_length, **model_input_kwargs)
-        return [o["generated_text"] for o in output]
-
-    @classmethod
-    def supports(cls, model_name_or_path: str) -> bool:
-        if not all(m in model_name_or_path for m in ["google", "flan", "t5"]):
-            return False
-
-        try:
-            # if it is google flan t5, load it, we'll use it anyway and also check if model loads correctly
-            AutoModelForSeq2SeqLM.from_pretrained(model_name_or_path)
-        except EnvironmentError:
-            return False
-        return True
-
-
-class OpenAIInvocationLayer(PromptModelInvocationLayer):
-    """
-    PromptModelInvocationLayer implementation for OpenAI's GPT-3 InstructGPT models. Invocations are made via REST API.
-    See [OpenAI GPT-3](https://beta.openai.com/docs/models/gpt-3) for more details.
-
-    Note: kwargs other than init parameter names are ignored to enable reflective construction of the class
-    as many variants of PromptModelInvocationLayer are possible and they may have different parameters
-    """
-=======
         Fills the parameters defined in the prompt text with the arguments passed to it and returns the iterator prompt text.
->>>>>>> 2a2226d6
 
         You can pass non-keyword (args) or keyword (kwargs) arguments to this method. If you pass non-keyword arguments, their order must match the left-to-right
         order of appearance of the parameters in the prompt text. For example, if the prompt text is:
