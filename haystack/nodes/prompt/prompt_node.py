--- conflicted
+++ resolved
@@ -2,14 +2,9 @@
 import copy
 import logging
 from abc import ABC
-<<<<<<< HEAD
 import os
-from typing import Dict, List, Optional, Tuple, Union, Any, Iterator, Type
+from typing import Dict, List, Optional, Tuple, Union, Any, Iterator, Type, overload
 from uuid import uuid4
-=======
-from string import Template
-from typing import Dict, List, Optional, Tuple, Union, Any, Iterator, Type, overload
->>>>>>> d55bac18
 
 import torch
 
