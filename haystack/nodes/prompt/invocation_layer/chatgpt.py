--- conflicted
+++ resolved
@@ -51,53 +51,6 @@
         """
         super().__init__(api_key, model_name_or_path, max_length, api_base=api_base, timeout=timeout, **kwargs)
 
-<<<<<<< HEAD
-    def _execute_openai_request(
-        self, prompt: Union[str, List[Dict]], base_payload: Dict, kwargs_with_defaults: Dict, stream: bool
-    ):
-        """
-        For more details, see [OpenAI ChatGPT API reference](https://platform.openai.com/docs/api-reference/chat).
-        """
-        if isinstance(prompt, str):
-            messages = [{"role": "user", "content": prompt}]
-        elif isinstance(prompt, list) and len(prompt) > 0 and isinstance(prompt[0], dict):
-            messages = prompt
-        else:
-            raise ValueError(
-                f"The prompt format is different than what the model expects. "
-                f"The model {self.model_name_or_path} requires either a string or messages in the ChatML format. "
-                f"For more details, see this [GitHub discussion](https://github.com/openai/openai-python/blob/main/chatml.md)."
-            )
-        extra_payload = {"messages": messages}
-        payload = {**base_payload, **extra_payload}
-        if not stream:
-            response = openai_request(url=self.url, headers=self.headers, payload=payload, timeout=self.timeout)
-            _check_openai_finish_reason(result=response, payload=payload)
-            assistant_response = [choice["message"]["content"].strip() for choice in response["choices"]]
-        else:
-            response = openai_request(
-                url=self.url,
-                headers=self.headers,
-                payload=payload,
-                timeout=self.timeout,
-                read_response=False,
-                stream=True,
-            )
-            handler: TokenStreamingHandler = kwargs_with_defaults.pop("stream_handler", DefaultTokenStreamingHandler())
-            assistant_response = self._process_streaming_response(response=response, stream_handler=handler)
-
-        # Although ChatGPT generates text until stop words are encountered, unfortunately it includes the stop word
-        # We want to exclude it to be consistent with other invocation layers
-        if "stop" in kwargs_with_defaults and kwargs_with_defaults["stop"] is not None:
-            stop_words = kwargs_with_defaults["stop"]
-            for idx, _ in enumerate(assistant_response):
-                for stop_word in stop_words:
-                    assistant_response[idx] = assistant_response[idx].replace(stop_word, "").strip()
-
-        return assistant_response
-
-=======
->>>>>>> 92a8704d
     def _extract_token(self, event_data: Dict[str, Any]):
         delta = event_data["choices"][0]["delta"]
         if "content" in delta:
