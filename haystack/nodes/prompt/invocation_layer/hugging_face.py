from typing import Optional, Union, List, Dict, Any
import logging
import os

from haystack.nodes.prompt.invocation_layer import PromptModelInvocationLayer, TokenStreamingHandler
from haystack.nodes.prompt.invocation_layer.handlers import DefaultTokenStreamingHandler
from haystack.lazy_imports import LazyImport


logger = logging.getLogger(__name__)


with LazyImport(message="Run 'pip install farm-haystack[inference]'") as torch_and_transformers_import:
    import torch
    from transformers import (
        pipeline,
        StoppingCriteriaList,
        StoppingCriteria,
        PreTrainedTokenizer,
        PreTrainedTokenizerFast,
        GenerationConfig,
        Pipeline,
    )
    from huggingface_hub import model_info
    from haystack.modeling.utils import initialize_device_settings  # pylint: disable=ungrouped-imports
    from haystack.nodes.prompt.invocation_layer.handlers import HFTokenStreamingHandler

    class StopWordsCriteria(StoppingCriteria):
        """
        Stops text generation if any one of the stop words is generated.
        """

        def __init__(
            self,
            tokenizer: Union[PreTrainedTokenizer, PreTrainedTokenizerFast],
            stop_words: List[str],
            device: Union[str, torch.device] = "cpu",
        ):
            super().__init__()
            self.stop_words = tokenizer(stop_words, add_special_tokens=False, return_tensors="pt").to(device)

        def __call__(self, input_ids: torch.LongTensor, scores: torch.FloatTensor, **kwargs) -> bool:
            stop_result = torch.isin(self.stop_words["input_ids"], input_ids[-1])
            return any(all(stop_word) for stop_word in stop_result)

    def get_task(model: str, use_auth_token: Optional[Union[str, bool]] = None, timeout: float = 3.0) -> Optional[str]:
        """
        Simplified version of transformers.pipelines.get_task with support for timeouts
        """
        try:
            return model_info(model, token=use_auth_token, timeout=timeout).pipeline_tag
        except Exception as e:
            raise RuntimeError(f"The task of {model} could not be checked because of the following error: {e}") from e


class HFLocalInvocationLayer(PromptModelInvocationLayer):
    """
    A subclass of the PromptModelInvocationLayer class. It loads a pre-trained model from Hugging Face and
    passes a prepared prompt into that model.

    Note: kwargs other than init parameter names are ignored to enable reflective construction of the class,
    as many variants of PromptModelInvocationLayer are possible and they may have different parameters.
    """

    def __init__(
        self,
        model_name_or_path: str = "google/flan-t5-base",
        max_length: int = 100,
        use_auth_token: Optional[Union[str, bool]] = None,
        use_gpu: Optional[bool] = True,
        devices: Optional[List[Union[str, "torch.device"]]] = None,
        **kwargs,
    ):
        """
        Creates an instance of HFLocalInvocationLayer used to invoke local Hugging Face models.

        :param model_name_or_path: The name or path of the underlying model.
        :param max_length: The maximum number of tokens the output text can have.
        :param use_auth_token: The token to use as HTTP bearer authorization for remote files.
        :param use_gpu: Whether to use GPU for inference.
        :param device: The device to use for inference.
        :param kwargs: Additional keyword arguments passed to the underlying model. Due to reflective construction of
        all PromptModelInvocationLayer instances, this instance of HFLocalInvocationLayer might receive some unrelated
        kwargs. Only kwargs relevant to the HFLocalInvocationLayer are considered. The list of supported kwargs
        includes: "task", "model", "config", "tokenizer", "feature_extractor", "revision", "use_auth_token",
        "device_map", "device", "torch_dtype", "trust_remote_code", "model_kwargs", and "pipeline_class".
        For more details about pipeline kwargs in general, see
        Hugging Face [documentation](https://huggingface.co/docs/transformers/en/main_classes/pipelines#transformers.pipeline).

        This layer supports two additional kwargs: generation_kwargs and model_max_length.

        The generation_kwargs are used to customize text generation for the underlying pipeline. See Hugging
        Face [docs](https://huggingface.co/docs/transformers/main/en/generation_strategies#customize-text-generation)
        for more details.

        The model_max_length is used to specify the custom sequence length for the underlying pipeline.
        """
        torch_and_transformers_import.check()

        super().__init__(model_name_or_path)
        self.use_auth_token = use_auth_token

        self.devices, _ = initialize_device_settings(devices=devices, use_cuda=use_gpu, multi_gpu=False)
        if len(self.devices) > 1:
            logger.warning(
                "Multiple devices are not supported in %s inference, using the first device %s.",
                self.__class__.__name__,
                self.devices[0],
            )
        if "device" not in kwargs:
            kwargs["device"] = self.devices[0]

        # save stream settings and stream_handler for pipeline invocation
        self.stream_handler = kwargs.get("stream_handler", None)
        self.stream = kwargs.get("stream", False)

        # save generation_kwargs for pipeline invocation
        self.generation_kwargs = kwargs.get("generation_kwargs", {})

        # If task_name is not provided, get the task name from the model name or path (uses HFApi)
        self.task_name = (
            kwargs.get("task_name")
            if "task_name" in kwargs
            else get_task(model_name_or_path, use_auth_token=use_auth_token)
        )
        # we check in supports class method if task_name is supported but here we check again as
        # we could have gotten the task_name from kwargs
        if self.task_name not in ["text2text-generation", "text-generation"]:
            raise ValueError(
                f"Task name {self.task_name} is not supported. "
                f"We only support text2text-generation and text-generation tasks."
            )
        pipeline_kwargs = self._prepare_pipeline_kwargs(
            task=self.task_name, model_name_or_path=model_name_or_path, use_auth_token=use_auth_token, **kwargs
        )
        # create the transformer pipeline
        self.pipe: Pipeline = pipeline(**pipeline_kwargs)

        # This is how the default max_length is determined for Text2TextGenerationPipeline shown here
        # https://huggingface.co/transformers/v4.6.0/_modules/transformers/pipelines/text2text_generation.html
        # max_length must be set otherwise HFLocalInvocationLayer._ensure_token_limit will fail.
        self.max_length = max_length or self.pipe.model.config.max_length

        model_max_length = kwargs.get("model_max_length", None)
        # we allow users to override the tokenizer's model_max_length because models like T5 have relative positional
        # embeddings and can accept sequences of more than 512 tokens
        if model_max_length is not None:
            self.pipe.tokenizer.model_max_length = model_max_length

        if self.max_length > self.pipe.tokenizer.model_max_length:
            logger.warning(
                "The max_length %s is greater than model_max_length %s. This might result in truncation of the "
                "generated text. Please lower the max_length (number of answer tokens) parameter!",
                self.max_length,
                self.pipe.tokenizer.model_max_length,
            )

    def _prepare_pipeline_kwargs(self, **kwargs) -> Dict[str, Any]:
        """
        Sanitizes and prepares the kwargs passed to the transformers pipeline function.
        For more details about pipeline kwargs in general, see Hugging Face
        [documentation](https://huggingface.co/docs/transformers/en/main_classes/pipelines#transformers.pipeline).
        """
        # as device and device_map are mutually exclusive, we set device to None if device_map is provided
        device_map = kwargs.get("device_map", None)
        device = kwargs.get("device") if device_map is None else None
        # prepare torch_dtype for pipeline invocation
        torch_dtype = self._extract_torch_dtype(**kwargs)
        # and the model (prefer model instance over model_name_or_path str identifier)
        model = kwargs.get("model") or kwargs.get("model_name_or_path")

        pipeline_kwargs = {
            "task": kwargs.get("task", None),
            "model": model,
            "config": kwargs.get("config", None),
            "tokenizer": kwargs.get("tokenizer", None),
            "feature_extractor": kwargs.get("feature_extractor", None),
            "revision": kwargs.get("revision", None),
            "use_auth_token": kwargs.get("use_auth_token", None),
            "device_map": device_map,
            "device": device,
            "torch_dtype": torch_dtype,
            "trust_remote_code": kwargs.get("trust_remote_code", False),
            "model_kwargs": kwargs.get("model_kwargs", {}),
            "pipeline_class": kwargs.get("pipeline_class", None),
        }
        return pipeline_kwargs

    def invoke(self, *args, **kwargs):
        """
        It takes a prompt and returns a list of generated texts using the local Hugging Face transformers model
        :return: A list of generated texts.

        Note: Only kwargs relevant to Text2TextGenerationPipeline and TextGenerationPipeline are passed to
        Hugging Face as model_input_kwargs. Other kwargs are ignored.
        """
        output: List[Dict[str, str]] = []
        stop_words = kwargs.pop("stop_words", None)
<<<<<<< HEAD
        top_k = kwargs.get("top_k", None)
=======
>>>>>>> b5aef24a
        # either stream is True (will use default handler) or stream_handler is provided for custom handler
        stream = kwargs.get("stream", self.stream)
        stream_handler = kwargs.get("stream_handler", self.stream_handler)
        stream = stream or stream_handler is not None
        if kwargs and "prompt" in kwargs:
            prompt = kwargs.pop("prompt")

            # Consider only Text2TextGenerationPipeline and TextGenerationPipeline relevant, ignore others
            # For more details refer to Hugging Face Text2TextGenerationPipeline and TextGenerationPipeline
            # documentation
            model_input_kwargs = {
                key: kwargs[key]
                for key in [
                    "return_tensors",
                    "return_text",
                    "return_full_text",
                    "clean_up_tokenization_spaces",
                    "truncation",
                    "generation_kwargs",
                    "max_new_tokens",
                    "num_beams",
                    "do_sample",
                    "num_return_sequences",
                    "max_length",
                    "temperature",
                    "eos_token_id",
                    "pad_token_id",
                    "stopping_criteria",
                    "use_cache",
                    "top_p",
                    "top_k",
                ]
                if key in kwargs
            }
            generation_kwargs = model_input_kwargs.pop("generation_kwargs", self.generation_kwargs)
            if isinstance(generation_kwargs, dict):
                model_input_kwargs.update(generation_kwargs)
            elif isinstance(generation_kwargs, GenerationConfig):
                gen_dict = generation_kwargs.to_diff_dict()
                gen_dict.pop("transformers_version", None)
                model_input_kwargs.update(gen_dict)

            is_text_generation = "text-generation" == self.task_name
            # Prefer return_full_text is False for text-generation (unless explicitly set)
            # Thus only generated text is returned (excluding prompt)
            if is_text_generation and "return_full_text" not in model_input_kwargs:
                model_input_kwargs["return_full_text"] = False
                model_input_kwargs["max_new_tokens"] = self.max_length
            if stop_words:
                sw = StopWordsCriteria(tokenizer=self.pipe.tokenizer, stop_words=stop_words, device=self.pipe.device)
                model_input_kwargs["stopping_criteria"] = StoppingCriteriaList([sw])

            if "num_beams" in model_input_kwargs:
                num_beams = model_input_kwargs["num_beams"]
                if (
                    "num_return_sequences" in model_input_kwargs
                    and model_input_kwargs["num_return_sequences"] > num_beams
                ):
                    num_return_sequences = model_input_kwargs["num_return_sequences"]
                    logger.warning(
                        "num_return_sequences %s should not be larger than num_beams %s, hence setting it equal to num_beams",
                        num_return_sequences,
                        num_beams,
                    )
                    model_input_kwargs["num_return_sequences"] = num_beams

            # max_new_tokens is used for text-generation and max_length for text2text-generation
            if is_text_generation:
                model_input_kwargs["max_new_tokens"] = model_input_kwargs.pop("max_length", self.max_length)
            else:
                model_input_kwargs["max_length"] = self.max_length

            if stream:
                stream_handler: TokenStreamingHandler = stream_handler or DefaultTokenStreamingHandler()
                model_input_kwargs["streamer"] = HFTokenStreamingHandler(self.pipe.tokenizer, stream_handler)

            output = self.pipe(prompt, **model_input_kwargs)
        generated_texts = [o["generated_text"] for o in output if "generated_text" in o]

        if stop_words:
            # Although HF generates text until stop words are encountered unfortunately it includes the stop word
            # We want to exclude it to be consistent with other invocation layers
            for idx, _ in enumerate(generated_texts):
                for stop_word in stop_words:
                    generated_texts[idx] = generated_texts[idx].replace(stop_word, "").strip()
        return generated_texts

    def _ensure_token_limit(self, prompt: Union[str, List[Dict[str, str]]]) -> Union[str, List[Dict[str, str]]]:
        """Ensure that the length of the prompt and answer is within the max tokens limit of the model.
        If needed, truncate the prompt text so that it fits within the limit.

        :param prompt: Prompt text to be sent to the generative model.
        """
        model_max_length = self.pipe.tokenizer.model_max_length
        tokenized_prompt = self.pipe.tokenizer.tokenize(prompt)
        n_prompt_tokens = len(tokenized_prompt)
        n_answer_tokens = self.max_length
        if (n_prompt_tokens + n_answer_tokens) <= model_max_length:
            return prompt

        logger.warning(
            "The prompt has been truncated from %s tokens to %s tokens so that the prompt length and "
            "answer length (%s tokens) fit within the max token limit (%s tokens). "
            "Shorten the prompt to prevent it from being cut off",
            n_prompt_tokens,
            max(0, model_max_length - n_answer_tokens),
            n_answer_tokens,
            model_max_length,
        )

        decoded_string = self.pipe.tokenizer.convert_tokens_to_string(
            tokenized_prompt[: model_max_length - n_answer_tokens]
        )
        return decoded_string

    def _extract_torch_dtype(self, **kwargs) -> Optional["torch.dtype"]:
        torch_dtype_resolved = None
        torch_dtype = kwargs.get("torch_dtype", None)
        if torch_dtype is not None:
            if isinstance(torch_dtype, str):
                if "torch." in torch_dtype:
                    torch_dtype_resolved = getattr(torch, torch_dtype.strip("torch."))
                elif torch_dtype == "auto":
                    torch_dtype_resolved = torch_dtype
                else:
                    raise ValueError(
                        f"torch_dtype should be a torch.dtype, a string with 'torch.' prefix or the string 'auto', got {torch_dtype}"
                    )
            elif isinstance(torch_dtype, torch.dtype):
                torch_dtype_resolved = torch_dtype
            else:
                raise ValueError(f"Invalid torch_dtype value {torch_dtype}")
        return torch_dtype_resolved

    @classmethod
    def supports(cls, model_name_or_path: str, **kwargs) -> bool:
        task_name: Optional[str] = kwargs.get("task_name", None)
        if os.path.exists(model_name_or_path):
            return True

        try:
            task_name = task_name or get_task(model_name_or_path, use_auth_token=kwargs.get("use_auth_token", None))
        except RuntimeError:
            # This will fail for all non-HF models
            return False
        # if we are using an api_key it could be HF inference point
        using_api_key = kwargs.get("api_key", None) is not None
        return not using_api_key and task_name in ["text2text-generation", "text-generation"]<|MERGE_RESOLUTION|>--- conflicted
+++ resolved
@@ -196,10 +196,6 @@
         """
         output: List[Dict[str, str]] = []
         stop_words = kwargs.pop("stop_words", None)
-<<<<<<< HEAD
-        top_k = kwargs.get("top_k", None)
-=======
->>>>>>> b5aef24a
         # either stream is True (will use default handler) or stream_handler is provided for custom handler
         stream = kwargs.get("stream", self.stream)
         stream_handler = kwargs.get("stream_handler", self.stream_handler)
