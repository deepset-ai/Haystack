--- conflicted
+++ resolved
@@ -88,7 +88,6 @@
                 "device_map",
                 "generation_kwargs",
                 "model_max_length",
-                "task",
             ]
             if key in kwargs
         }
@@ -121,21 +120,16 @@
 
         if len(model_input_kwargs) > 0:
             logger.info("Using model input kwargs %s in %s", model_input_kwargs, self.__class__.__name__)
-<<<<<<< HEAD
-        self.task_name = task_name or get_task(model_name_or_path, use_auth_token=use_auth_token)
-        self.pipe = pipeline(
-            task=self.task_name,
-=======
+  
 
         # If task_name is not provided, get the task name from the model name or path (uses HFApi)
-        if "task_name" in kwargs:
-            self.task_name = kwargs.get("task_name")
+        if "task" in kwargs:
+            self.task_name = kwargs.get("task")
         else:
             self.task_name = get_task(model_name_or_path, use_auth_token=use_auth_token)
 
         self.pipe = pipeline(
             task=self.task_name,  # task_name is used to determine the pipeline type
->>>>>>> d033a086
             model=model_name_or_path,
             device=self.devices[0] if "device_map" not in model_input_kwargs else None,
             use_auth_token=self.use_auth_token,
