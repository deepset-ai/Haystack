--- conflicted
+++ resolved
@@ -3,22 +3,18 @@
 import platform
 import shutil
 import subprocess
-<<<<<<< HEAD
+
 import tarfile
 import tempfile
 from concurrent.futures import ProcessPoolExecutor
 from multiprocessing import cpu_count
-=======
->>>>>>> 1dc7f621
+
 from pathlib import Path
 from typing import Any, Dict, List, Optional, Union
 
-<<<<<<< HEAD
 import requests
 from more_itertools import divide
 
-=======
->>>>>>> 1dc7f621
 from haystack.nodes.file_converter.base import BaseConverter
 from haystack.schema import Document
 
@@ -100,7 +96,6 @@
             os.environ["PATH"] += os.pathsep + str(self._temp_path)
 
         try:
-<<<<<<< HEAD
             res_text = subprocess.run(["pdftotext", "-v"], capture_output=True, text=True)
             res_info = subprocess.run(["pdfinfo", "-v"], capture_output=True, text=True)
             # There are some shells where the pdftotext version output is printed to stderr
@@ -108,11 +103,6 @@
                 res_info.stdout.startswith("pdfinfo") or res_info.stderr.startswith("pdfinfo")
             ):
                 return True
-=======
-            subprocess.run(
-                ["pdftotext", "-v"], shell=False, check=False, stdout=subprocess.DEVNULL, stderr=subprocess.DEVNULL
-            )
->>>>>>> 1dc7f621
         except FileNotFoundError:
             logger.warning(
                 """pdftotext and pdfinfo are not installed. They are part of Xpdf command line tools.
@@ -372,7 +362,6 @@
             if end_page is None or (end_page is not None and end_page > page_count):
                 end_page = page_count
 
-<<<<<<< HEAD
             document = ""
 
             if multiprocessing is not None and multiprocessing == False:
@@ -414,6 +403,4 @@
         pages = document.split("\f")
         pages = pages[:-1]  # the last page in the split is always empty.
 
-=======
->>>>>>> 1dc7f621
         return pages