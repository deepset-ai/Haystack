--- conflicted
+++ resolved
@@ -2,12 +2,8 @@
 
 import logging
 from pathlib import Path
-<<<<<<< HEAD
 from haystack.nodes.file_converter.base import BaseConverter
-=======
-from haystack.nodes.file_converter import BaseConverter
 from haystack.schema import Document
->>>>>>> 834f8c49
 
 
 logger = logging.getLogger(__name__)
