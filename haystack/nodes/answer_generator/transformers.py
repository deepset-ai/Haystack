from typing import Dict, List, Optional, Union

import logging
from collections.abc import Callable
import numpy
import torch
from transformers import (
    RagTokenizer,
    RagTokenForGeneration,
    AutoTokenizer,
    AutoModelForSeq2SeqLM,
    PreTrainedTokenizer,
    BatchEncoding,
)

from haystack.schema import Document
from haystack.nodes.answer_generator.base import BaseGenerator
from haystack.nodes.retriever.dense import DensePassageRetriever
from haystack.modeling.utils import initialize_device_settings


logger = logging.getLogger(__name__)


class RAGenerator(BaseGenerator):
    """
    Implementation of Facebook's Retrieval-Augmented Generator (https://arxiv.org/abs/2005.11401) based on
    HuggingFace's transformers (https://huggingface.co/transformers/model_doc/rag.html).

    Instead of "finding" the answer within a document, these models **generate** the answer.
    In that sense, RAG follows a similar approach as GPT-3 but it comes with two huge advantages
    for real-world applications:
    a) it has a manageable model size
    b) the answer generation is conditioned on retrieved documents,
    i.e. the model can easily adjust to domain documents even after training has finished
    (in contrast: GPT-3 relies on the web data seen during training)

    **Example**

    ```python
    |     query = "who got the first nobel prize in physics?"
    |
    |     # Retrieve related documents from retriever
    |     retrieved_docs = retriever.retrieve(query=query)
    |
    |     # Now generate answer from query and retrieved documents
    |     generator.predict(
    |        query=query,
    |        documents=retrieved_docs,
    |        top_k=1
    |     )
    |
    |     # Answer
    |
    |     {'query': 'who got the first nobel prize in physics',
    |      'answers':
    |          [{'query': 'who got the first nobel prize in physics',
    |            'answer': ' albert einstein',
    |            'meta': { 'doc_ids': [...],
    |                      'doc_scores': [80.42758 ...],
    |                      'doc_probabilities': [40.71379089355469, ...
    |                      'content': ['Albert Einstein was a ...]
    |                      'titles': ['"Albert Einstein"', ...]
    |      }}]}
    ```
    """

    def __init__(
        self,
        model_name_or_path: str = "facebook/rag-token-nq",
        model_version: Optional[str] = None,
        retriever: Optional[DensePassageRetriever] = None,
        generator_type: str = "token",
        top_k: int = 2,
        max_length: int = 200,
        min_length: int = 2,
        num_beams: int = 2,
        embed_title: bool = True,
        prefix: Optional[str] = None,
        use_gpu: bool = True,
        progress_bar: bool = True,
        use_auth_token: Optional[Union[str, bool]] = None,
        devices: Optional[List[Union[str, torch.device]]] = None,
    ):
        """
        Load a RAG model from Transformers along with passage_embedding_model.
        See https://huggingface.co/transformers/model_doc/rag.html for more details

        :param model_name_or_path: Directory of a saved model or the name of a public model e.g.
                                   'facebook/rag-token-nq', 'facebook/rag-sequence-nq'.
                                   See https://huggingface.co/models for full list of available models.
        :param model_version: The version of model to use from the HuggingFace model hub. Can be tag name, branch name, or commit hash.
        :param retriever: `DensePassageRetriever` used to embedded passages for the docs passed to `predict()`. This is optional and is only needed if the docs you pass don't already contain embeddings in `Document.embedding`.
        :param generator_type: Which RAG generator implementation to use ("token" or "sequence")
        :param top_k: Number of independently generated text to return
        :param max_length: Maximum length of generated text
        :param min_length: Minimum length of generated text
        :param num_beams: Number of beams for beam search. 1 means no beam search.
        :param embed_title: Embedded the title of passage while generating embedding
        :param prefix: The prefix used by the generator's tokenizer.
        :param use_gpu: Whether to use GPU. Falls back on CPU if no GPU is available.
        :param progress_bar: Whether to show a tqdm progress bar or not.
        :param use_auth_token:  The API token used to download private models from Huggingface.
                                If this parameter is set to `True`, then the token generated when running
                                `transformers-cli login` (stored in ~/.huggingface) will be used.
                                Additional information can be found here
                                https://huggingface.co/transformers/main_classes/model.html#transformers.PreTrainedModel.from_pretrained

        :param devices: List of torch devices (e.g. cuda, cpu, mps) to limit inference to specific devices.
                        A list containing torch device objects and/or strings is supported (For example
                        [torch.device('cuda:0'), "mps", "cuda:1"]). When specifying `use_gpu=False` the devices
                        parameter is not used and a single cpu device is used for inference.
        """
        super().__init__(progress_bar=progress_bar)

        self.model_name_or_path = model_name_or_path
        self.max_length = max_length
        self.min_length = min_length
        self.generator_type = generator_type
        self.num_beams = num_beams
        self.embed_title = embed_title
        self.prefix = prefix
        self.retriever = retriever

        if top_k > self.num_beams:
            top_k = self.num_beams
            logger.warning("top_k value should not be greater than num_beams, hence setting it to %s", num_beams)

        self.top_k = top_k

        self.devices, _ = initialize_device_settings(devices=devices, use_cuda=use_gpu, multi_gpu=False)
        if len(self.devices) > 1:
            logger.warning(
                f"Multiple devices are not supported in {self.__class__.__name__} inference, "
                f"using the first device {self.devices[0]}."
            )

        self.tokenizer = RagTokenizer.from_pretrained(model_name_or_path, use_auth_token=use_auth_token)

        if self.generator_type == "sequence":
            raise NotImplementedError("RagSequenceForGeneration is not implemented yet")
            # TODO: Enable when transformers have it. Refer https://github.com/huggingface/transformers/issues/7905
            # Also refer refer https://github.com/huggingface/transformers/issues/7829
            # self.model = RagSequenceForGeneration.from_pretrained(model_name_or_path, use_auth_token=use_auth_token)

        self.model = RagTokenForGeneration.from_pretrained(
            model_name_or_path, revision=model_version, use_auth_token=use_auth_token
        )
        self.model.to(str(self.devices[0]))

    # Copied cat_input_and_doc method from transformers.RagRetriever
    # Refer section 2.3 of https://arxiv.org/abs/2005.11401
    def _cat_input_and_doc(self, doc_title: str, doc_text: str, input_string: str, prefix: Optional[str]):
        if doc_title.startswith('"'):
            doc_title = doc_title[1:]
        if doc_title.endswith('"'):
            doc_title = doc_title[:-1]
        if prefix is None:
            prefix = ""
        out = (
            prefix + doc_title + self.model.config.title_sep + doc_text + self.model.config.doc_sep + input_string
        ).replace("  ", " ")

        return out

    # Copied postprocess_docs method from transformers.RagRetriever and modified
    def _get_contextualized_inputs(
        self, texts: List[str], query: str, titles: Optional[List[str]] = None, return_tensors: str = "pt"
    ):

        titles_list = titles if self.embed_title and titles is not None else [""] * len(texts)
        prefix = self.prefix if self.prefix is not None else self.model.config.generator.prefix

        rag_input_strings = [
            self._cat_input_and_doc(doc_title=titles_list[i], doc_text=texts[i], input_string=query, prefix=prefix)
            for i in range(len(texts))
        ]

        contextualized_inputs = self.tokenizer.generator(
            rag_input_strings,
            max_length=self.model.config.max_combined_length,
            return_tensors=return_tensors,
            padding="max_length",
            truncation=True,
        )

        return contextualized_inputs["input_ids"].to(self.devices[0]), contextualized_inputs["attention_mask"].to(
            self.devices[0]
        )

    def _prepare_passage_embeddings(self, docs: List[Document], embeddings: numpy.ndarray) -> torch.Tensor:

        # If document missing embedding, then need embedding for all the documents
        is_embedding_required = embeddings is None or any(embedding is None for embedding in embeddings)

        if is_embedding_required:
            if self.retriever is None:
                raise AttributeError(
                    "_prepare_passage_embeddings need a DPR instance as self.retriever to embed document"
                )

            embeddings = self.retriever.embed_documents(docs)

        embeddings_in_tensor = torch.cat(
            [torch.from_numpy(embedding).float().unsqueeze(0) for embedding in embeddings], dim=0
        )

        return embeddings_in_tensor.to(self.devices[0])

    def predict(self, query: str, documents: List[Document], top_k: Optional[int] = None) -> Dict:
        """
        Generate the answer to the input query. The generation will be conditioned on the supplied documents.
        These documents can for example be retrieved via the Retriever.

        :param query: Query
        :param documents: Related documents (e.g. coming from a retriever) that the answer shall be conditioned on.
        :param top_k: Number of returned answers
        :return: Generated answers plus additional infos in a dict like this:

        ```python
        |     {'query': 'who got the first nobel prize in physics',
        |      'answers':
        |          [{'query': 'who got the first nobel prize in physics',
        |            'answer': ' albert einstein',
        |            'meta': { 'doc_ids': [...],
        |                      'doc_scores': [80.42758 ...],
        |                      'doc_probabilities': [40.71379089355469, ...
        |                      'content': ['Albert Einstein was a ...]
        |                      'titles': ['"Albert Einstein"', ...]
        |      }}]}
        ```
        """
        torch.set_grad_enabled(False)
        if len(documents) == 0:
            raise AttributeError("generator need documents to predict the answer")

        top_k = top_k if top_k is not None else self.top_k

        if top_k > self.num_beams:
            top_k = self.num_beams
            logger.warning("top_k value should not be greater than num_beams, hence setting it to %s", top_k)

        # Flatten the documents so easy to reference
        flat_docs_dict = self._flatten_docs(documents)

        # Extract title
        titles = [d.get("name", "") for d in flat_docs_dict["meta"]]

        # Raw document embedding and set device of query_embedding
        passage_embeddings = self._prepare_passage_embeddings(docs=documents, embeddings=flat_docs_dict["embedding"])

        # Query tokenization
        input_dict = self.tokenizer(text=[query], return_tensors="pt", padding="longest", truncation=True)

        input_ids = input_dict["input_ids"].to(self.devices[0])
        # Query embedding
        query_embedding = self.model.question_encoder(input_ids)[0]

        # Prepare contextualized input_ids of documents
        # (will be transformed into contextualized inputs inside generator)
        context_input_ids, context_attention_mask = self._get_contextualized_inputs(
            texts=flat_docs_dict["content"], titles=titles, query=query
        )

        # Compute doc scores from docs_embedding
        doc_scores = torch.bmm(query_embedding.unsqueeze(1), passage_embeddings.unsqueeze(0).transpose(1, 2)).squeeze(1)

        # Get generated ids from generator
        generator_ids = self.model.generate(
            context_input_ids=context_input_ids,
            context_attention_mask=context_attention_mask,
            doc_scores=doc_scores,
            num_return_sequences=top_k,
            num_beams=self.num_beams,
            max_length=self.max_length,
            min_length=self.min_length,
            n_docs=len(flat_docs_dict["content"]),
        )

        generated_answers = self.tokenizer.batch_decode(generator_ids, skip_special_tokens=True)
        answers = self._create_answers(generated_answers, documents)
        result = {"query": query, "answers": answers}

        return result


class Seq2SeqGenerator(BaseGenerator):

    """
    A generic sequence-to-sequence generator based on HuggingFace's transformers.

    This generator supports all [Text2Text](https://huggingface.co/models?pipeline_tag=text2text-generation) models
    from the Hugging Face hub. If the primary interface for the model specified by `model_name_or_path` constructor
    parameter is AutoModelForSeq2SeqLM from Hugging Face, then you can use it in this Generator.

    Moreover, as language models prepare model input in their specific encoding, each model
    specified with model_name_or_path parameter in this Seq2SeqGenerator should have an
    accompanying model input converter that takes care of prefixes, separator tokens etc.
    By default, we provide model input converters for a few well-known seq2seq language models (e.g. ELI5).
    It is the responsibility of Seq2SeqGenerator user to ensure an appropriate model input converter
    is either already registered or specified on a per-model basis in the Seq2SeqGenerator constructor.

    For mode details on custom model input converters refer to _BartEli5Converter

    For a list of all text2text-generation models, see
    the [Hugging Face Model Hub](https://huggingface.co/models?pipeline_tag=text2text-generation)


    **Example**

    ```python
    |     query = "Why is Dothraki language important?"
    |
    |     # Retrieve related documents from retriever
    |     retrieved_docs = retriever.retrieve(query=query)
    |
    |     # Now generate answer from query and retrieved documents
    |     generator.predict(
    |        query=query,
    |        documents=retrieved_docs,
    |        top_k=1
    |     )
    |
    |     # Answer
    |
    |     {'query': 'who got the first nobel prize in physics',
    |      'answers':
    |          [{'query': 'who got the first nobel prize in physics',
    |            'answer': ' albert einstein',
    |            'meta': { 'doc_ids': [...],
    |                      'doc_scores': [80.42758 ...],
    |                      'doc_probabilities': [40.71379089355469, ...
    |                      'content': ['Albert Einstein was a ...]
    |                      'titles': ['"Albert Einstein"', ...]
    |      }}]}
    ```
    """

    _model_input_converters: Dict[str, Callable] = {}

    def __init__(
        self,
        model_name_or_path: str,
        input_converter: Optional[Callable] = None,
        top_k: int = 1,
        max_length: int = 200,
        min_length: int = 2,
        num_beams: int = 8,
        use_gpu: bool = True,
        progress_bar: bool = True,
        use_auth_token: Optional[Union[str, bool]] = None,
        devices: Optional[List[Union[str, torch.device]]] = None,
    ):
        """
        :param model_name_or_path: a HF model name for auto-regressive language model like GPT2, XLNet, XLM, Bart, T5 etc
        :param input_converter: an optional Callable to prepare model input for the underlying language model
                                specified in model_name_or_path parameter. The required __call__ method signature for
                                the Callable is:
                                __call__(tokenizer: PreTrainedTokenizer, query: str, documents: List[Document],
                                top_k: Optional[int] = None) -> BatchEncoding:
        :param top_k: Number of independently generated text to return
        :param max_length: Maximum length of generated text
        :param min_length: Minimum length of generated text
        :param num_beams: Number of beams for beam search. 1 means no beam search.
        :param use_gpu: Whether to use GPU or the CPU. Falls back on CPU if no GPU is available.
        :param progress_bar: Whether to show a tqdm progress bar or not.
        :param use_auth_token:  The API token used to download private models from Huggingface.
                                If this parameter is set to `True`, then the token generated when running
                                `transformers-cli login` (stored in ~/.huggingface) will be used.
                                Additional information can be found here
                                https://huggingface.co/transformers/main_classes/model.html#transformers.PreTrainedModel.from_pretrained
        :param devices: List of torch devices (e.g. cuda, cpu, mps) to limit inference to specific devices.
                        A list containing torch device objects and/or strings is supported (For example
                        [torch.device('cuda:0'), "mps", "cuda:1"]). When specifying `use_gpu=False` the devices
                        parameter is not used and a single cpu device is used for inference.
        """
        super().__init__(progress_bar=progress_bar)
        self.model_name_or_path = model_name_or_path
        self.max_length = max_length
        self.min_length = min_length
        self.num_beams = num_beams

        if top_k > self.num_beams:
            top_k = self.num_beams
            logger.warning("top_k value should not be greater than num_beams, hence setting it to %s", num_beams)

        self.top_k = top_k

        self.devices, _ = initialize_device_settings(devices=devices, use_cuda=use_gpu, multi_gpu=False)
        if len(self.devices) > 1:
            logger.warning(
                f"Multiple devices are not supported in {self.__class__.__name__} inference, "
                f"using the first device {self.devices[0]}."
            )

        Seq2SeqGenerator._register_converters(model_name_or_path, input_converter)

        self.tokenizer = AutoTokenizer.from_pretrained(model_name_or_path, use_auth_token=use_auth_token)
        self.model = AutoModelForSeq2SeqLM.from_pretrained(model_name_or_path, use_auth_token=use_auth_token)
        self.model.to(str(self.devices[0]))
        self.model.eval()

    @classmethod
    def _register_converters(cls, model_name_or_path: str, custom_converter: Optional[Callable]):
        # init if empty
        if not cls._model_input_converters:
            for c in ["yjernite/bart_eli5", "vblagoje/bart_lfqa"]:
                cls._model_input_converters[c] = _BartEli5Converter()

        # register user provided custom converter
        if model_name_or_path and custom_converter:
            cls._model_input_converters[model_name_or_path] = custom_converter

    @classmethod
    def _get_converter(cls, model_name_or_path: str) -> Optional[Callable]:
        return cls._model_input_converters.get(model_name_or_path)

    def predict(self, query: str, documents: List[Document], top_k: Optional[int] = None) -> Dict:
        """
        Generate the answer to the input query. The generation will be conditioned on the supplied documents.
        These document can be retrieved via the Retriever or supplied directly via predict method.

        :param query: Query
        :param documents: Related documents (e.g. coming from a retriever) that the answer shall be conditioned on.
        :param top_k: Number of returned answers
        :return: Generated answers

        """
        torch.set_grad_enabled(False)
        if len(documents) == 0:
            raise AttributeError("generator needs documents to predict the answer")

        top_k = top_k if top_k is not None else self.top_k

        if top_k > self.num_beams:
            top_k = self.num_beams
            logger.warning("top_k value should not be greater than num_beams, hence setting it to %s", top_k)

        converter: Optional[Callable] = Seq2SeqGenerator._get_converter(self.model_name_or_path)
<<<<<<< HEAD
        if not converter:
=======
        if converter is None:
>>>>>>> 9539a209
            raise KeyError(
                f"Seq2SeqGenerator doesn't have input converter registered for {self.model_name_or_path}. "
                f"Provide custom converter for {self.model_name_or_path} in Seq2SeqGenerator initialization"
            )

        try:
            query_and_docs_encoded: BatchEncoding = converter(
                tokenizer=self.tokenizer, query=query, documents=documents, top_k=top_k
            ).to(self.devices[0])
        except TypeError as e:
            raise TypeError(
                f"Language model input converter {converter} provided in Seq2SeqGenerator.__init__() does "
                f"not have a valid __call__ method signature. The required Callable __call__ signature is: "
                f"__call__(tokenizer: PreTrainedTokenizer, query: str, documents: List[Document], "
                f"top_k: Optional[int] = None) -> BatchEncoding:"
            )

        generated_answers_encoded = self.model.generate(
            input_ids=query_and_docs_encoded["input_ids"],
            attention_mask=query_and_docs_encoded["attention_mask"],
            min_length=self.min_length,
            max_length=self.max_length,
            do_sample=True if self.num_beams == 1 else False,
            early_stopping=True,
            num_beams=self.num_beams,
            temperature=1.0,
            top_k=None,
            top_p=None,
            eos_token_id=self.tokenizer.eos_token_id,
            no_repeat_ngram_size=3,
            num_return_sequences=top_k,
            decoder_start_token_id=self.tokenizer.bos_token_id,
        )

        generated_answers = self.tokenizer.batch_decode(generated_answers_encoded, skip_special_tokens=True)
        answers = self._create_answers(generated_answers, documents)
        result = {"query": query, "answers": answers}

        return result


class _BartEli5Converter:
    """
    A sequence-to-sequence model input converter (https://huggingface.co/yjernite/bart_eli5) based on the
    BART architecture fine-tuned on ELI5 dataset (https://arxiv.org/abs/1907.09190).

    The converter takes documents and a query as input and formats them into a single sequence
    that a seq2seq model can use it as input for its generation step.
    This includes model-specific prefixes, separation tokens and the actual conversion into tensors.

    For more details refer to Yacine Jernite's excellent LFQA contributions at https://yjernite.github.io/lfqa.html
    """

    def __call__(
        self, tokenizer: PreTrainedTokenizer, query: str, documents: List[Document], top_k: Optional[int] = None
    ) -> BatchEncoding:
        conditioned_doc = "<P> " + " <P> ".join([d.content for d in documents])

        # concatenate question and support document into BART input
        query_and_docs = "question: {} context: {}".format(query, conditioned_doc)

        return tokenizer([(query_and_docs, "A")], truncation=True, padding=True, return_tensors="pt")<|MERGE_RESOLUTION|>--- conflicted
+++ resolved
@@ -437,11 +437,7 @@
             logger.warning("top_k value should not be greater than num_beams, hence setting it to %s", top_k)
 
         converter: Optional[Callable] = Seq2SeqGenerator._get_converter(self.model_name_or_path)
-<<<<<<< HEAD
-        if not converter:
-=======
         if converter is None:
->>>>>>> 9539a209
             raise KeyError(
                 f"Seq2SeqGenerator doesn't have input converter registered for {self.model_name_or_path}. "
                 f"Provide custom converter for {self.model_name_or_path} in Seq2SeqGenerator initialization"
