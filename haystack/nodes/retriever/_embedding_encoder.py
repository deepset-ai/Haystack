# pylint: disable=ungrouped-imports

import json
import logging
import os
from pathlib import Path
from typing import TYPE_CHECKING, Any, Callable, Dict, List, Optional, Union, Literal
from tenacity import retry, retry_if_exception_type, wait_exponential, stop_after_attempt

import numpy as np
import requests
from tqdm.auto import tqdm

from haystack.environment import (
    HAYSTACK_REMOTE_API_BACKOFF_SEC,
    HAYSTACK_REMOTE_API_MAX_RETRIES,
    HAYSTACK_REMOTE_API_TIMEOUT_SEC,
)
from haystack.errors import CohereError, CohereUnauthorizedError
from haystack.nodes.retriever._openai_encoder import _OpenAIEmbeddingEncoder
from haystack.schema import Document
from haystack.telemetry import send_event
from haystack.lazy_imports import LazyImport
<<<<<<< HEAD
=======

>>>>>>> 6a5fbb71
from ._base_embedding_encoder import _BaseEmbeddingEncoder

with LazyImport("Run 'pip install sentence-transformers'") as sentencetransformers_import:
    from sentence_transformers import SentenceTransformer  # pylint: disable=upgrouped-imports

if TYPE_CHECKING:
    from haystack.nodes.retriever import EmbeddingRetriever


logger = logging.getLogger(__name__)


with LazyImport(message="Run 'pip install farm-haystack[inference]'") as torch_and_transformers_import:
    import torch
    from sentence_transformers import InputExample, SentenceTransformer
    from torch.utils.data import DataLoader
    from torch.utils.data.sampler import SequentialSampler
    from transformers import AutoModel, AutoTokenizer
    from haystack.modeling.data_handler.dataloader import NamedDataLoader
    from haystack.modeling.data_handler.dataset import convert_features_to_dataset, flatten_rename
    from haystack.modeling.infer import Inferencer
    from haystack.nodes.retriever._losses import _TRAINING_LOSSES


COHERE_TIMEOUT = float(os.environ.get(HAYSTACK_REMOTE_API_TIMEOUT_SEC, 30))
COHERE_BACKOFF = int(os.environ.get(HAYSTACK_REMOTE_API_BACKOFF_SEC, 10))
COHERE_MAX_RETRIES = int(os.environ.get(HAYSTACK_REMOTE_API_MAX_RETRIES, 5))


class _DefaultEmbeddingEncoder(_BaseEmbeddingEncoder):
    def __init__(self, retriever: "EmbeddingRetriever"):
        self.embedding_model = Inferencer.load(
            retriever.embedding_model,
            revision=retriever.model_version,
            task_type="embeddings",
            extraction_strategy=retriever.pooling_strategy,
            extraction_layer=retriever.emb_extraction_layer,
            gpu=retriever.use_gpu,
            batch_size=retriever.batch_size,
            max_seq_len=retriever.max_seq_len,
            num_processes=0,
            use_auth_token=retriever.use_auth_token,
        )
        torch_and_transformers_import.check()
        if retriever.document_store:
            self._check_docstore_similarity_function(
                document_store=retriever.document_store, model_name=retriever.embedding_model
            )

    def embed(self, texts: Union[List[List[str]], List[str], str]) -> np.ndarray:
        # TODO: FARM's `sample_to_features_text` need to fix following warning -
        # tokenization_utils.py:460: FutureWarning: `is_pretokenized` is deprecated and will be removed in a future version, use `is_split_into_words` instead.
        emb = self.embedding_model.inference_from_dicts(dicts=[{"text": t} for t in texts])
        emb = np.stack([r["vec"] for r in emb])
        return emb

    def embed_queries(self, queries: List[str]) -> np.ndarray:
        """
        Create embeddings for a list of queries.

        :param queries: List of queries to embed.
        :return: Embeddings, one per input query, shape: (queries, embedding_dim)
        """
        return self.embed(queries)

    def embed_documents(self, docs: List[Document]) -> np.ndarray:
        """
        Create embeddings for a list of documents.

        :param docs: List of documents to embed.
        :return: Embeddings, one per input document, shape: (documents, embedding_dim)
        """
        passages = [d.content for d in docs]
        return self.embed(passages)

    def train(
        self,
        training_data: List[Dict[str, Any]],
        learning_rate: float = 2e-5,
        n_epochs: int = 1,
        num_warmup_steps: Optional[int] = None,
        batch_size: int = 16,
        train_loss: Literal["mnrl", "margin_mse"] = "mnrl",
        num_workers: int = 0,
        use_amp: bool = False,
        **kwargs,
    ):
        raise NotImplementedError(
            "You can't train this retriever. You can only use the `train` method with sentence-transformers EmbeddingRetrievers."
        )

    def save(self, save_dir: Union[Path, str]):
        raise NotImplementedError(
            "You can't save your record as `save` only works for sentence-transformers EmbeddingRetrievers."
        )


class _SentenceTransformersEmbeddingEncoder(_BaseEmbeddingEncoder):
    def __init__(self, retriever: "EmbeddingRetriever"):
        # pretrained embedding models coming from: https://github.com/UKPLab/sentence-transformers#pretrained-models
        # e.g. 'roberta-base-nli-stsb-mean-tokens'
<<<<<<< HEAD
        sentencetransformers_import.check()
=======
        torch_and_transformers_import.check()

>>>>>>> 6a5fbb71
        self.embedding_model = SentenceTransformer(
            retriever.embedding_model, device=str(retriever.devices[0]), use_auth_token=retriever.use_auth_token
        )
        self.batch_size = retriever.batch_size
        self.embedding_model.max_seq_length = retriever.max_seq_len
        self.show_progress_bar = retriever.progress_bar
        if retriever.document_store:
            self._check_docstore_similarity_function(
                document_store=retriever.document_store, model_name=retriever.embedding_model
            )

    def embed(self, texts: Union[List[str], str]) -> np.ndarray:
        # texts can be a list of strings
        # get back list of numpy embedding vectors
        emb = self.embedding_model.encode(
            texts, batch_size=self.batch_size, show_progress_bar=self.show_progress_bar, convert_to_numpy=True
        )
        return emb

    def embed_queries(self, queries: List[str]) -> np.ndarray:
        """
        Create embeddings for a list of queries.

        :param queries: List of queries to embed.
        :return: Embeddings, one per input query, shape: (queries, embedding_dim)
        """
        return self.embed(queries)

    def embed_documents(self, docs: List[Document]) -> np.ndarray:
        """
        Create embeddings for a list of documents.

        :param docs: List of documents to embed.
        :return: Embeddings, one per input document, shape: (documents, embedding_dim)
        """
        passages = [d.content for d in docs]
        return self.embed(passages)

    def train(
        self,
        training_data: List[Dict[str, Any]],
        learning_rate: float = 2e-5,
        n_epochs: int = 1,
        num_warmup_steps: Optional[int] = None,
        batch_size: Optional[int] = 16,
        train_loss: Literal["mnrl", "margin_mse"] = "mnrl",
        num_workers: int = 0,
        use_amp: bool = False,
        **kwargs,
    ):
        """
        Trains the underlying Sentence Transformer model.

        Each training data example is a dictionary with the following keys:

        * question: The question string.
        * pos_doc: Positive document string (the document containing the answer).
        * neg_doc: Negative document string (the document that doesn't contain the answer).
        * score: The score margin the answer must fall within.

        :param training_data: The training data in a dictionary format.
        :param learning_rate: The learning rate of the optimizer.
        :param n_epochs: The number of iterations on the whole training data set you want to train for.
        :param num_warmup_steps: Behavior depends on the scheduler. For WarmupLinear (default), the learning rate is
            increased from 0 up to the maximal learning rate. After these many training steps, the learning rate is
            decreased linearly back to zero.
        :param batch_size: The batch size to use for the training. The default value is 16.
        :param train_loss: Specify the training loss to use to fit the Sentence-Transformers model. Possible options are
            "mnrl" (Multiple Negatives Ranking Loss) and "margin_mse".
        :param num_workers: The number of subprocesses to use for the Pytorch DataLoader.
        :param use_amp: Use Automatic Mixed Precision (AMP).
        :param kwargs: Additional training keyword arguments to pass to the `SentenceTransformer.fit` function. Please
            reference the Sentence-Transformers [documentation](https://www.sbert.net/docs/training/overview.html#sentence_transformers.SentenceTransformer.fit)
            for a full list of keyword arguments.
        """
        send_event(event_name="Training", event_properties={"class": self.__class__.__name__, "function_name": "train"})

        if train_loss not in _TRAINING_LOSSES:
            raise ValueError(f"Unrecognized train_loss {train_loss}. Should be one of: {_TRAINING_LOSSES.keys()}")

        st_loss = _TRAINING_LOSSES[train_loss]

        train_examples = []
        for train_i in training_data:
            missing_attrs = st_loss.required_attrs.difference(set(train_i.keys()))
            if len(missing_attrs) > 0:
                raise ValueError(
                    f"Some training examples don't contain the fields {missing_attrs} which are necessary when using the '{train_loss}' loss."
                )

            texts = [train_i["question"], train_i["pos_doc"]]
            if "neg_doc" in train_i:
                texts.append(train_i["neg_doc"])

            if "score" in train_i:
                train_examples.append(InputExample(texts=texts, label=train_i["score"]))
            else:
                train_examples.append(InputExample(texts=texts))

        logger.info("Training/adapting %s with %s examples", self.embedding_model, len(train_examples))
        train_dataloader = DataLoader(
            train_examples,  # type: ignore [var-annotated, arg-type]
            batch_size=batch_size,
            drop_last=True,
            shuffle=True,
            num_workers=num_workers,
        )
        train_loss = st_loss.loss(self.embedding_model)

        # Tune the model
        self.embedding_model.fit(
            train_objectives=[(train_dataloader, train_loss)],
            epochs=n_epochs,
            optimizer_params={"lr": learning_rate},
            warmup_steps=int(len(train_dataloader) * 0.1) if num_warmup_steps is None else num_warmup_steps,
            use_amp=use_amp,
            **kwargs,
        )

    def save(self, save_dir: Union[Path, str]):
        self.embedding_model.save(path=str(save_dir))


class _RetribertEmbeddingEncoder(_BaseEmbeddingEncoder):
    def __init__(self, retriever: "EmbeddingRetriever"):
        torch_and_transformers_import.check()

        self.progress_bar = retriever.progress_bar
        self.batch_size = retriever.batch_size
        self.max_length = retriever.max_seq_len
        self.embedding_tokenizer = AutoTokenizer.from_pretrained(
            retriever.embedding_model, use_auth_token=retriever.use_auth_token
        )
        self.embedding_model = AutoModel.from_pretrained(
            retriever.embedding_model, use_auth_token=retriever.use_auth_token
        ).to(str(retriever.devices[0]))

    def embed_queries(self, queries: List[str]) -> np.ndarray:
        """
        Create embeddings for a list of queries.

        :param queries: List of queries to embed.
        :return: Embeddings, one per input query, shape: (queries, embedding_dim)
        """
        query_text = [{"text": q} for q in queries]
        dataloader = self._create_dataloader(query_text)

        embeddings: List[np.ndarray] = []
        disable_tqdm = True if len(dataloader) == 1 else not self.progress_bar

        for batch in tqdm(dataloader, desc="Creating Embeddings", unit=" Batches", disable=disable_tqdm):
            batch = {key: batch[key].to(self.embedding_model.device) for key in batch}
            with torch.inference_mode():
                q_reps = (
                    self.embedding_model.embed_questions(
                        input_ids=batch["input_ids"], attention_mask=batch["padding_mask"]
                    )
                    .cpu()
                    .numpy()
                )
            embeddings.append(q_reps)

        return np.concatenate(embeddings)

    def embed_documents(self, docs: List[Document]) -> np.ndarray:
        """
        Create embeddings for a list of documents.

        :param docs: List of documents to embed.
        :return: Embeddings, one per input document, shape: (documents, embedding_dim)
        """
        doc_text = [{"text": d.content} for d in docs]
        dataloader = self._create_dataloader(doc_text)

        embeddings: List[np.ndarray] = []
        disable_tqdm = True if len(dataloader) == 1 else not self.progress_bar

        for batch in tqdm(dataloader, desc="Creating Embeddings", unit=" Batches", disable=disable_tqdm):
            batch = {key: batch[key].to(self.embedding_model.device) for key in batch}
            with torch.inference_mode():
                q_reps = (
                    self.embedding_model.embed_answers(
                        input_ids=batch["input_ids"], attention_mask=batch["padding_mask"]
                    )
                    .cpu()
                    .numpy()
                )
            embeddings.append(q_reps)

        return np.concatenate(embeddings)

    def _create_dataloader(self, text_to_encode: List[dict]) -> "NamedDataLoader":
        dataset, tensor_names = self.dataset_from_dicts(text_to_encode)
        dataloader = NamedDataLoader(
            dataset=dataset, sampler=SequentialSampler(dataset), batch_size=self.batch_size, tensor_names=tensor_names
        )
        return dataloader

    def dataset_from_dicts(self, dicts: List[dict]):
        texts = [x["text"] for x in dicts]
        tokenized_batch = self.embedding_tokenizer(
            texts,
            return_token_type_ids=True,
            return_attention_mask=True,
            max_length=self.max_length,
            truncation=True,
            padding=True,
        )

        features_flat = flatten_rename(
            tokenized_batch,
            ["input_ids", "token_type_ids", "attention_mask"],
            ["input_ids", "segment_ids", "padding_mask"],
        )
        dataset, tensornames = convert_features_to_dataset(features=features_flat)
        return dataset, tensornames

    def train(
        self,
        training_data: List[Dict[str, Any]],
        learning_rate: float = 2e-5,
        n_epochs: int = 1,
        num_warmup_steps: Optional[int] = None,
        batch_size: int = 16,
        train_loss: Literal["mnrl", "margin_mse"] = "mnrl",
        num_workers: int = 0,
        use_amp: bool = False,
        **kwargs,
    ):
        raise NotImplementedError(
            "You can't train this retriever. You can only use the `train` method with sentence-transformers EmbeddingRetrievers."
        )

    def save(self, save_dir: Union[Path, str]):
        raise NotImplementedError(
            "You can't save your record as `save` only works for sentence-transformers EmbeddingRetrievers."
        )


class _CohereEmbeddingEncoder(_BaseEmbeddingEncoder):
    def __init__(self, retriever: "EmbeddingRetriever"):
        torch_and_transformers_import.check()

        # See https://docs.cohere.ai/embed-reference/ for more details
        # Cohere has a max seq length of 4096 tokens and a max batch size of 96
        self.max_seq_len = min(4096, retriever.max_seq_len)
        self.url = "https://api.cohere.ai/embed"
        self.api_key = retriever.api_key
        self.batch_size = min(96, retriever.batch_size)
        self.progress_bar = retriever.progress_bar
        self.model: str = next(
            (
                m
                for m in ["small", "medium", "large", "multilingual-22-12", "finance-sentiment"]
                if m in retriever.embedding_model
            ),
            "multilingual-22-12",
        )

    @retry(
        retry=retry_if_exception_type(CohereError),
        wait=wait_exponential(multiplier=COHERE_BACKOFF),
        stop=stop_after_attempt(COHERE_MAX_RETRIES),
    )
    def embed(self, model: str, text: List[str]) -> np.ndarray:
        payload = {"model": model, "texts": text, "truncate": "END"}
        headers = {"Authorization": f"BEARER {self.api_key}", "Content-Type": "application/json"}
        response = requests.request("POST", self.url, headers=headers, data=json.dumps(payload), timeout=COHERE_TIMEOUT)
        res = json.loads(response.text)
        if response.status_code == 401:
            raise CohereUnauthorizedError(f"Invalid Cohere API key. {response.text}")
        if response.status_code != 200:
            raise CohereError(response.text, status_code=response.status_code)
        generated_embeddings = [e for e in res["embeddings"]]
        return np.array(generated_embeddings)

    def embed_batch(self, text: List[str]) -> np.ndarray:
        all_embeddings = []
        for i in tqdm(
            range(0, len(text), self.batch_size), disable=not self.progress_bar, desc="Calculating embeddings"
        ):
            batch = text[i : i + self.batch_size]
            generated_embeddings = self.embed(self.model, batch)
            all_embeddings.append(generated_embeddings)
        return np.concatenate(all_embeddings)

    def embed_queries(self, queries: List[str]) -> np.ndarray:
        return self.embed_batch(queries)

    def embed_documents(self, docs: List[Document]) -> np.ndarray:
        return self.embed_batch([d.content for d in docs])

    def train(
        self,
        training_data: List[Dict[str, Any]],
        learning_rate: float = 2e-5,
        n_epochs: int = 1,
        num_warmup_steps: Optional[int] = None,
        batch_size: int = 16,
        train_loss: Literal["mnrl", "margin_mse"] = "mnrl",
        num_workers: int = 0,
        use_amp: bool = False,
        **kwargs,
    ):
        raise NotImplementedError(f"Training is not implemented for {self.__class__}")

    def save(self, save_dir: Union[Path, str]):
        raise NotImplementedError(f"Saving is not implemented for {self.__class__}")


_EMBEDDING_ENCODERS: Dict[str, Callable] = {
    "farm": _DefaultEmbeddingEncoder,
    "transformers": _DefaultEmbeddingEncoder,
    "sentence_transformers": _SentenceTransformersEmbeddingEncoder,
    "retribert": _RetribertEmbeddingEncoder,
    "openai": _OpenAIEmbeddingEncoder,
    "cohere": _CohereEmbeddingEncoder,
}<|MERGE_RESOLUTION|>--- conflicted
+++ resolved
@@ -21,14 +21,8 @@
 from haystack.schema import Document
 from haystack.telemetry import send_event
 from haystack.lazy_imports import LazyImport
-<<<<<<< HEAD
-=======
-
->>>>>>> 6a5fbb71
+
 from ._base_embedding_encoder import _BaseEmbeddingEncoder
-
-with LazyImport("Run 'pip install sentence-transformers'") as sentencetransformers_import:
-    from sentence_transformers import SentenceTransformer  # pylint: disable=upgrouped-imports
 
 if TYPE_CHECKING:
     from haystack.nodes.retriever import EmbeddingRetriever
@@ -126,12 +120,7 @@
     def __init__(self, retriever: "EmbeddingRetriever"):
         # pretrained embedding models coming from: https://github.com/UKPLab/sentence-transformers#pretrained-models
         # e.g. 'roberta-base-nli-stsb-mean-tokens'
-<<<<<<< HEAD
-        sentencetransformers_import.check()
-=======
         torch_and_transformers_import.check()
-
->>>>>>> 6a5fbb71
         self.embedding_model = SentenceTransformer(
             retriever.embedding_model, device=str(retriever.devices[0]), use_auth_token=retriever.use_auth_token
         )
