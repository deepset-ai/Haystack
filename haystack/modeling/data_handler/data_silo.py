--- conflicted
+++ resolved
@@ -791,27 +791,9 @@
     This data silo does a forward pass on the full data set on a teacher model for model distillation.
     As its done in preprocessing, it does not need to be repeated in each epoch and can be cached.
     """
-<<<<<<< HEAD
     def __init__(self, teacher_model: "FARMReader", teacher_batch_size: int, device: torch.device, processor: Processor,
         batch_size: int, eval_batch_size: Optional[int] = None, distributed: bool = False,
         automatic_loading: bool = True, max_processes: int = 128, caching: bool = False, cache_path: Path = Path("cache/data_silo")):
-=======
-
-    def __init__(
-        self,
-        teacher_model: "FARMReader",
-        teacher_batch_size: int,
-        device: str,
-        processor: Processor,
-        batch_size: int,
-        eval_batch_size: Optional[int] = None,
-        distributed: bool = False,
-        automatic_loading: bool = True,
-        max_processes: int = 128,
-        caching: bool = False,
-        cache_path: Path = Path("cache/data_silo"),
-    ):
->>>>>>> a59bca36
         self.teacher = teacher_model
         self.teacher_batch_size = teacher_batch_size
         self.device = device
