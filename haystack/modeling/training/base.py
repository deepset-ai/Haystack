--- conflicted
+++ resolved
@@ -295,14 +295,18 @@
 
     def compute_loss(self, batch: dict, step: int) -> torch.Tensor:
         # Forward & backward pass through model
-<<<<<<< HEAD
+        if isinstance(self.model, (DataParallel, WrappedDataParallel)):
+            module = self.model.module
+        else:
+            module = self.model
+
         with torch.cuda.amp.autocast(enabled=self.use_amp):
-            if isinstance(self.model, AdaptiveModel):
+            if isinstance(module, AdaptiveModel):
                 logits = self.model.forward(
                     input_ids=batch["input_ids"], segment_ids=None, padding_mask=batch["padding_mask"]
                 )
 
-            elif isinstance(self.model, BiAdaptiveModel):
+            elif isinstance(module, BiAdaptiveModel):
                 logits = self.model.forward(
                     query_input_ids=batch["query_input_ids"],
                     query_segment_ids=batch["query_segment_ids"],
@@ -311,27 +315,6 @@
                     passage_segment_ids=batch["passage_segment_ids"],
                     passage_attention_mask=batch["passage_attention_mask"],
                 )
-=======
-        if isinstance(self.model, (DataParallel, WrappedDataParallel)):
-            module = self.model.module
-        else:
-            module = self.model
-
-        if isinstance(module, AdaptiveModel):
-            logits = self.model.forward(
-                input_ids=batch["input_ids"], segment_ids=None, padding_mask=batch["padding_mask"]
-            )
-
-        elif isinstance(module, BiAdaptiveModel):
-            logits = self.model.forward(
-                query_input_ids=batch["query_input_ids"],
-                query_segment_ids=batch["query_segment_ids"],
-                query_attention_mask=batch["query_attention_mask"],
-                passage_input_ids=batch["passage_input_ids"],
-                passage_segment_ids=batch["passage_segment_ids"],
-                passage_attention_mask=batch["passage_attention_mask"],
-            )
->>>>>>> 75641dd0
 
             else:
                 logits = self.model.forward(**batch)
