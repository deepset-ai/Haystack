--- conflicted
+++ resolved
@@ -149,15 +149,10 @@
     return graph
 
 
-<<<<<<< HEAD
-def validate_yaml(path: Path, overwrite_with_env_variables: bool = True):
-=======
-def validate_yaml(path: Path, strict_version_check: bool = False):
->>>>>>> 07d7ecbf
+def validate_yaml(path: Path, strict_version_check: bool = False, overwrite_with_env_variables: bool = True):
     """
     Ensures that the given YAML file can be loaded without issues.
 
-<<<<<<< HEAD
     Validates:
     - The YAML schema, so the configuration's structure and types
     - The pipeline's graph, so that all nodes are connected properly
@@ -167,6 +162,7 @@
       as this method does NOT load the nodes during the validation.
 
     :param path: path to the YAML file to validatethe configuration to validate
+    :param strict_version_check: whether to fail in case of a version mismatch (throws a warning otherwise)
     :param overwrite_with_env_variables: Overwrite the YAML configuration with environment variables. For example,
                                          to change index name param for an ElasticsearchDocumentStore, an env
                                          variable 'MYDOCSTORE_PARAMS_INDEX=documents-2021' can be set. Note that an
@@ -174,12 +170,12 @@
     :return: None if validation is successful
     :raise: `PipelineConfigError` in case of issues.
     """
-    config = read_pipeline_config_from_yaml(path)
-    validate_config(config, overwrite_with_env_variables=overwrite_with_env_variables)
+    pipeline_config = read_pipeline_config_from_yaml(path)
+    validate_config(pipeline_config=pipeline_config, strict_version_check=strict_version_check)
     logging.debug(f"'{path}' contains valid Haystack pipelines.")
 
 
-def validate_config(config: Dict[str, Any], overwrite_with_env_variables: bool = True):
+def validate_config(config: Dict[str, Any], strict_version_check: bool = False, overwrite_with_env_variables: bool = True):
     """
     Ensures that the given YAML file can be loaded without issues.
 
@@ -192,6 +188,7 @@
       as this method does NOT load the nodes during the validation.
 
     :param config: the configuration to validate (from reading up a YAML file or from .get_config())
+    :param strict_version_check: whether to fail in case of a version mismatch (throws a warning otherwise)
     :param overwrite_with_env_variables: Overwrite the YAML configuration with environment variables. For example,
                                          to change index name param for an ElasticsearchDocumentStore, an env
                                          variable 'MYDOCSTORE_PARAMS_INDEX=documents-2021' can be set. Note that an
@@ -199,7 +196,7 @@
     :return: None if validation is successful
     :raise: `PipelineConfigError` in case of issues.
     """
-    validate_schema(config=config)
+    validate_schema(config=config, strict_version_check=strict_version_check)
     
     for pipeline_definition in config["pipelines"]:
         component_definitions = get_component_definitions(
@@ -208,37 +205,24 @@
         validate_pipeline_graph(pipeline_definition=pipeline_definition, component_definitions=component_definitions)
 
 
-def validate_schema(config: Dict) -> None:
-=======
+def validate_schema(config: Dict, strict_version_check: bool = False) -> None:
+    """
+    Check that the YAML abides the JSON schema, so that every block 
+    of the pipeline configuration file contains all required information
+    and that every node's type and parameter are correct.
+
+    Does NOT validate the pipeline's graph, nor the values given to
+    the node's parameters (apart from their type).
+
     :param pipeline_config: the configuration to validate
     :param strict_version_check: whether to fail in case of a version mismatch (throws a warning otherwise)
     :return: None if validation is successful
     :raise: `PipelineConfigError` in case of issues.
     """
-    pipeline_config = read_pipeline_config_from_yaml(path)
-    validate_config(pipeline_config=pipeline_config, strict_version_check=strict_version_check)
-    logging.debug(f"'{path}' contains valid Haystack pipelines.")
-
-
-def validate_config(pipeline_config: Dict, strict_version_check: bool = False) -> None:
->>>>>>> 07d7ecbf
-    """
-    Check that the YAML abides the JSON schema, so that every block 
-    of the pipeline configuration file contains all required information
-    and that every node's type and parameter are correct.
-
-    Does NOT validate the pipeline's graph, nor the values given to
-    the node's parameters (apart from their type).
-
-    :param pipeline_config: the configuration to validate
-    :param strict_version_check: whether to fail in case of a version mismatch (throws a warning otherwise)
-    :return: None if validation is successful
-    :raise: `PipelineConfigError` in case of issues.
-    """
     validate_config_strings(config)
 
     # Check for the version manually (to avoid validation errors)
-    pipeline_version = pipeline_config.get("version", None)
+    pipeline_version = config.get("version", None)
 
     if pipeline_version != __version__:
         if strict_version_check:
@@ -266,30 +250,7 @@
     loaded_custom_nodes = []
     while True:
         try:
-<<<<<<< HEAD
             Draft7Validator(schema).validate(instance=config)
-
-            if config["version"] == "unstable":
-                logging.warning(
-                    "You seem to be using the 'unstable' version of the schema to validate "
-                    "your pipeline configuration.\n"
-                    "This is NOT RECOMMENDED in production environments, as pipelines "
-                    "might manage to load and then misbehave without warnings.\n"
-                    f"Please pin your configurations to '{__version__}' to ensure stability."
-                )
-
-            elif config["version"] not in compatible_versions:
-                raise PipelineConfigError(
-                    f"Cannot load pipeline configuration of version {config['version']} "
-                    f"in Haystack version {__version__} "
-                    f"(only versions {compatible_versions} are compatible with this Haystack release).\n"
-                    "Please check out the release notes (https://github.com/deepset-ai/haystack/releases/latest), "
-                    "the documentation (https://haystack.deepset.ai/components/pipelines#yaml-file-definitions) "
-                    "and fix your configuration accordingly."
-                )
-=======
-            Draft7Validator(schema).validate(instance=pipeline_config)
->>>>>>> 07d7ecbf
             break
 
         except ValidationError as validation:
