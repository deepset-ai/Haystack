from __future__ import annotations
<<<<<<< HEAD
from typing import Dict, List, Optional, Any
=======
from os import pipe
import tempfile
from typing import Dict, List, Optional, Any, Set, Tuple, Union
>>>>>>> 3b2001e6

import copy
import json
import inspect
import logging
import traceback
import numpy as np
import pandas as pd
from pathlib import Path
import networkx as nx
from abc import ABC, abstractmethod
from pandas.core.frame import DataFrame
<<<<<<< HEAD
=======
from tqdm import tqdm
from transformers import pipelines
>>>>>>> 3b2001e6
import yaml
from networkx import DiGraph
from networkx.drawing.nx_agraph import to_agraph

try:
    from ray import serve
    import ray
except:
    ray = None  # type: ignore
    serve = None  # type: ignore

from haystack import __version__
from haystack.nodes.evaluator.evaluator import (
    calculate_em_str_multi,
    calculate_f1_str_multi,
    semantic_answer_similarity,
)
from haystack.pipelines.config import (
    get_component_definitions,
    get_pipeline_definition,
    read_pipeline_config_from_yaml,
    validate_config,
)
from haystack.pipelines.utils import generate_code, print_eval_report
from haystack.utils import DeepsetCloud
from haystack.schema import EvaluationResult, MultiLabel, Document
<<<<<<< HEAD
from haystack.errors import PipelineConfigError
=======
from haystack.errors import HaystackError, PipelineError, PipelineConfigError
>>>>>>> 3b2001e6
from haystack.nodes.base import BaseComponent
from haystack.nodes.retriever.base import BaseRetriever
from haystack.document_stores.base import BaseDocumentStore
from haystack.telemetry import send_event


logger = logging.getLogger(__name__)


ROOT_NODE_TO_PIPELINE_NAME = {"query": "query", "file": "indexing"}
CODE_GEN_DEFAULT_COMMENT = "This code has been generated."


class RootNode(BaseComponent):
    """
    RootNode feeds inputs together with corresponding params to a Pipeline.
    """

    outgoing_edges = 1

    def run(self, root_node: str):  # type: ignore
        return {}, "output_1"


class BasePipeline(ABC):
    """
    Base class for pipelines, providing the most basic methods to load and save them in different ways.
    See also the `Pipeline` class for the actual pipeline logic.
    """

    @abstractmethod
    def run(self, **kwargs):
        raise NotImplementedError("This is an abstract method. Use Pipeline or RayPipeline instead.")

    @abstractmethod
    def get_config(self, return_defaults: bool = False) -> dict:
        """
        Returns a configuration for the Pipeline that can be used with `Pipeline.load_from_config()`.

        :param return_defaults: whether to output parameters that have the default values.
        """
        raise NotImplementedError("This is an abstract method. Use Pipeline or RayPipeline instead.")

    def to_code(
        self, pipeline_variable_name: str = "pipeline", generate_imports: bool = True, add_comment: bool = False
    ) -> str:
        """
        Returns the code to create this pipeline as string.

        :param pipeline_variable_name: The variable name of the generated pipeline.
                                       Default value is 'pipeline'.
        :param generate_imports: Whether to include the required import statements into the code.
                                 Default value is True.
        :param add_comment: Whether to add a preceding comment that this code has been generated.
                            Default value is False.
        """
        pipeline_config = self.get_config()
        code = generate_code(
            pipeline_config=pipeline_config,
            pipeline_variable_name=pipeline_variable_name,
            generate_imports=generate_imports,
            comment=CODE_GEN_DEFAULT_COMMENT if add_comment else None,
        )
        return code

    def to_notebook_cell(
        self, pipeline_variable_name: str = "pipeline", generate_imports: bool = True, add_comment: bool = True
    ):
        """
        Creates a new notebook cell with the code to create this pipeline.

        :param pipeline_variable_name: The variable name of the generated pipeline.
                                       Default value is 'pipeline'.
        :param generate_imports: Whether to include the required import statements into the code.
                                 Default value is True.
        :param add_comment: Whether to add a preceding comment that this code has been generated.
                            Default value is True.
        """
        pipeline_config = self.get_config()
        code = generate_code(
            pipeline_config=pipeline_config,
            pipeline_variable_name=pipeline_variable_name,
            generate_imports=generate_imports,
            comment=CODE_GEN_DEFAULT_COMMENT if add_comment else None,
            add_pipeline_cls_import=False,
        )
        try:
            get_ipython().set_next_input(code)  # type: ignore
        except NameError:
            logger.error("Could not create notebook cell. Make sure you're running in a notebook environment.")

    @classmethod
    @abstractmethod
    def load_from_config(
        cls, pipeline_config: Dict, pipeline_name: Optional[str] = None, overwrite_with_env_variables: bool = True
    ):
        """
        Load Pipeline from a config dict defining the individual components and how they're tied together to form
        a Pipeline. A single config can declare multiple Pipelines, in which case an explicit `pipeline_name` must
        be passed.

        Here's a sample configuration:

            ```python
            |   {
            |       "version": "1.0",
            |       "components": [
            |           {  # define all the building-blocks for Pipeline
            |               "name": "MyReader",  # custom-name for the component; helpful for visualization & debugging
            |               "type": "FARMReader",  # Haystack Class name for the component
            |               "params": {"no_ans_boost": -10, "model_name_or_path": "deepset/roberta-base-squad2"},
            |           },
            |           {
            |               "name": "MyESRetriever",
            |               "type": "ElasticsearchRetriever",
            |               "params": {
            |                   "document_store": "MyDocumentStore",  # params can reference other components defined in the YAML
            |                   "custom_query": None,
            |               },
            |           },
            |           {"name": "MyDocumentStore", "type": "ElasticsearchDocumentStore", "params": {"index": "haystack_test"}},
            |       ],
            |       "pipelines": [
            |           {  # multiple Pipelines can be defined using the components from above
            |               "name": "my_query_pipeline",  # a simple extractive-qa Pipeline
            |               "nodes": [
            |                   {"name": "MyESRetriever", "inputs": ["Query"]},
            |                   {"name": "MyReader", "inputs": ["MyESRetriever"]},
            |               ],
            |           }
            |       ],
            |   }
            ```

        :param pipeline_config: the pipeline config as dict
        :param pipeline_name: if the config contains multiple pipelines, the pipeline_name to load must be set.
        :param overwrite_with_env_variables: Overwrite the configuration with environment variables. For example,
                                             to change index name param for an ElasticsearchDocumentStore, an env
                                             variable 'MYDOCSTORE_PARAMS_INDEX=documents-2021' can be set. Note that an
                                             `_` sign must be used to specify nested hierarchical properties.
        """
        raise NotImplementedError("This is an abstract method. Use Pipeline or RayPipeline instead.")

    @classmethod
    @abstractmethod
    def load_from_yaml(cls, path: Path, pipeline_name: Optional[str] = None, overwrite_with_env_variables: bool = True):
        """
        Load Pipeline from a YAML file defining the individual components and how they're tied together to form
        a Pipeline. A single YAML can declare multiple Pipelines, in which case an explicit `pipeline_name` must
        be passed.

        Here's a sample configuration:

            ```yaml
            |   version: '1.0'
            |
            |    components:    # define all the building-blocks for Pipeline
            |    - name: MyReader       # custom-name for the component; helpful for visualization & debugging
            |      type: FARMReader    # Haystack Class name for the component
            |      params:
            |        no_ans_boost: -10
            |        model_name_or_path: deepset/roberta-base-squad2
            |    - name: MyESRetriever
            |      type: ElasticsearchRetriever
            |      params:
            |        document_store: MyDocumentStore    # params can reference other components defined in the YAML
            |        custom_query: null
            |    - name: MyDocumentStore
            |      type: ElasticsearchDocumentStore
            |      params:
            |        index: haystack_test
            |
            |    pipelines:    # multiple Pipelines can be defined using the components from above
            |    - name: my_query_pipeline    # a simple extractive-qa Pipeline
            |      nodes:
            |      - name: MyESRetriever
            |        inputs: [Query]
            |      - name: MyReader
            |        inputs: [MyESRetriever]
            ```

        Note that, in case of a mismatch in version between Haystack and the YAML, a warning will be printed.
        If the pipeline loads correctly regardless, save again the pipeline using `Pipeline.save_to_yaml()` to remove the warning.

        :param path: path of the YAML file.
        :param pipeline_name: if the YAML contains multiple pipelines, the pipeline_name to load must be set.
        :param overwrite_with_env_variables: Overwrite the YAML configuration with environment variables. For example,
                                             to change index name param for an ElasticsearchDocumentStore, an env
                                             variable 'MYDOCSTORE_PARAMS_INDEX=documents-2021' can be set. Note that an
                                             `_` sign must be used to specify nested hierarchical properties.
        """
        raise NotImplementedError("This is an abstract method. Use Pipeline or RayPipeline instead.")

    @classmethod
    def load_from_deepset_cloud(
        cls,
        pipeline_config_name: str,
        pipeline_name: str = "query",
        workspace: str = "default",
        api_key: Optional[str] = None,
        api_endpoint: Optional[str] = None,
        overwrite_with_env_variables: bool = False,
    ):
        """
        Load Pipeline from Deepset Cloud defining the individual components and how they're tied together to form
        a Pipeline. A single config can declare multiple Pipelines, in which case an explicit `pipeline_name` must
        be passed.

        In order to get a list of all available pipeline_config_names, call `list_pipelines_on_deepset_cloud()`.
        Use the returned `name` as `pipeline_config_name`.

        :param pipeline_config_name: name of the config file inside the Deepset Cloud workspace.
                                     To get a list of all available pipeline_config_names, call `list_pipelines_on_deepset_cloud()`.
        :param pipeline_name: specifies which pipeline to load from config.
                              Deepset Cloud typically provides a 'query' and a 'index' pipeline per config.
        :param workspace: workspace in Deepset Cloud
        :param api_key: Secret value of the API key.
                        If not specified, will be read from DEEPSET_CLOUD_API_KEY environment variable.
        :param api_endpoint: The URL of the Deepset Cloud API.
                             If not specified, will be read from DEEPSET_CLOUD_API_ENDPOINT environment variable.
        :param overwrite_with_env_variables: Overwrite the config with environment variables. For example,
                                             to change return_no_answer param for a FARMReader, an env
                                             variable 'READER_PARAMS_RETURN_NO_ANSWER=False' can be set. Note that an
                                             `_` sign must be used to specify nested hierarchical properties.
        """
        client = DeepsetCloud.get_pipeline_client(
            api_key=api_key, api_endpoint=api_endpoint, workspace=workspace, pipeline_config_name=pipeline_config_name
        )
        pipeline_config = client.get_pipeline_config()

        # update document store params in order to connect to correct index
        for component_config in pipeline_config["components"]:
            if component_config["type"] == "DeepsetCloudDocumentStore":
                params = component_config.get("params", {})
                params.update(
                    {
                        "api_key": api_key,
                        "api_endpoint": api_endpoint,
                        "workspace": workspace,
                        "index": pipeline_config_name,
                    }
                )
                component_config["params"] = params

        del pipeline_config["name"]  # Would fail validation otherwise
        pipeline = cls.load_from_config(
            pipeline_config=pipeline_config,
            pipeline_name=pipeline_name,
            overwrite_with_env_variables=overwrite_with_env_variables,
        )
        return pipeline

    @classmethod
    def list_pipelines_on_deepset_cloud(
        cls, workspace: str = "default", api_key: Optional[str] = None, api_endpoint: Optional[str] = None
    ) -> List[dict]:
        """
        Lists all pipeline configs available on Deepset Cloud.

        :param workspace: workspace in Deepset Cloud
        :param api_key: Secret value of the API key.
                        If not specified, will be read from DEEPSET_CLOUD_API_KEY environment variable.
        :param api_endpoint: The URL of the Deepset Cloud API.
                             If not specified, will be read from DEEPSET_CLOUD_API_ENDPOINT environment variable.

        Returns:
            list of dictionaries: List[dict]
            each dictionary: {
                        "name": str -> `pipeline_config_name` to be used in `load_from_deepset_cloud()`,
                        "..." -> additional pipeline meta information
                        }
            example:
                    [{'name': 'my_super_nice_pipeline_config',
                        'pipeline_id': '2184e0c1-c6ec-40a1-9b28-5d2768e5efa2',
                        'status': 'DEPLOYED',
                        'created_at': '2022-02-01T09:57:03.803991+00:00',
                        'deleted': False,
                        'is_default': False,
                        'indexing': {'status': 'IN_PROGRESS',
                        'pending_file_count': 3,
                        'total_file_count': 31}}]
        """
        client = DeepsetCloud.get_pipeline_client(api_key=api_key, api_endpoint=api_endpoint, workspace=workspace)
        pipeline_config_infos = list(client.list_pipeline_configs())
        return pipeline_config_infos

    @classmethod
    def save_to_deepset_cloud(
        cls,
        query_pipeline: BasePipeline,
        index_pipeline: BasePipeline,
        pipeline_config_name: str,
        workspace: str = "default",
        api_key: Optional[str] = None,
        api_endpoint: Optional[str] = None,
        overwrite: bool = False,
    ):
        """
        Saves a Pipeline config to Deepset Cloud defining the individual components and how they're tied together to form
        a Pipeline. A single config must declare a query pipeline and a index pipeline.

        :param query_pipeline: the query pipeline to save.
        :param index_pipeline: the index pipeline to save.
        :param pipeline_config_name: name of the config file inside the Deepset Cloud workspace.
        :param workspace: workspace in Deepset Cloud
        :param api_key: Secret value of the API key.
                        If not specified, will be read from DEEPSET_CLOUD_API_KEY environment variable.
        :param api_endpoint: The URL of the Deepset Cloud API.
                             If not specified, will be read from DEEPSET_CLOUD_API_ENDPOINT environment variable.
        :param overwrite: Whether to overwrite the config if it already exists. Otherwise an error is being raised.
        """
        query_config = query_pipeline.get_config()
        index_config = index_pipeline.get_config()
        pipelines = query_config["pipelines"] + index_config["pipelines"]
        all_components = query_config["components"] + index_config["components"]
        distinct_components = [c for c in {component["name"]: component for component in all_components}.values()]
        document_stores = [c for c in distinct_components if c["type"].endswith("DocumentStore")]
        for document_store in document_stores:
            if document_store["type"] != "DeepsetCloudDocumentStore":
                logger.info(
                    f"In order to be used on Deepset Cloud, component '{document_store['name']}' of type '{document_store['type']}' "
                    f"has been automatically converted to type DeepsetCloudDocumentStore. "
                    f"Usually this replacement will result in equivalent pipeline quality. "
                    f"However depending on chosen settings of '{document_store['name']}' differences might occur."
                )
                document_store["type"] = "DeepsetCloudDocumentStore"
                document_store["params"] = {}
        config = {"components": distinct_components, "pipelines": pipelines, "version": __version__}

        client = DeepsetCloud.get_pipeline_client(api_key=api_key, api_endpoint=api_endpoint, workspace=workspace)
        pipeline_config_info = client.get_pipeline_config_info(pipeline_config_name=pipeline_config_name)
        if pipeline_config_info:
            if overwrite:
                if pipeline_config_info["status"] == "DEPLOYED":
                    raise ValueError(
                        f"Deployed pipeline configs are not allowed to be updated. Please undeploy pipeline config '{pipeline_config_name}' first."
                    )
                client.update_pipeline_config(config=config, pipeline_config_name=pipeline_config_name)
                logger.info(f"Pipeline config '{pipeline_config_name}' successfully updated.")
            else:
                raise ValueError(
                    f"Pipeline config '{pipeline_config_name}' already exists. Set `overwrite=True` to overwrite pipeline config."
                )
        else:
            client.save_pipeline_config(config=config, pipeline_config_name=pipeline_config_name)
            logger.info(f"Pipeline config '{pipeline_config_name}' successfully created.")

    @classmethod
    def deploy_on_deepset_cloud(
        cls,
        pipeline_config_name: str,
        workspace: str = "default",
        api_key: Optional[str] = None,
        api_endpoint: Optional[str] = None,
        timeout: int = 60,
    ):
        """
        Deploys the pipelines of a pipeline config on Deepset Cloud.
        Blocks until pipelines are successfully deployed, deployment failed or timeout exceeds.
        If pipelines are already deployed no action will be taken and an info will be logged.
        If timeout exceeds a TimeoutError will be raised.
        If deployment fails a DeepsetCloudError will be raised.

        Pipeline config must be present on Deepset Cloud. See save_to_deepset_cloud() for more information.

        :param pipeline_config_name: name of the config file inside the Deepset Cloud workspace.
        :param workspace: workspace in Deepset Cloud
        :param api_key: Secret value of the API key.
                        If not specified, will be read from DEEPSET_CLOUD_API_KEY environment variable.
        :param api_endpoint: The URL of the Deepset Cloud API.
                             If not specified, will be read from DEEPSET_CLOUD_API_ENDPOINT environment variable.
        :param timeout: The time in seconds to wait until deployment completes.
                        If the timeout is exceeded an error will be raised.
        """
        client = DeepsetCloud.get_pipeline_client(api_key=api_key, api_endpoint=api_endpoint, workspace=workspace)
        client.deploy(pipeline_config_name=pipeline_config_name, timeout=timeout)

    @classmethod
    def undeploy_on_deepset_cloud(
        cls,
        pipeline_config_name: str,
        workspace: str = "default",
        api_key: Optional[str] = None,
        api_endpoint: Optional[str] = None,
        timeout: int = 60,
    ):
        """
        Undeploys the pipelines of a pipeline config on Deepset Cloud.
        Blocks until pipelines are successfully undeployed, undeployment failed or timeout exceeds.
        If pipelines are already undeployed no action will be taken and an info will be logged.
        If timeout exceeds a TimeoutError will be raised.
        If deployment fails a DeepsetCloudError will be raised.

        Pipeline config must be present on Deepset Cloud. See save_to_deepset_cloud() for more information.

        :param pipeline_config_name: name of the config file inside the Deepset Cloud workspace.
        :param workspace: workspace in Deepset Cloud
        :param api_key: Secret value of the API key.
                        If not specified, will be read from DEEPSET_CLOUD_API_KEY environment variable.
        :param api_endpoint: The URL of the Deepset Cloud API.
                             If not specified, will be read from DEEPSET_CLOUD_API_ENDPOINT environment variable.
        :param timeout: The time in seconds to wait until undeployment completes.
                        If the timeout is exceeded an error will be raised.
        """
        client = DeepsetCloud.get_pipeline_client(api_key=api_key, api_endpoint=api_endpoint, workspace=workspace)
        client.undeploy(pipeline_config_name=pipeline_config_name, timeout=timeout)


class Pipeline(BasePipeline):
    """
    Pipeline brings together building blocks to build a complex search pipeline with Haystack & user-defined components.

    Under-the-hood, a pipeline is represented as a directed acyclic graph of component nodes. It enables custom query
    flows with options to branch queries(eg, extractive qa vs keyword match query), merge candidate documents for a
    Reader from multiple Retrievers, or re-ranking of candidate documents.
    """

    def __init__(self):
        self.graph = DiGraph()
        self.root_node = None

    @property
    def components(self) -> Dict[str, BaseComponent]:
        return {
            name: attributes["component"]
            for name, attributes in self.graph.nodes.items()
            if not isinstance(attributes["component"], RootNode)
        }

    def add_node(self, component: BaseComponent, name: str, inputs: List[str]):
        """
        Add a new node to the pipeline.

        :param component: The object to be called when the data is passed to the node. It can be a Haystack component
                          (like Retriever, Reader, or Generator) or a user-defined object that implements a run()
                          method to process incoming data from predecessor node.
        :param name: The name for the node. It must not contain any dots.
        :param inputs: A list of inputs to the node. If the predecessor node has a single outgoing edge, just the name
                       of node is sufficient. For instance, a 'ElasticsearchRetriever' node would always output a single
                       edge with a list of documents. It can be represented as ["ElasticsearchRetriever"].

                       In cases when the predecessor node has multiple outputs, e.g., a "QueryClassifier", the output
                       must be specified explicitly as "QueryClassifier.output_2".
        """
        valid_root_nodes = ["Query", "File"]
        if self.root_node is None:
            root_node = inputs[0]
            if root_node in valid_root_nodes:
                self.root_node = root_node
                self.graph.add_node(root_node, component=RootNode())
            else:
                raise PipelineConfigError(
                    f"Root node '{root_node}' is invalid. Available options are {valid_root_nodes}."
                )
        component.name = name
        component_names = self._get_all_component_names()
        component_names.add(name)
        self._set_sub_component_names(component, component_names=component_names)
        self.graph.add_node(name, component=component, inputs=inputs)

        if len(self.graph.nodes) == 2:  # first node added; connect with Root
            if not len(inputs) == 1 and inputs[0].split(".")[0] == self.root_node:
                raise PipelineConfigError(
                    f"The '{name}' node can only input from {self.root_node}. "
                    f"Set the 'inputs' parameter to ['{self.root_node}']"
                )
            self.graph.add_edge(self.root_node, name, label="output_1")
            return

        for input_node in inputs:
            if "." in input_node:
                [input_node_name, input_edge_name] = input_node.split(".")
                if not "output_" in input_edge_name:
                    raise PipelineConfigError(f"'{input_edge_name}' is not a valid edge name.")

                outgoing_edges_input_node = self.graph.nodes[input_node_name]["component"].outgoing_edges
                if not int(input_edge_name.split("_")[1]) <= outgoing_edges_input_node:
                    raise PipelineConfigError(
                        f"Cannot connect '{input_edge_name}' from '{input_node_name}' as it only has "
                        f"{outgoing_edges_input_node} outgoing edge(s)."
                    )
            else:
                try:
                    outgoing_edges_input_node = self.graph.nodes[input_node]["component"].outgoing_edges
                    if not outgoing_edges_input_node == 1:
                        raise PipelineConfigError(
                            f"Adding an edge from {input_node} to {name} is ambiguous as {input_node} has {outgoing_edges_input_node} edges. "
                            f"Please specify the output explicitly."
                        )

                except KeyError as e:
                    raise PipelineConfigError(
                        f"Cannot find node '{input_node}'. Make sure you're not using more "
                        f"than one root node ({valid_root_nodes}) in the same pipeline and that a node "
                        f"called '{input_node}' is defined."
                    ) from e

                input_node_name = input_node
                input_edge_name = "output_1"
            self.graph.add_edge(input_node_name, name, label=input_edge_name)

        if not nx.is_directed_acyclic_graph(self.graph):
            self.graph.remove_node(name)
            raise PipelineConfigError(f"Cannot add '{name}': it will create a loop in the pipeline.")

    def get_node(self, name: str) -> Optional[BaseComponent]:
        """
        Get a node from the Pipeline.

        :param name: The name of the node.
        """
        graph_node = self.graph.nodes.get(name)
        component = graph_node["component"] if graph_node else None
        return component

    def set_node(self, name: str, component):
        """
        Set the component for a node in the Pipeline.

        :param name: The name of the node.
        :param component: The component object to be set at the node.
        """
        self.graph.nodes[name]["component"] = component

    def run(  # type: ignore
        self,
        query: Optional[str] = None,
        file_paths: Optional[List[str]] = None,
        labels: Optional[MultiLabel] = None,
        documents: Optional[List[Document]] = None,
        meta: Optional[Union[dict, List[dict]]] = None,
        params: Optional[dict] = None,
        debug: Optional[bool] = None,
    ):
        """
        Runs the pipeline, one node at a time.

        :param query: The search query (for query pipelines only)
        :param file_paths: The files to index (for indexing pipelines only)
        :param labels:
        :param documents:
        :param meta:
        :param params: Dictionary of parameters to be dispatched to the nodes.
                       If you want to pass a param to all nodes, you can just use: {"top_k":10}
                       If you want to pass it to targeted nodes, you can do:
                       {"Retriever": {"top_k": 10}, "Reader": {"top_k": 3, "debug": True}}
        :param debug: Whether the pipeline should instruct nodes to collect debug information
                      about their execution. By default these include the input parameters
                      they received and the output they generated. All debug information can
                      then be found in the dict returned by this method under the key "_debug"
        """
        # validate the node names
        if params:
            if not all(node_id in self.graph.nodes for node_id in params.keys()):

                # Might be a non-targeted param. Verify that too
                not_a_node = set(params.keys()) - set(self.graph.nodes)
                valid_global_params = set(["debug"])  # Debug will be picked up by _dispatch_run, see its code
                for node_id in self.graph.nodes:
                    run_signature_args = inspect.signature(self.graph.nodes[node_id]["component"].run).parameters.keys()
                    valid_global_params |= set(run_signature_args)
                invalid_keys = [key for key in not_a_node if key not in valid_global_params]

                if invalid_keys:
                    raise ValueError(
                        f"No node(s) or global parameter(s) named {', '.join(invalid_keys)} found in pipeline."
                    )

        node_output = None
        queue = {
            self.root_node: {"root_node": self.root_node, "params": params}
        }  # ordered dict with "node_id" -> "input" mapping that acts as a FIFO queue
        if query:
            queue[self.root_node]["query"] = query
        if file_paths:
            queue[self.root_node]["file_paths"] = file_paths
        if labels:
            queue[self.root_node]["labels"] = labels
        if documents:
            queue[self.root_node]["documents"] = documents
        if meta:
            queue[self.root_node]["meta"] = meta

        i = 0  # the first item is popped off the queue unless it is a "join" node with unprocessed predecessors
        while queue:
            node_id = list(queue.keys())[i]
            node_input = queue[node_id]
            node_input["node_id"] = node_id

            # Apply debug attributes to the node input params
            # NOTE: global debug attributes will override the value specified
            # in each node's params dictionary.
            if debug is not None:
                if node_id not in node_input["params"].keys():
                    node_input["params"][node_id] = {}
                node_input["params"][node_id]["debug"] = debug

            predecessors = set(nx.ancestors(self.graph, node_id))
            if predecessors.isdisjoint(set(queue.keys())):  # only execute if predecessor nodes are executed
                try:
                    logger.debug(f"Running node `{node_id}` with input `{node_input}`")
                    node_output, stream_id = self.graph.nodes[node_id]["component"]._dispatch_run(**node_input)
                except Exception as e:
                    tb = traceback.format_exc()
                    raise Exception(
                        f"Exception while running node `{node_id}` with input `{node_input}`: {e}, full stack trace: {tb}"
                    )
                queue.pop(node_id)
                #
                if stream_id == "split_documents":
                    for stream_id in [key for key in node_output.keys() if key.startswith("output_")]:
                        current_node_output = {k: v for k, v in node_output.items() if not k.startswith("output_")}
                        current_docs = node_output.pop(stream_id)
                        current_node_output["documents"] = current_docs
                        next_nodes = self.get_next_nodes(node_id, stream_id)
                        for n in next_nodes:
                            queue[n] = current_node_output
                else:
                    next_nodes = self.get_next_nodes(node_id, stream_id)
                    for n in next_nodes:  # add successor nodes with corresponding inputs to the queue
                        if queue.get(n):  # concatenate inputs if it's a join node
                            existing_input = queue[n]
                            if "inputs" not in existing_input.keys():
                                updated_input: dict = {"inputs": [existing_input, node_output], "params": params}
                                if query:
                                    updated_input["query"] = query
                                if file_paths:
                                    updated_input["file_paths"] = file_paths
                                if labels:
                                    updated_input["labels"] = labels
                                if documents:
                                    updated_input["documents"] = documents
                                if meta:
                                    updated_input["meta"] = meta
                            else:
                                existing_input["inputs"].append(node_output)
                                updated_input = existing_input
                            queue[n] = updated_input
                        else:
                            queue[n] = node_output
                i = 0
            else:
                i += 1  # attempt executing next node in the queue as current `node_id` has unprocessed predecessors
        return node_output

    @classmethod
    def eval_beir(
        cls,
        index_pipeline: Pipeline,
        query_pipeline: Pipeline,
        index_params: dict = {},
        query_params: dict = {},
        dataset: str = "scifact",
        dataset_dir: Path = Path("."),
        top_k_values: List[int] = [1, 3, 5, 10, 100, 1000],
        keep_index: bool = False,
    ) -> Tuple[Dict[str, float], Dict[str, float], Dict[str, float], Dict[str, float]]:
        """
        Runs information retrieval evaluation of a pipeline using BEIR on a specified BEIR dataset.
        See https://github.com/beir-cellar/beir for more information.

        :param index_pipeline: The indexing pipeline to use.
        :param query_pipeline: The query pipeline to evaluate.
        :param index_params: The params to use during indexing (see pipeline.run's params).
        :param query_params: The params to use during querying (see pipeline.run's params).
        :param dataset: The BEIR dataset to use.
        :param dataset_dir: The directory to store the dataset to.
        :param top_k_values: The top_k values each metric will be calculated for.
        :param keep_index: Whether to keep the index after evaluation.
                           If True the index will be kept after beir evaluation. Otherwise it will be deleted immediately afterwards.
                           Defaults to False.

        Returns a tuple containing the ncdg, map, recall and precision scores.
        Each metric is represented by a dictionary containing the scores for each top_k value.
        """
        try:
            from beir import util
            from beir.datasets.data_loader import GenericDataLoader
            from beir.retrieval.evaluation import EvaluateRetrieval
        except ModuleNotFoundError as e:
            raise HaystackError("beir is not installed. Please run `pip install farm-haystack[beir]`...") from e

        url = f"https://public.ukp.informatik.tu-darmstadt.de/thakur/BEIR/datasets/{dataset}.zip"
        data_path = util.download_and_unzip(url, dataset_dir)
        logger.info(f"Dataset downloaded here: {data_path}")
        corpus, queries, qrels = GenericDataLoader(data_path).load(split="test")  # or split = "train" or "dev"

        # check index before eval
        document_store = index_pipeline.get_document_store()
        if document_store is not None:
            if document_store.get_document_count() > 0:
                raise HaystackError(f"Index '{document_store.index}' is not empty. Please provide an empty index.")

            if hasattr(document_store, "search_fields"):
                search_fields = getattr(document_store, "search_fields")
                if "name" not in search_fields:
                    logger.warning(
                        "Field 'name' is not part of your DocumentStore's search_fields. Titles won't be searchable. "
                        "Please set search_fields appropriately."
                    )

        haystack_retriever = _HaystackBeirRetrieverAdapter(
            index_pipeline=index_pipeline,
            query_pipeline=query_pipeline,
            index_params=index_params,
            query_params=query_params,
        )
        retriever = EvaluateRetrieval(haystack_retriever, k_values=top_k_values)

        # Retrieve results (format of results is identical to qrels)
        results = retriever.retrieve(corpus, queries)

        # Clean up document store
        if not keep_index and document_store is not None and document_store.index is not None:
            logger.info(f"Cleaning up: deleting index '{document_store.index}'...")
            document_store.delete_index(document_store.index)

        # Evaluate your retrieval using NDCG@k, MAP@K ...
        logger.info(f"Retriever evaluation for k in: {retriever.k_values}")
        ndcg, map_, recall, precision = retriever.evaluate(qrels, results, retriever.k_values)
        return ndcg, map_, recall, precision

    @send_event
    def eval(
        self,
        labels: List[MultiLabel],
        documents: Optional[List[List[Document]]] = None,
        params: Optional[dict] = None,
        sas_model_name_or_path: str = None,
        sas_batch_size: int = 32,
        sas_use_gpu: bool = True,
        add_isolated_node_eval: bool = False,
    ) -> EvaluationResult:
        """
        Evaluates the pipeline by running the pipeline once per query in debug mode
        and putting together all data that is needed for evaluation, e.g. calculating metrics.

        :param labels: The labels to evaluate on
        :param documents: List of List of Document that the first node in the pipeline should get as input per multilabel. Can be used to evaluate a pipeline that consists of a reader without a retriever.
        :param params: Dictionary of parameters to be dispatched to the nodes.
                    If you want to pass a param to all nodes, you can just use: {"top_k":10}
                    If you want to pass it to targeted nodes, you can do:
                    {"Retriever": {"top_k": 10}, "Reader": {"top_k": 3, "debug": True}}
        :param sas_model_name_or_path: Name or path of "Semantic Answer Similarity (SAS) model". When set, the model will be used to calculate similarity between predictions and labels and generate the SAS metric.
                    The SAS metric correlates better with human judgement of correct answers as it does not rely on string overlaps.
                    Example: Prediction = "30%", Label = "thirty percent", EM and F1 would be overly pessimistic with both being 0, while SAS paints a more realistic picture.
                    More info in the paper: https://arxiv.org/abs/2108.06130
                    Models:
                    - You can use Bi Encoders (sentence transformers) or cross encoders trained on Semantic Textual Similarity (STS) data.
                    Not all cross encoders can be used because of different return types.
                    If you use custom cross encoders please make sure they work with sentence_transformers.CrossEncoder class
                    - Good default for multiple languages: "sentence-transformers/paraphrase-multilingual-mpnet-base-v2"
                    - Large, powerful, but slow model for English only: "cross-encoder/stsb-roberta-large"
                    - Large model for German only: "deepset/gbert-large-sts"
        :param sas_batch_size: Number of prediction label pairs to encode at once by CrossEncoder or SentenceTransformer while calculating SAS.
        :param sas_use_gpu: Whether to use a GPU or the CPU for calculating semantic answer similarity.
                            Falls back to CPU if no GPU is available.
        :param add_isolated_node_eval: If set to True, in addition to the integrated evaluation of the pipeline, each node is evaluated in isolated evaluation mode.
                    This mode helps to understand the bottlenecks of a pipeline in terms of output quality of each individual node.
                    If a node performs much better in the isolated evaluation than in the integrated evaluation, the previous node needs to be optimized to improve the pipeline's performance.
                    If a node's performance is similar in both modes, this node itself needs to be optimized to improve the pipeline's performance.
                    The isolated evaluation calculates the upper bound of each node's evaluation metrics under the assumption that it received perfect inputs from the previous node.
                    To this end, labels are used as input to the node instead of the output of the previous node in the pipeline.
                    The generated dataframes in the EvaluationResult then contain additional rows, which can be distinguished from the integrated evaluation results based on the
                    values "integrated" or "isolated" in the column "eval_mode" and the evaluation report then additionally lists the upper bound of each node's evaluation metrics.
        """
        eval_result = EvaluationResult()
        if add_isolated_node_eval:
            if params is None:
                params = {}
            params["add_isolated_node_eval"] = True

        # if documents is None, set docs_per_label to None for each label
        for docs_per_label, label in zip(documents or [None] * len(labels), labels):  # type: ignore
            params_per_label = copy.deepcopy(params)
            # If the label contains a filter, the filter is applied unless documents are already given
            if label.filters is not None and documents is None:
                if params_per_label is None:
                    params_per_label = {"filters": label.filters}
                else:
                    # join both filters and overwrite filters in params with filters in labels
                    params_per_label["filters"] = {**params_per_label.get("filters", {}), **label.filters}
            predictions = self.run(
                query=label.query, labels=label, documents=docs_per_label, params=params_per_label, debug=True
            )

            for node_name in predictions["_debug"].keys():
                node_output = predictions["_debug"][node_name]["output"]
                df = self._build_eval_dataframe(label.query, label, node_name, node_output)
                eval_result.append(node_name, df)

        # add sas values in batch mode for whole Dataframe
        # this is way faster than if we calculate it for each query separately
        if sas_model_name_or_path is not None:
            for df in eval_result.node_results.values():
                if len(df[df["type"] == "answer"]) > 0:
                    gold_labels = df["gold_answers"].values
                    predictions = [[a] for a in df["answer"].values]
                    sas, _ = semantic_answer_similarity(
                        predictions=predictions,
                        gold_labels=gold_labels,
                        sas_model_name_or_path=sas_model_name_or_path,
                        batch_size=sas_batch_size,
                        use_gpu=sas_use_gpu,
                    )
                    df["sas"] = sas

        # reorder columns for better qualitative evaluation
        for key, df in eval_result.node_results.items():
            desired_col_order = [
                "multilabel_id",
                "query",
                "filters",  # generic
                "gold_answers",
                "answer",
                "context",
                "exact_match",
                "f1",
                "sas",  # answer-specific
                "gold_document_contents",
                "content",
                "gold_id_match",
                "answer_match",
                "gold_id_or_answer_match",  # doc-specific
                "rank",
                "document_id",
                "gold_document_ids",  # generic
                "offsets_in_document",
                "gold_offsets_in_documents",  # answer-specific
                "type",
                "node",
                "eval_mode",
            ]  # generic
            eval_result.node_results[key] = self._reorder_columns(df, desired_col_order)

        return eval_result

    def _reorder_columns(self, df: DataFrame, desired_order: List[str]) -> DataFrame:
        filtered_order = [col for col in desired_order if col in df.columns]
        missing_columns = [col for col in df.columns if col not in desired_order]
        reordered_columns = filtered_order + missing_columns
        assert len(reordered_columns) == len(df.columns)
        return df.reindex(columns=reordered_columns)

    def _build_eval_dataframe(
        self, query: str, query_labels: MultiLabel, node_name: str, node_output: dict
    ) -> DataFrame:
        """
        Builds a Dataframe for each query from which evaluation metrics can be calculated.
        Currently only answer or document returning nodes are supported, returns None otherwise.

        Each row contains either an answer or a document that has been retrieved during evaluation.
        Rows are being enriched with basic infos like rank, query, type or node.
        Additional answer or document specific evaluation infos like gold labels
        and metrics depicting whether the row matches the gold labels are included, too.
        """

        if query_labels is None or query_labels.labels is None:
            logger.warning(f"There is no label for query '{query}'. Query will be omitted.")
            return pd.DataFrame()

        # remarks for no_answers:
        # Single 'no_answer'-labels are not contained in MultiLabel aggregates.
        # If all labels are no_answers, MultiLabel.answers will be [""] and the other aggregates []
        gold_answers = query_labels.answers
        gold_offsets_in_documents = query_labels.gold_offsets_in_documents
        gold_document_ids = query_labels.document_ids
        gold_document_contents = query_labels.document_contents

        # if node returned answers, include answer specific info:
        # - the answer returned itself
        # - the document_id the answer was found in
        # - the position or offsets within the document the answer was found
        # - the surrounding context of the answer within the document
        # - the gold answers
        # - the position or offsets of the gold answer within the document
        # - the gold document ids containing the answer
        # - the exact_match metric depicting if the answer exactly matches the gold label
        # - the f1 metric depicting how well the answer overlaps with the gold label on token basis
        # - the sas metric depicting how well the answer matches the gold label on a semantic basis.
        #   this will be calculated on all queries in eval() for performance reasons if a sas model has been provided

        partial_dfs = []
        for field_name in ["answers", "answers_isolated"]:
            df = pd.DataFrame()
            answers = node_output.get(field_name, None)
            if answers is not None:
                answer_cols_to_keep = ["answer", "document_id", "offsets_in_document", "context"]
                df_answers = pd.DataFrame(answers, columns=answer_cols_to_keep)
                if len(df_answers) > 0:
                    df_answers["type"] = "answer"
                    df_answers["gold_answers"] = [gold_answers] * len(df_answers)
                    df_answers["gold_offsets_in_documents"] = [gold_offsets_in_documents] * len(df_answers)
                    df_answers["gold_document_ids"] = [gold_document_ids] * len(df_answers)
                    df_answers["exact_match"] = df_answers.apply(
                        lambda row: calculate_em_str_multi(gold_answers, row["answer"]), axis=1
                    )
                    df_answers["f1"] = df_answers.apply(
                        lambda row: calculate_f1_str_multi(gold_answers, row["answer"]), axis=1
                    )
                    df_answers["rank"] = np.arange(1, len(df_answers) + 1)
                    df = pd.concat([df, df_answers])

            # add general info
            df["node"] = node_name
            df["multilabel_id"] = query_labels.id
            df["query"] = query
            df["filters"] = json.dumps(query_labels.filters, sort_keys=True).encode()
            df["eval_mode"] = "isolated" if "isolated" in field_name else "integrated"
            partial_dfs.append(df)

        # if node returned documents, include document specific info:
        # - the document_id
        # - the content of the document
        # - the gold document ids
        # - the gold document contents
        # - the gold_id_match metric depicting whether one of the gold document ids matches the document
        # - the answer_match metric depicting whether the document contains the answer
        # - the gold_id_or_answer_match metric depicting whether one of the former two conditions are met
        for field_name in ["documents", "documents_isolated"]:
            df = pd.DataFrame()
            documents = node_output.get(field_name, None)
            if documents is not None:
                document_cols_to_keep = ["content", "id"]
                df_docs = pd.DataFrame(documents, columns=document_cols_to_keep)
                if len(df_docs) > 0:
                    df_docs = df_docs.rename(columns={"id": "document_id"})
                    df_docs["type"] = "document"
                    df_docs["gold_document_ids"] = [gold_document_ids] * len(df_docs)
                    df_docs["gold_document_contents"] = [gold_document_contents] * len(df_docs)
                    df_docs["gold_id_match"] = df_docs.apply(
                        lambda row: 1.0 if row["document_id"] in gold_document_ids else 0.0, axis=1
                    )
                    df_docs["answer_match"] = df_docs.apply(
                        lambda row: 1.0
                        if not query_labels.no_answer
                        and any(gold_answer in row["content"] for gold_answer in gold_answers)
                        else 0.0,
                        axis=1,
                    )
                    df_docs["gold_id_or_answer_match"] = df_docs.apply(
                        lambda row: max(row["gold_id_match"], row["answer_match"]), axis=1
                    )
                    df_docs["rank"] = np.arange(1, len(df_docs) + 1)
                    df = pd.concat([df, df_docs])

            # add general info
            df["node"] = node_name
            df["multilabel_id"] = query_labels.id
            df["query"] = query
            df["filters"] = json.dumps(query_labels.filters, sort_keys=True).encode()
            df["eval_mode"] = "isolated" if "isolated" in field_name else "integrated"
            partial_dfs.append(df)

        return pd.concat(partial_dfs, ignore_index=True)

    def get_next_nodes(self, node_id: str, stream_id: str):
        current_node_edges = self.graph.edges(node_id, data=True)
        next_nodes = [
            next_node
            for _, next_node, data in current_node_edges
            if not stream_id or data["label"] == stream_id or stream_id == "output_all"
        ]
        return next_nodes

    def get_nodes_by_class(self, class_type) -> List[Any]:
        """
        Gets all nodes in the pipeline that are an instance of a certain class (incl. subclasses).
        This is for example helpful if you loaded a pipeline and then want to interact directly with the document store.
        Example:
        | from haystack.document_stores.base import BaseDocumentStore
        | INDEXING_PIPELINE = Pipeline.load_from_yaml(Path(PIPELINE_YAML_PATH), pipeline_name=INDEXING_PIPELINE_NAME)
        | res = INDEXING_PIPELINE.get_nodes_by_class(class_type=BaseDocumentStore)

        :return: List of components that are an instance the requested class
        """

        matches = [
            self.graph.nodes.get(node)["component"]
            for node in self.graph.nodes
            if isinstance(self.graph.nodes.get(node)["component"], class_type)
        ]
        return matches

    def get_document_store(self) -> Optional[BaseDocumentStore]:
        """
        Return the document store object used in the current pipeline.

        :return: Instance of DocumentStore or None
        """
        matches = self.get_nodes_by_class(class_type=BaseDocumentStore)
        if len(matches) == 0:
            matches = list(
                set(retriever.document_store for retriever in self.get_nodes_by_class(class_type=BaseRetriever))
            )

        if len(matches) > 1:
            raise Exception(f"Multiple Document Stores found in Pipeline: {matches}")
        if len(matches) == 0:
            return None
        else:
            return matches[0]

    def draw(self, path: Path = Path("pipeline.png")):
        """
        Create a Graphviz visualization of the pipeline.

        :param path: the path to save the image.
        """
        try:
            import pygraphviz  # pylint: disable=unused-import
        except ImportError:
            raise ImportError(
                f"Could not import `pygraphviz`. Please install via: \n"
                f"pip install pygraphviz\n"
                f"(You might need to run this first: apt install libgraphviz-dev graphviz )"
            )

        graphviz = to_agraph(self.graph)
        graphviz.layout("dot")
        graphviz.draw(path)

    @classmethod
    def load_from_yaml(cls, path: Path, pipeline_name: Optional[str] = None, overwrite_with_env_variables: bool = True):
        """
        Load Pipeline from a YAML file defining the individual components and how they're tied together to form
        a Pipeline. A single YAML can declare multiple Pipelines, in which case an explicit `pipeline_name` must
        be passed.

        Here's a sample configuration:

            ```yaml
            |   version: '1.0'
            |
            |    components:    # define all the building-blocks for Pipeline
            |    - name: MyReader       # custom-name for the component; helpful for visualization & debugging
            |      type: FARMReader    # Haystack Class name for the component
            |      params:
            |        no_ans_boost: -10
            |        model_name_or_path: deepset/roberta-base-squad2
            |    - name: MyESRetriever
            |      type: ElasticsearchRetriever
            |      params:
            |        document_store: MyDocumentStore    # params can reference other components defined in the YAML
            |        custom_query: null
            |    - name: MyDocumentStore
            |      type: ElasticsearchDocumentStore
            |      params:
            |        index: haystack_test
            |
            |    pipelines:    # multiple Pipelines can be defined using the components from above
            |    - name: my_query_pipeline    # a simple extractive-qa Pipeline
            |      nodes:
            |      - name: MyESRetriever
            |        inputs: [Query]
            |      - name: MyReader
            |        inputs: [MyESRetriever]
            ```

        Note that, in case of a mismatch in version between Haystack and the YAML, a warning will be printed.
        If the pipeline loads correctly regardless, save again the pipeline using `Pipeline.save_to_yaml()` to remove the warning.

        :param path: path of the YAML file.
        :param pipeline_name: if the YAML contains multiple pipelines, the pipeline_name to load must be set.
        :param overwrite_with_env_variables: Overwrite the YAML configuration with environment variables. For example,
                                             to change index name param for an ElasticsearchDocumentStore, an env
                                             variable 'MYDOCSTORE_PARAMS_INDEX=documents-2021' can be set. Note that an
                                             `_` sign must be used to specify nested hierarchical properties.
        """

        pipeline_config = read_pipeline_config_from_yaml(path)
        return cls.load_from_config(
            pipeline_config=pipeline_config,
            pipeline_name=pipeline_name,
            overwrite_with_env_variables=overwrite_with_env_variables,
        )

    @classmethod
    def load_from_config(
        cls, pipeline_config: Dict, pipeline_name: Optional[str] = None, overwrite_with_env_variables: bool = True
    ):
        """
        Load Pipeline from a config dict defining the individual components and how they're tied together to form
        a Pipeline. A single config can declare multiple Pipelines, in which case an explicit `pipeline_name` must
        be passed.

        Here's a sample configuration:

            ```python
            |   {
            |       "version": "0.9",
            |       "components": [
            |           {  # define all the building-blocks for Pipeline
            |               "name": "MyReader",  # custom-name for the component; helpful for visualization & debugging
            |               "type": "FARMReader",  # Haystack Class name for the component
            |               "params": {"no_ans_boost": -10, "model_name_or_path": "deepset/roberta-base-squad2"},
            |           },
            |           {
            |               "name": "MyESRetriever",
            |               "type": "ElasticsearchRetriever",
            |               "params": {
            |                   "document_store": "MyDocumentStore",  # params can reference other components defined in the YAML
            |                   "custom_query": None,
            |               },
            |           },
            |           {"name": "MyDocumentStore", "type": "ElasticsearchDocumentStore", "params": {"index": "haystack_test"}},
            |       ],
            |       "pipelines": [
            |           {  # multiple Pipelines can be defined using the components from above
            |               "name": "my_query_pipeline",  # a simple extractive-qa Pipeline
            |               "nodes": [
            |                   {"name": "MyESRetriever", "inputs": ["Query"]},
            |                   {"name": "MyReader", "inputs": ["MyESRetriever"]},
            |               ],
            |           }
            |       ],
            |   }
            ```

        :param pipeline_config: the pipeline config as dict
        :param pipeline_name: if the config contains multiple pipelines, the pipeline_name to load must be set.
        :param overwrite_with_env_variables: Overwrite the configuration with environment variables. For example,
                                             to change index name param for an ElasticsearchDocumentStore, an env
                                             variable 'MYDOCSTORE_PARAMS_INDEX=documents-2021' can be set. Note that an
                                             `_` sign must be used to specify nested hierarchical properties.
        """
        validate_config(pipeline_config)

        pipeline_definition = get_pipeline_definition(pipeline_config=pipeline_config, pipeline_name=pipeline_name)
        component_definitions = get_component_definitions(
            pipeline_config=pipeline_config, overwrite_with_env_variables=overwrite_with_env_variables
        )

        pipeline = cls()

        components: dict = {}  # instances of component objects.
        for node in pipeline_definition["nodes"]:
            name = node["name"]
            component = cls._load_or_get_component(name=name, definitions=component_definitions, components=components)
            pipeline.add_node(component=component, name=name, inputs=node.get("inputs", []))

        return pipeline

    @classmethod
    def _load_or_get_component(cls, name: str, definitions: dict, components: dict):
        """
        Load a component from the definition or return if component object already present in `components` dict.

        :param name: name of the component to load or get.
        :param definitions: dict containing definitions of all components retrieved from the YAML.
        :param components: dict containing component objects.
        """
        try:
            if name in components.keys():  # check if component is already loaded.
                return components[name]

            component_params = definitions[name].get("params", {})
            component_type = definitions[name]["type"]
            logger.debug(f"Loading component `{name}` of type `{definitions[name]['type']}`")

            for key, value in component_params.items():
                # Component params can reference to other components. For instance, a Retriever can reference a
                # DocumentStore defined in the YAML. All references should be recursively resolved.
                if (
                    isinstance(value, str) and value in definitions.keys()
                ):  # check if the param value is a reference to another component.
                    if value not in components.keys():  # check if the referenced component is already loaded.
                        cls._load_or_get_component(name=value, definitions=definitions, components=components)
                    component_params[key] = components[
                        value
                    ]  # substitute reference (string) with the component object.

            instance = BaseComponent.load_from_args(component_type=component_type, **component_params)
            components[name] = instance

        except KeyError as ke:
            raise PipelineConfigError(
                f"Failed loading pipeline component '{name}': "
                "seems like the component does not exist. Did you spell its name correctly?"
            ) from ke
        except Exception as e:
            raise PipelineConfigError(
                f"Failed loading pipeline component '{name}'. " "See the stacktrace above for more informations."
            ) from e
        return instance

    def save_to_yaml(self, path: Path, return_defaults: bool = False):
        """
        Save a YAML configuration for the Pipeline that can be used with `Pipeline.load_from_yaml()`.

        :param path: path of the output YAML file.
        :param return_defaults: whether to output parameters that have the default values.
        """
        config = self.get_config(return_defaults=return_defaults)
        with open(path, "w") as outfile:
            yaml.dump(config, outfile, default_flow_style=False)

    def get_config(self, return_defaults: bool = False) -> dict:
        """
        Returns a configuration for the Pipeline that can be used with `Pipeline.load_from_config()`.

        :param return_defaults: whether to output parameters that have the default values.
        """
        pipeline_name = ROOT_NODE_TO_PIPELINE_NAME[self.root_node.lower()]
        pipeline_definitions: Dict[str, Dict] = {pipeline_name: {"name": pipeline_name, "nodes": []}}

        component_definitions: Dict[str, Dict] = {}
        for node_name, node_attributes in self.graph.nodes.items():
            if node_name == self.root_node:
                continue

            component: BaseComponent = node_attributes["component"]
            if node_name != component.name:
                raise PipelineError(f"Component name '{component.name}' does not match node name '{node_name}'.")

            self._add_component_to_definitions(
                component=component, component_definitions=component_definitions, return_defaults=return_defaults
            )

            # create the Pipeline definition with how the Component are connected
            pipeline_definitions[pipeline_name]["nodes"].append(
                {"name": node_name, "inputs": list(self.graph.predecessors(node_name))}
            )

        config = {
            "components": list(component_definitions.values()),
            "pipelines": list(pipeline_definitions.values()),
            "version": __version__,
        }
        return config

    def _add_component_to_definitions(
        self, component: BaseComponent, component_definitions: Dict[str, Dict], return_defaults: bool = False
    ):
        """
        Add the definition of the component and all its dependencies (components too) to the component_definitions dict.
        This is used to collect all component definitions within Pipeline.get_config()
        """
        if component.name is None:
            raise PipelineError(f"Component with config '{component._component_config}' does not have a name.")

        component_params: Dict[str, Any] = component.get_params(return_defaults)
        # handling of subcomponents: add to definitions and substitute by reference
        for param_key, param_value in component_params.items():
            if isinstance(param_value, BaseComponent):
                sub_component = param_value
                self._add_component_to_definitions(sub_component, component_definitions, return_defaults)
                component_params[param_key] = sub_component.name

        component_definitions[component.name] = {
            "name": component.name,
            "type": component.type,
            "params": component_params,
        }

    def _get_all_component_names(self, components_to_search: Optional[List[BaseComponent]] = None) -> Set[str]:
        component_names = set()
        if components_to_search is None:
            components_to_search = list(self.components.values())
        for component in components_to_search:
            if component.name is not None:
                component_names.add(component.name)
                sub_component_names = self._get_all_component_names(component.utilized_components)
                component_names.update(sub_component_names)
        return component_names

    def _set_sub_component_names(self, component: BaseComponent, component_names: Set[str]):
        for sub_component in component.utilized_components:
            if sub_component.name is None:
                sub_component.name = self._generate_component_name(
                    type_name=sub_component.type, existing_component_names=component_names
                )
                component_names.add(sub_component.name)
            self._set_sub_component_names(sub_component, component_names=component_names)

    def _generate_component_name(self, type_name: str, existing_component_names: Set[str]) -> str:
        component_name: str = type_name
        # add number if there are multiple distinct ones of the same type
        while component_name in existing_component_names:
            occupied_num = 1
            if len(component_name) > len(type_name):
                occupied_num = int(component_name[len(type_name) + 1 :])
            new_num = occupied_num + 1
            component_name = f"{type_name}_{new_num}"
        return component_name

    def print_eval_report(
        self,
        eval_result: EvaluationResult,
        n_wrong_examples: int = 3,
        metrics_filter: Optional[Dict[str, List[str]]] = None,
    ):
        """
        Prints evaluation report containing a metrics funnel and worst queries for further analysis.

        :param eval_result: The evaluation result, can be obtained by running eval().
        :param n_wrong_examples: The number of worst queries to show.
        :param metrics_filter: The metrics to show per node. If None all metrics will be shown.
        """
        graph = DiGraph(self.graph.edges)
        print_eval_report(
            eval_result=eval_result, graph=graph, n_wrong_examples=n_wrong_examples, metrics_filter=metrics_filter
        )


class RayPipeline(Pipeline):
    """
    Ray (https://ray.io) is a framework for distributed computing.

    Ray allows distributing a Pipeline's components across a cluster of machines. The individual components of a
    Pipeline can be independently scaled. For instance, an extractive QA Pipeline deployment can have three replicas
    of the Reader and a single replica for the Retriever. It enables efficient resource utilization by horizontally
    scaling Components.

    To set the number of replicas, add  `replicas` in the YAML config for the node in a pipeline:

            ```yaml
            |    components:
            |        ...
            |
            |    pipelines:
            |        - name: ray_query_pipeline
            |          type: RayPipeline
            |          nodes:
            |            - name: ESRetriever
            |              replicas: 2  # number of replicas to create on the Ray cluster
            |              inputs: [ Query ]
            ```

    A RayPipeline can only be created with a YAML Pipeline config.
    >>> from haystack.pipeline import RayPipeline
    >>> pipeline = RayPipeline.load_from_yaml(path="my_pipelines.yaml", pipeline_name="my_query_pipeline")
    >>> pipeline.run(query="What is the capital of Germany?")

    By default, RayPipelines creates an instance of RayServe locally. To connect to an existing Ray instance,
    set the `address` parameter when creating the RayPipeline instance.
    """

    def __init__(self, address: str = None, **kwargs):
        """
        :param address: The IP address for the Ray cluster. If set to None, a local Ray instance is started.
        :param kwargs: Optional parameters for initializing Ray.
        """
        ray.init(address=address, **kwargs)
        serve.start()
        super().__init__()

    @classmethod
    def load_from_config(
        cls,
        pipeline_config: Dict,
        pipeline_name: Optional[str] = None,
        overwrite_with_env_variables: bool = True,
        address: Optional[str] = None,
        **kwargs,
    ):
        pipeline_definition = get_pipeline_definition(pipeline_config=pipeline_config, pipeline_name=pipeline_name)
        component_definitions = get_component_definitions(
            pipeline_config=pipeline_config, overwrite_with_env_variables=overwrite_with_env_variables
        )
        pipeline = cls(address=address, **kwargs)

        for node_config in pipeline_definition["nodes"]:
            if pipeline.root_node is None:
                root_node = node_config["inputs"][0]
                if root_node in ["Query", "File"]:
                    pipeline.root_node = root_node
                    handle = cls._create_ray_deployment(component_name=root_node, pipeline_config=pipeline_config)
                    pipeline._add_ray_deployment_in_graph(handle=handle, name=root_node, outgoing_edges=1, inputs=[])
                else:
                    raise KeyError(f"Root node '{root_node}' is invalid. Available options are 'Query' and 'File'.")

            name = node_config["name"]
            component_type = component_definitions[name]["type"]
            component_class = BaseComponent.get_subclass(component_type)
            replicas = next(node for node in pipeline_definition["nodes"] if node["name"] == name).get("replicas", 1)
            handle = cls._create_ray_deployment(component_name=name, pipeline_config=pipeline_config, replicas=replicas)
            pipeline._add_ray_deployment_in_graph(
                handle=handle,
                name=name,
                outgoing_edges=component_class.outgoing_edges,
                inputs=node_config.get("inputs", []),
            )

        return pipeline

    @classmethod
    def load_from_yaml(
        cls,
        path: Path,
        pipeline_name: Optional[str] = None,
        overwrite_with_env_variables: bool = True,
        address: Optional[str] = None,
        **kwargs,
    ):
        """
        Load Pipeline from a YAML file defining the individual components and how they're tied together to form
        a Pipeline. A single YAML can declare multiple Pipelines, in which case an explicit `pipeline_name` must
        be passed.

        Here's a sample configuration:

            ```yaml
            |   version: '0.9'
            |
            |    components:    # define all the building-blocks for Pipeline
            |    - name: MyReader       # custom-name for the component; helpful for visualization & debugging
            |      type: FARMReader    # Haystack Class name for the component
            |      params:
            |        no_ans_boost: -10
            |        model_name_or_path: deepset/roberta-base-squad2
            |    - name: MyESRetriever
            |      type: ElasticsearchRetriever
            |      params:
            |        document_store: MyDocumentStore    # params can reference other components defined in the YAML
            |        custom_query: null
            |    - name: MyDocumentStore
            |      type: ElasticsearchDocumentStore
            |      params:
            |        index: haystack_test
            |
            |    pipelines:    # multiple Pipelines can be defined using the components from above
            |    - name: my_query_pipeline    # a simple extractive-qa Pipeline
            |      type: RayPipeline
            |      nodes:
            |      - name: MyESRetriever
            |        inputs: [Query]
            |        replicas: 2    # number of replicas to create on the Ray cluster
            |      - name: MyReader
            |        inputs: [MyESRetriever]
            ```


        Note that, in case of a mismatch in version between Haystack and the YAML, a warning will be printed.
        If the pipeline loads correctly regardless, save again the pipeline using `RayPipeline.save_to_yaml()` to remove the warning.

        :param path: path of the YAML file.
        :param pipeline_name: if the YAML contains multiple pipelines, the pipeline_name to load must be set.
        :param overwrite_with_env_variables: Overwrite the YAML configuration with environment variables. For example,
                                             to change index name param for an ElasticsearchDocumentStore, an env
                                             variable 'MYDOCSTORE_PARAMS_INDEX=documents-2021' can be set. Note that an
                                             `_` sign must be used to specify nested hierarchical properties.
        :param address: The IP address for the Ray cluster. If set to None, a local Ray instance is started.
        """
        pipeline_config = read_pipeline_config_from_yaml(path)
        return RayPipeline.load_from_config(
            pipeline_config=pipeline_config,
            pipeline_name=pipeline_name,
            overwrite_with_env_variables=overwrite_with_env_variables,
            address=address,
            **kwargs,
        )

    @classmethod
    def _create_ray_deployment(cls, component_name: str, pipeline_config: dict, replicas: int = 1):
        """
        Create a Ray Deployment for the Component.

        :param component_name: Class name of the Haystack Component.
        :param pipeline_config: The Pipeline config YAML parsed as a dict.
        :param replicas: By default, a single replica of the component is created. It can be
                         configured by setting `replicas` parameter in the Pipeline YAML.
        """
        RayDeployment = serve.deployment(_RayDeploymentWrapper, name=component_name, num_replicas=replicas)  # type: ignore
        RayDeployment.deploy(pipeline_config, component_name)
        handle = RayDeployment.get_handle()
        return handle

    def run(  # type: ignore
        self,
        query: Optional[str] = None,
        file_paths: Optional[List[str]] = None,
        labels: Optional[MultiLabel] = None,
        documents: Optional[List[Document]] = None,
        meta: Optional[dict] = None,
        params: Optional[dict] = None,
    ):
        has_next_node = True
        current_node_id = self.root_node
        input_dict = {"root_node": self.root_node, "params": params}
        if query:
            input_dict["query"] = query
        if file_paths:
            input_dict["file_paths"] = file_paths
        if labels:
            input_dict["labels"] = labels
        if documents:
            input_dict["documents"] = documents
        if meta:
            input_dict["meta"] = meta

        output_dict = None

        while has_next_node:
            output_dict, stream_id = ray.get(self.graph.nodes[current_node_id]["component"].remote(**input_dict))
            input_dict = output_dict
            next_nodes = self.get_next_nodes(current_node_id, stream_id)

            if len(next_nodes) > 1:
                join_node_id = list(nx.neighbors(self.graph, next_nodes[0]))[0]
                if set(self.graph.predecessors(join_node_id)) != set(next_nodes):
                    raise NotImplementedError(
                        "The current pipeline does not support multiple levels of parallel nodes."
                    )
                inputs_for_join_node: dict = {"inputs": []}
                for n_id in next_nodes:
                    output = self.graph.nodes[n_id]["component"].run(**input_dict)
                    inputs_for_join_node["inputs"].append(output)
                input_dict = inputs_for_join_node
                current_node_id = join_node_id
            elif len(next_nodes) == 1:
                current_node_id = next_nodes[0]
            else:
                has_next_node = False

        return output_dict

    def add_node(self, component, name: str, inputs: List[str]):
        raise NotImplementedError(
            "The current implementation of RayPipeline only supports loading Pipelines from a YAML file."
        )

    def _add_ray_deployment_in_graph(self, handle, name: str, outgoing_edges: int, inputs: List[str]):
        """
        Add the Ray deployment handle in the Pipeline Graph.

        :param handle: Ray deployment `handle` to add in the Pipeline Graph. The handle allow calling a Ray deployment
                       from Python: https://docs.ray.io/en/master/serve/package-ref.html#servehandle-api.
        :param name: The name for the node. It must not contain any dots.
        :param inputs: A list of inputs to the node. If the predecessor node has a single outgoing edge, just the name
                       of node is sufficient. For instance, a 'ElasticsearchRetriever' node would always output a single
                       edge with a list of documents. It can be represented as ["ElasticsearchRetriever"].

                       In cases when the predecessor node has multiple outputs, e.g., a "QueryClassifier", the output
                       must be specified explicitly as "QueryClassifier.output_2".
        """
        self.graph.add_node(name, component=handle, inputs=inputs, outgoing_edges=outgoing_edges)

        if len(self.graph.nodes) == 2:  # first node added; connect with Root
            self.graph.add_edge(self.root_node, name, label="output_1")
            return

        for i in inputs:
            if "." in i:
                [input_node_name, input_edge_name] = i.split(".")
                assert "output_" in input_edge_name, f"'{input_edge_name}' is not a valid edge name."
                outgoing_edges_input_node = self.graph.nodes[input_node_name]["component"].outgoing_edges
                assert int(input_edge_name.split("_")[1]) <= outgoing_edges_input_node, (
                    f"Cannot connect '{input_edge_name}' from '{input_node_name}' as it only has "
                    f"{outgoing_edges_input_node} outgoing edge(s)."
                )
            else:
                outgoing_edges_input_node = self.graph.nodes[i]["outgoing_edges"]
                assert outgoing_edges_input_node == 1, (
                    f"Adding an edge from {i} to {name} is ambiguous as {i} has {outgoing_edges_input_node} edges. "
                    f"Please specify the output explicitly."
                )
                input_node_name = i
                input_edge_name = "output_1"
            self.graph.add_edge(input_node_name, name, label=input_edge_name)


class _RayDeploymentWrapper:
    """
    Ray Serve supports calling of __init__ methods on the Classes to create "deployment" instances.

    In case of Haystack, some Components like Retrievers have complex init methods that needs objects
    like Document Stores.

    This wrapper class encapsulates the initialization of Components. Given a Component Class
    name, it creates an instance using the YAML Pipeline config.
    """

    node: BaseComponent

    def __init__(self, pipeline_config: dict, component_name: str):
        """
        Create an instance of Component.

        :param pipeline_config: Pipeline YAML parsed as a dict.
        :param component_name: Component Class name.
        """
        if component_name in ["Query", "File"]:
            self.node = RootNode()
        else:
            self.node = BaseComponent.load_from_pipeline_config(pipeline_config, component_name)

    def __call__(self, *args, **kwargs):
        """
        Ray calls this method which is then re-directed to the corresponding component's run().
        """
        return self.node._dispatch_run(*args, **kwargs)


class _HaystackBeirRetrieverAdapter:
    def __init__(self, index_pipeline: Pipeline, query_pipeline: Pipeline, index_params: dict, query_params: dict):
        """
        Adapter mimicking a BEIR retriever used by BEIR's EvaluateRetrieval class to run BEIR evaluations on Haystack Pipelines.
        This has nothing to do with Haystack's retriever classes.
        See https://github.com/beir-cellar/beir/blob/main/beir/retrieval/evaluation.py.

        :param index_pipeline: The indexing pipeline to use.
        :param query_pipeline: The query pipeline to evaluate.
        :param index_params: The params to use during indexing (see pipeline.run's params).
        :param query_params: The params to use during querying (see pipeline.run's params).
        """
        self.index_pipeline = index_pipeline
        self.query_pipeline = query_pipeline
        self.index_params = index_params
        self.query_params = query_params

    def search(
        self, corpus: Dict[str, Dict[str, str]], queries: Dict[str, str], top_k: int, score_function: str, **kwargs
    ) -> Dict[str, Dict[str, float]]:
        with tempfile.TemporaryDirectory() as temp_dir:
            file_paths = []
            metas = []
            for id, doc in corpus.items():
                file_path = f"{temp_dir}/{id}"
                with open(file_path, "w") as f:
                    f.write(doc["text"])
                file_paths.append(file_path)
                metas.append({"id": id, "name": doc.get("title", None)})

            logger.info(f"indexing {len(corpus)} documents...")
            self.index_pipeline.run(file_paths=file_paths, meta=metas, params=self.index_params)
            logger.info(f"indexing finished.")

            # adjust query_params to ensure top_k is retrieved
            query_params = copy.deepcopy(self.query_params)
            query_params["top_k"] = top_k

            results = {}
            for q_id, query in tqdm(queries.items(), total=len(queries)):
                res = self.query_pipeline.run(query=query, params=query_params)
                docs = res["documents"]
                query_results = {doc.meta["id"]: doc.score for doc in docs}
                results[q_id] = query_results

            return results<|MERGE_RESOLUTION|>--- conflicted
+++ resolved
@@ -1,11 +1,7 @@
 from __future__ import annotations
-<<<<<<< HEAD
-from typing import Dict, List, Optional, Any
-=======
+from typing import Dict, List, Optional, Any, Set, Tuple, Union
 from os import pipe
 import tempfile
-from typing import Dict, List, Optional, Any, Set, Tuple, Union
->>>>>>> 3b2001e6
 
 import copy
 import json
@@ -18,11 +14,8 @@
 import networkx as nx
 from abc import ABC, abstractmethod
 from pandas.core.frame import DataFrame
-<<<<<<< HEAD
-=======
 from tqdm import tqdm
 from transformers import pipelines
->>>>>>> 3b2001e6
 import yaml
 from networkx import DiGraph
 from networkx.drawing.nx_agraph import to_agraph
@@ -49,11 +42,7 @@
 from haystack.pipelines.utils import generate_code, print_eval_report
 from haystack.utils import DeepsetCloud
 from haystack.schema import EvaluationResult, MultiLabel, Document
-<<<<<<< HEAD
-from haystack.errors import PipelineConfigError
-=======
 from haystack.errors import HaystackError, PipelineError, PipelineConfigError
->>>>>>> 3b2001e6
 from haystack.nodes.base import BaseComponent
 from haystack.nodes.retriever.base import BaseRetriever
 from haystack.document_stores.base import BaseDocumentStore
