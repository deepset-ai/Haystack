# pylint: disable=too-many-public-methods

from __future__ import annotations
<<<<<<< HEAD
from functools import partial
=======

>>>>>>> 738e0080
from typing import Dict, List, Optional, Any, Set, Tuple, Union

try:
    from typing import Literal
except ImportError:
    from typing_extensions import Literal  # type: ignore

import copy
import json
import inspect
import logging
import tempfile
import traceback
from pathlib import Path

import yaml
import numpy as np
import pandas as pd
import networkx as nx
from pandas.core.frame import DataFrame
from tqdm import tqdm
from networkx import DiGraph
from networkx.drawing.nx_agraph import to_agraph

from haystack import __version__
from haystack.nodes.evaluator.evaluator import semantic_answer_similarity
from haystack.modeling.evaluation.squad import compute_f1 as calculate_f1_str
from haystack.modeling.evaluation.squad import compute_exact as calculate_em_str
from haystack.pipelines.config import (
    get_component_definitions,
    get_pipeline_definition,
    read_pipeline_config_from_yaml,
    validate_config,
    _add_node_to_pipeline_graph,
    _init_pipeline_graph,
    VALID_ROOT_NODES,
)
from haystack.pipelines.utils import generate_code, print_eval_report
from haystack.utils import DeepsetCloud, calculate_context_similarity
from haystack.schema import Answer, EvaluationResult, MultiLabel, Document, Span
from haystack.errors import HaystackError, PipelineError, PipelineConfigError
from haystack.nodes.base import BaseComponent, RootNode
from haystack.nodes.retriever.base import BaseRetriever
from haystack.document_stores.base import BaseDocumentStore
from haystack.telemetry import send_event
from haystack.utils.experiment_tracking import MLflowTrackingHead, Tracker as tracker


logger = logging.getLogger(__name__)


ROOT_NODE_TO_PIPELINE_NAME = {"query": "query", "file": "indexing"}
CODE_GEN_DEFAULT_COMMENT = "This code has been generated."
TRACKING_TOOL_TO_HEAD = {"mlflow": MLflowTrackingHead}


class Pipeline:
    """
    Pipeline brings together building blocks to build a complex search pipeline with Haystack & user-defined components.

    Under-the-hood, a pipeline is represented as a directed acyclic graph of component nodes. It enables custom query
    flows with options to branch queries(eg, extractive qa vs keyword match query), merge candidate documents for a
    Reader from multiple Retrievers, or re-ranking of candidate documents.
    """

    def __init__(self):
        self.graph = DiGraph()

    @property
    def root_node(self) -> Optional[str]:
        """
        Returns the root node of the pipeline's graph.
        """
        if len(self.graph.nodes) < 1:
            return None
        return list(self.graph.nodes)[0]  # List conversion is required, see networkx docs

    @property
    def components(self) -> Dict[str, BaseComponent]:
        return {
            name: attributes["component"]
            for name, attributes in self.graph.nodes.items()
            if not isinstance(attributes["component"], RootNode)
        }

    def to_code(
        self, pipeline_variable_name: str = "pipeline", generate_imports: bool = True, add_comment: bool = False
    ) -> str:
        """
        Returns the code to create this pipeline as string.

        :param pipeline_variable_name: The variable name of the generated pipeline.
                                       Default value is 'pipeline'.
        :param generate_imports: Whether to include the required import statements into the code.
                                 Default value is True.
        :param add_comment: Whether to add a preceding comment that this code has been generated.
                            Default value is False.
        """
        pipeline_config = self.get_config()
        code = generate_code(
            pipeline_config=pipeline_config,
            pipeline_variable_name=pipeline_variable_name,
            generate_imports=generate_imports,
            comment=CODE_GEN_DEFAULT_COMMENT if add_comment else None,
        )
        return code

    def to_notebook_cell(
        self, pipeline_variable_name: str = "pipeline", generate_imports: bool = True, add_comment: bool = True
    ):
        """
        Creates a new notebook cell with the code to create this pipeline.

        :param pipeline_variable_name: The variable name of the generated pipeline.
                                       Default value is 'pipeline'.
        :param generate_imports: Whether to include the required import statements into the code.
                                 Default value is True.
        :param add_comment: Whether to add a preceding comment that this code has been generated.
                            Default value is True.
        """
        pipeline_config = self.get_config()
        code = generate_code(
            pipeline_config=pipeline_config,
            pipeline_variable_name=pipeline_variable_name,
            generate_imports=generate_imports,
            comment=CODE_GEN_DEFAULT_COMMENT if add_comment else None,
            add_pipeline_cls_import=False,
        )
        try:
            get_ipython().set_next_input(code)  # type: ignore
        except NameError:
            logger.error("Could not create notebook cell. Make sure you're running in a notebook environment.")

    @classmethod
    def load_from_deepset_cloud(
        cls,
        pipeline_config_name: str,
        pipeline_name: str = "query",
        workspace: str = "default",
        api_key: Optional[str] = None,
        api_endpoint: Optional[str] = None,
        overwrite_with_env_variables: bool = False,
    ):
        """
        Load Pipeline from Deepset Cloud defining the individual components and how they're tied together to form
        a Pipeline. A single config can declare multiple Pipelines, in which case an explicit `pipeline_name` must
        be passed.

        In order to get a list of all available pipeline_config_names, call `list_pipelines_on_deepset_cloud()`.
        Use the returned `name` as `pipeline_config_name`.

        :param pipeline_config_name: name of the config file inside the Deepset Cloud workspace.
                                     To get a list of all available pipeline_config_names, call `list_pipelines_on_deepset_cloud()`.
        :param pipeline_name: specifies which pipeline to load from config.
                              Deepset Cloud typically provides a 'query' and a 'index' pipeline per config.
        :param workspace: workspace in Deepset Cloud
        :param api_key: Secret value of the API key.
                        If not specified, will be read from DEEPSET_CLOUD_API_KEY environment variable.
        :param api_endpoint: The URL of the Deepset Cloud API.
                             If not specified, will be read from DEEPSET_CLOUD_API_ENDPOINT environment variable.
        :param overwrite_with_env_variables: Overwrite the config with environment variables. For example,
                                             to change return_no_answer param for a FARMReader, an env
                                             variable 'READER_PARAMS_RETURN_NO_ANSWER=False' can be set. Note that an
                                             `_` sign must be used to specify nested hierarchical properties.
        """
        client = DeepsetCloud.get_pipeline_client(
            api_key=api_key, api_endpoint=api_endpoint, workspace=workspace, pipeline_config_name=pipeline_config_name
        )
        pipeline_config = client.get_pipeline_config()

        # update document store params in order to connect to correct index
        for component_config in pipeline_config["components"]:
            if component_config["type"] == "DeepsetCloudDocumentStore":
                params = component_config.get("params", {})
                params.update(
                    {
                        "api_key": api_key,
                        "api_endpoint": api_endpoint,
                        "workspace": workspace,
                        "index": pipeline_config_name,
                    }
                )
                component_config["params"] = params

        del pipeline_config["name"]  # Would fail validation otherwise
        pipeline = cls.load_from_config(
            pipeline_config=pipeline_config,
            pipeline_name=pipeline_name,
            overwrite_with_env_variables=overwrite_with_env_variables,
        )
        return pipeline

    @classmethod
    def list_pipelines_on_deepset_cloud(
        cls, workspace: str = "default", api_key: Optional[str] = None, api_endpoint: Optional[str] = None
    ) -> List[dict]:
        """
        Lists all pipeline configs available on Deepset Cloud.

        :param workspace: workspace in Deepset Cloud
        :param api_key: Secret value of the API key.
                        If not specified, will be read from DEEPSET_CLOUD_API_KEY environment variable.
        :param api_endpoint: The URL of the Deepset Cloud API.
                             If not specified, will be read from DEEPSET_CLOUD_API_ENDPOINT environment variable.

        Returns:
            list of dictionaries: List[dict]
            each dictionary: {
                        "name": str -> `pipeline_config_name` to be used in `load_from_deepset_cloud()`,
                        "..." -> additional pipeline meta information
                        }
            example:
                    [{'name': 'my_super_nice_pipeline_config',
                        'pipeline_id': '2184e0c1-c6ec-40a1-9b28-5d2768e5efa2',
                        'status': 'DEPLOYED',
                        'created_at': '2022-02-01T09:57:03.803991+00:00',
                        'deleted': False,
                        'is_default': False,
                        'indexing': {'status': 'IN_PROGRESS',
                        'pending_file_count': 3,
                        'total_file_count': 31}}]
        """
        client = DeepsetCloud.get_pipeline_client(api_key=api_key, api_endpoint=api_endpoint, workspace=workspace)
        pipeline_config_infos = list(client.list_pipeline_configs())
        return pipeline_config_infos

    @classmethod
    def save_to_deepset_cloud(
        cls,
        query_pipeline: Pipeline,
        index_pipeline: Pipeline,
        pipeline_config_name: str,
        workspace: str = "default",
        api_key: Optional[str] = None,
        api_endpoint: Optional[str] = None,
        overwrite: bool = False,
    ):
        """
        Saves a Pipeline config to Deepset Cloud defining the individual components and how they're tied together to form
        a Pipeline. A single config must declare a query pipeline and a index pipeline.

        :param query_pipeline: the query pipeline to save.
        :param index_pipeline: the index pipeline to save.
        :param pipeline_config_name: name of the config file inside the Deepset Cloud workspace.
        :param workspace: workspace in Deepset Cloud
        :param api_key: Secret value of the API key.
                        If not specified, will be read from DEEPSET_CLOUD_API_KEY environment variable.
        :param api_endpoint: The URL of the Deepset Cloud API.
                             If not specified, will be read from DEEPSET_CLOUD_API_ENDPOINT environment variable.
        :param overwrite: Whether to overwrite the config if it already exists. Otherwise an error is being raised.
        """
        query_config = query_pipeline.get_config()
        index_config = index_pipeline.get_config()
        pipelines = query_config["pipelines"] + index_config["pipelines"]
        all_components = query_config["components"] + index_config["components"]
        distinct_components = [c for c in {component["name"]: component for component in all_components}.values()]
        document_stores = [c for c in distinct_components if c["type"].endswith("DocumentStore")]
        for document_store in document_stores:
            if document_store["type"] != "DeepsetCloudDocumentStore":
                logger.info(
                    f"In order to be used on Deepset Cloud, component '{document_store['name']}' of type '{document_store['type']}' "
                    f"has been automatically converted to type DeepsetCloudDocumentStore. "
                    f"Usually this replacement will result in equivalent pipeline quality. "
                    f"However depending on chosen settings of '{document_store['name']}' differences might occur."
                )
                document_store["type"] = "DeepsetCloudDocumentStore"
                document_store["params"] = {}
        config = {"components": distinct_components, "pipelines": pipelines, "version": __version__}

        client = DeepsetCloud.get_pipeline_client(api_key=api_key, api_endpoint=api_endpoint, workspace=workspace)
        pipeline_config_info = client.get_pipeline_config_info(pipeline_config_name=pipeline_config_name)
        if pipeline_config_info:
            if overwrite:
                if pipeline_config_info["status"] == "DEPLOYED":
                    raise ValueError(
                        f"Deployed pipeline configs are not allowed to be updated. Please undeploy pipeline config '{pipeline_config_name}' first."
                    )
                client.update_pipeline_config(config=config, pipeline_config_name=pipeline_config_name)
                logger.info(f"Pipeline config '{pipeline_config_name}' successfully updated.")
            else:
                raise ValueError(
                    f"Pipeline config '{pipeline_config_name}' already exists. Set `overwrite=True` to overwrite pipeline config."
                )
        else:
            client.save_pipeline_config(config=config, pipeline_config_name=pipeline_config_name)
            logger.info(f"Pipeline config '{pipeline_config_name}' successfully created.")

    @classmethod
    def deploy_on_deepset_cloud(
        cls,
        pipeline_config_name: str,
        workspace: str = "default",
        api_key: Optional[str] = None,
        api_endpoint: Optional[str] = None,
        timeout: int = 60,
    ):
        """
        Deploys the pipelines of a pipeline config on Deepset Cloud.
        Blocks until pipelines are successfully deployed, deployment failed or timeout exceeds.
        If pipelines are already deployed no action will be taken and an info will be logged.
        If timeout exceeds a TimeoutError will be raised.
        If deployment fails a DeepsetCloudError will be raised.

        Pipeline config must be present on Deepset Cloud. See save_to_deepset_cloud() for more information.

        :param pipeline_config_name: name of the config file inside the Deepset Cloud workspace.
        :param workspace: workspace in Deepset Cloud
        :param api_key: Secret value of the API key.
                        If not specified, will be read from DEEPSET_CLOUD_API_KEY environment variable.
        :param api_endpoint: The URL of the Deepset Cloud API.
                             If not specified, will be read from DEEPSET_CLOUD_API_ENDPOINT environment variable.
        :param timeout: The time in seconds to wait until deployment completes.
                        If the timeout is exceeded an error will be raised.
        """
        client = DeepsetCloud.get_pipeline_client(api_key=api_key, api_endpoint=api_endpoint, workspace=workspace)
        client.deploy(pipeline_config_name=pipeline_config_name, timeout=timeout)

    @classmethod
    def undeploy_on_deepset_cloud(
        cls,
        pipeline_config_name: str,
        workspace: str = "default",
        api_key: Optional[str] = None,
        api_endpoint: Optional[str] = None,
        timeout: int = 60,
    ):
        """
        Undeploys the pipelines of a pipeline config on Deepset Cloud.
        Blocks until pipelines are successfully undeployed, undeployment failed or timeout exceeds.
        If pipelines are already undeployed no action will be taken and an info will be logged.
        If timeout exceeds a TimeoutError will be raised.
        If deployment fails a DeepsetCloudError will be raised.

        Pipeline config must be present on Deepset Cloud. See save_to_deepset_cloud() for more information.

        :param pipeline_config_name: name of the config file inside the Deepset Cloud workspace.
        :param workspace: workspace in Deepset Cloud
        :param api_key: Secret value of the API key.
                        If not specified, will be read from DEEPSET_CLOUD_API_KEY environment variable.
        :param api_endpoint: The URL of the Deepset Cloud API.
                             If not specified, will be read from DEEPSET_CLOUD_API_ENDPOINT environment variable.
        :param timeout: The time in seconds to wait until undeployment completes.
                        If the timeout is exceeded an error will be raised.
        """
        client = DeepsetCloud.get_pipeline_client(api_key=api_key, api_endpoint=api_endpoint, workspace=workspace)
        client.undeploy(pipeline_config_name=pipeline_config_name, timeout=timeout)

    def add_node(self, component: BaseComponent, name: str, inputs: List[str]):
        """
        Add a new node to the pipeline.

        :param component: The object to be called when the data is passed to the node. It can be a Haystack component
                          (like Retriever, Reader, or Generator) or a user-defined object that implements a run()
                          method to process incoming data from predecessor node.
        :param name: The name for the node. It must not contain any dots.
        :param inputs: A list of inputs to the node. If the predecessor node has a single outgoing edge, just the name
                       of node is sufficient. For instance, a 'BM25Retriever' node would always output a single
                       edge with a list of documents. It can be represented as ["BM25Retriever"].

                       In cases when the predecessor node has multiple outputs, e.g., a "QueryClassifier", the output
                       must be specified explicitly as "QueryClassifier.output_2".
        """
        if len(self.graph.nodes) < 1:
            candidate_roots = [input_node for input_node in inputs if input_node in VALID_ROOT_NODES]
            if len(candidate_roots) != 1:
                raise PipelineConfigError(
                    "The first node of a pipeline must have one single root node "
                    f"as input ({' or '.join(VALID_ROOT_NODES)})."
                )
            self.graph = _init_pipeline_graph(root_node_name=candidate_roots[0])

        component_definitions = get_component_definitions(pipeline_config=self.get_config())

        # Check for duplicates before adding the definition
        if name in component_definitions.keys():
            raise PipelineConfigError(f"A node named '{name}' is already in the pipeline. Choose another name.")
        component_definitions[name] = component._component_config

        # Name any nested component before adding them
        component.name = name
        component_names = self._get_all_component_names()
        component_names.add(name)
        self._set_sub_component_names(component, component_names=component_names)

        self.graph = _add_node_to_pipeline_graph(
            graph=self.graph,
            components=component_definitions,
            node={"name": name, "inputs": inputs},
            instance=component,
        )

    def get_node(self, name: str) -> Optional[BaseComponent]:
        """
        Get a node from the Pipeline.

        :param name: The name of the node.
        """
        graph_node = self.graph.nodes.get(name)
        component = graph_node["component"] if graph_node else None
        return component

    # FIXME unused and untested. In which cases do we need to set nodes? Can this be removed?
    def set_node(self, name: str, component):
        """
        Set the component for a node in the Pipeline.

        :param name: The name of the node.
        :param component: The component object to be set at the node.
        """
        self.graph.nodes[name]["component"] = component

    def run(  # type: ignore
        self,
        query: Optional[str] = None,
        file_paths: Optional[List[str]] = None,
        labels: Optional[MultiLabel] = None,
        documents: Optional[List[Document]] = None,
        meta: Optional[Union[dict, List[dict]]] = None,
        params: Optional[dict] = None,
        debug: Optional[bool] = None,
    ):
        """
        Runs the pipeline, one node at a time.

        :param query: The search query (for query pipelines only)
        :param file_paths: The files to index (for indexing pipelines only)
        :param labels:
        :param documents:
        :param meta:
        :param params: Dictionary of parameters to be dispatched to the nodes.
                       If you want to pass a param to all nodes, you can just use: {"top_k":10}
                       If you want to pass it to targeted nodes, you can do:
                       {"Retriever": {"top_k": 10}, "Reader": {"top_k": 3, "debug": True}}
        :param debug: Whether the pipeline should instruct nodes to collect debug information
                      about their execution. By default these include the input parameters
                      they received and the output they generated. All debug information can
                      then be found in the dict returned by this method under the key "_debug"
        """
        # validate the node names
        self._validate_node_names_in_params(params=params)

        root_node = self.root_node
        if not root_node:
            raise PipelineError("Cannot run a pipeline with no nodes.")

        node_output = None
        queue: Dict[str, Any] = {
            root_node: {"root_node": root_node, "params": params}
        }  # ordered dict with "node_id" -> "input" mapping that acts as a FIFO queue
        if query:
            queue[root_node]["query"] = query
        if file_paths:
            queue[root_node]["file_paths"] = file_paths
        if labels:
            queue[root_node]["labels"] = labels
        if documents:
            queue[root_node]["documents"] = documents
        if meta:
            queue[root_node]["meta"] = meta

        i = 0  # the first item is popped off the queue unless it is a "join" node with unprocessed predecessors
        while queue:
            node_id = list(queue.keys())[i]
            node_input = queue[node_id]
            node_input["node_id"] = node_id

            # Apply debug attributes to the node input params
            # NOTE: global debug attributes will override the value specified
            # in each node's params dictionary.
            if debug is None and node_input:
                if node_input.get("params", {}):
                    debug = params.get("debug", None)  # type: ignore
            if debug is not None:
                if not node_input.get("params", None):
                    node_input["params"] = {}
                if node_id not in node_input["params"].keys():
                    node_input["params"][node_id] = {}
                node_input["params"][node_id]["debug"] = debug

            predecessors = set(nx.ancestors(self.graph, node_id))
            if predecessors.isdisjoint(set(queue.keys())):  # only execute if predecessor nodes are executed
                try:
                    logger.debug(f"Running node `{node_id}` with input `{node_input}`")
                    node_output, stream_id = self.graph.nodes[node_id]["component"]._dispatch_run(**node_input)
                except Exception as e:
                    tb = traceback.format_exc()
                    raise Exception(
                        f"Exception while running node `{node_id}` with input `{node_input}`: {e}, full stack trace: {tb}"
                    )
                queue.pop(node_id)
                #
                if stream_id == "split":
                    for stream_id in [key for key in node_output.keys() if key.startswith("output_")]:
                        current_node_output = {k: v for k, v in node_output.items() if not k.startswith("output_")}
                        current_docs = node_output.pop(stream_id)
                        current_node_output["documents"] = current_docs
                        next_nodes = self.get_next_nodes(node_id, stream_id)
                        for n in next_nodes:
                            queue[n] = current_node_output
                else:
                    next_nodes = self.get_next_nodes(node_id, stream_id)
                    for n in next_nodes:  # add successor nodes with corresponding inputs to the queue
                        if queue.get(n):  # concatenate inputs if it's a join node
                            existing_input = queue[n]
                            if "inputs" not in existing_input.keys():
                                updated_input: dict = {"inputs": [existing_input, node_output], "params": params}
                                if query:
                                    updated_input["query"] = query
                                if file_paths:
                                    updated_input["file_paths"] = file_paths
                                if labels:
                                    updated_input["labels"] = labels
                                if documents:
                                    updated_input["documents"] = documents
                                if meta:
                                    updated_input["meta"] = meta
                            else:
                                existing_input["inputs"].append(node_output)
                                updated_input = existing_input
                            queue[n] = updated_input
                        else:
                            queue[n] = node_output
                i = 0
            else:
                i += 1  # attempt executing next node in the queue as current `node_id` has unprocessed predecessors
        return node_output

    def run_batch(  # type: ignore
        self,
        queries: Optional[Union[str, List[str]]] = None,
        file_paths: Optional[List[str]] = None,
        labels: Optional[Union[MultiLabel, List[MultiLabel]]] = None,
        documents: Optional[Union[List[Document], List[List[Document]]]] = None,
        meta: Optional[Union[Dict[str, Any], List[Dict[str, Any]]]] = None,
        params: Optional[dict] = None,
        debug: Optional[bool] = None,
    ):
        """
        Runs the pipeline in batch mode, one node at a time.

        :param queries: Single search query or list of search queries (for query pipelines only)
        :param file_paths: The files to index (for indexing pipelines only). Providing file_paths will result in
                           calling the Pipeline's run method instead of run_batch
        :param labels:
        :param documents:
        :param meta:
        :param params: Dictionary of parameters to be dispatched to the nodes.
                       If you want to pass a param to all nodes, you can just use: {"top_k":10}
                       If you want to pass it to targeted nodes, you can do:
                       {"Retriever": {"top_k": 10}, "Reader": {"top_k": 3, "debug": True}}
        :param debug: Whether the pipeline should instruct nodes to collect debug information
                      about their execution. By default these include the input parameters
                      they received and the output they generated. All debug information can
                      then be found in the dict returned by this method under the key "_debug"
        """
        if file_paths is not None or meta is not None:
            logger.info(
                "It seems that an indexing Pipeline is run, " "so using the nodes' run method instead of run_batch."
            )
            if isinstance(queries, list):
                raise PipelineError("For indexing, only a single query can be provided.")
            if isinstance(labels, list):
                raise PipelineError("For indexing, only one MultiLabel object can be provided as labels.")
            if documents and isinstance(documents[0], list):
                flattened_documents: List[Document] = []
                for doc_list in documents:
                    assert isinstance(doc_list, list)
                    flattened_documents.extend(doc_list)
            return self.run(
                query=queries,
                file_paths=file_paths,
                labels=labels,
                documents=flattened_documents,
                meta=meta,
                params=params,
                debug=debug,
            )
        # Validate node names
        self._validate_node_names_in_params(params=params)

        root_node = self.root_node
        if not root_node:
            raise PipelineError("Cannot run a pipeline with no nodes.")

        node_output = None
        queue: Dict[str, Any] = {
            root_node: {"root_node": root_node, "params": params}
        }  # ordered dict with "node_id" -> "input" mapping that acts as a FIFO queue
        if queries:
            queue[root_node]["queries"] = queries
        if file_paths:
            queue[root_node]["file_paths"] = file_paths
        if labels:
            queue[root_node]["labels"] = labels
        if documents:
            queue[root_node]["documents"] = documents
        if meta:
            queue[root_node]["meta"] = meta

        i = 0  # the first item is popped off the queue unless it is a "join" node with unprocessed predecessors
        while queue:
            node_id = list(queue.keys())[i]
            node_input = queue[node_id]
            node_input["node_id"] = node_id

            # Apply debug attributes to the node input params
            # NOTE: global debug attributes will override the value specified in each node's params dictionary.
            if debug is None and node_input:
                if node_input.get("params", {}):
                    debug = params.get("debug", None)  # type: ignore
            if debug is not None:
                if not node_input.get("params", None):
                    node_input["params"] = {}
                if node_id not in node_input["params"].keys():
                    node_input["params"][node_id] = {}
                node_input["params"][node_id]["debug"] = debug

            predecessors = set(nx.ancestors(self.graph, node_id))
            if predecessors.isdisjoint(set(queue.keys())):  # only execute if predecessor nodes are executed
                try:
                    logger.debug(f"Running node `{node_id}` with input `{node_input}`")
                    node_output, stream_id = self.graph.nodes[node_id]["component"]._dispatch_run_batch(**node_input)
                except Exception as e:
                    tb = traceback.format_exc()
                    raise Exception(
                        f"Exception while running node `{node_id}` with input `{node_input}`: {e}, "
                        f"full stack trace: {tb}"
                    )
                queue.pop(node_id)

                if stream_id == "split":
                    for stream_id in [key for key in node_output.keys() if key.startswith("output_")]:
                        current_node_output = {k: v for k, v in node_output.items() if not k.startswith("output_")}
                        current_docs = node_output.pop(stream_id)
                        current_node_output["documents"] = current_docs
                        next_nodes = self.get_next_nodes(node_id, stream_id)
                        for n in next_nodes:
                            queue[n] = current_node_output
                else:
                    next_nodes = self.get_next_nodes(node_id, stream_id)
                    for n in next_nodes:
                        if queue.get(n):  # concatenate inputs if it's a join node
                            existing_input = queue[n]
                            if "inputs" not in existing_input.keys():
                                updated_input: Dict = {"inputs": [existing_input, node_output], "params": params}
                                if queries:
                                    updated_input["queries"] = queries
                                if file_paths:
                                    updated_input["file_paths"] = file_paths
                                if labels:
                                    updated_input["labels"] = labels
                                if documents:
                                    updated_input["documents"] = documents
                                if meta:
                                    updated_input["meta"] = meta
                            else:
                                existing_input["inputs"].append(node_output)
                                updated_input = existing_input
                            queue[n] = updated_input
                        else:
                            queue[n] = node_output
                i = 0
            else:
                i += 1  # attempt executing next node in the queue as current `node_id` has unprocessed predecessors

        return node_output

    @classmethod
    def eval_beir(
        cls,
        index_pipeline: Pipeline,
        query_pipeline: Pipeline,
        index_params: dict = {},
        query_params: dict = {},
        dataset: str = "scifact",
        dataset_dir: Path = Path("."),
        top_k_values: List[int] = [1, 3, 5, 10, 100, 1000],
        keep_index: bool = False,
    ) -> Tuple[Dict[str, float], Dict[str, float], Dict[str, float], Dict[str, float]]:
        """
        Runs information retrieval evaluation of a pipeline using BEIR on a specified BEIR dataset.
        See https://github.com/beir-cellar/beir for more information.

        :param index_pipeline: The indexing pipeline to use.
        :param query_pipeline: The query pipeline to evaluate.
        :param index_params: The params to use during indexing (see pipeline.run's params).
        :param query_params: The params to use during querying (see pipeline.run's params).
        :param dataset: The BEIR dataset to use.
        :param dataset_dir: The directory to store the dataset to.
        :param top_k_values: The top_k values each metric will be calculated for.
        :param keep_index: Whether to keep the index after evaluation.
                           If True the index will be kept after beir evaluation. Otherwise it will be deleted immediately afterwards.
                           Defaults to False.

        Returns a tuple containing the ncdg, map, recall and precision scores.
        Each metric is represented by a dictionary containing the scores for each top_k value.
        """
        try:
            from beir import util
            from beir.datasets.data_loader import GenericDataLoader
            from beir.retrieval.evaluation import EvaluateRetrieval
        except ModuleNotFoundError as e:
            raise HaystackError("beir is not installed. Please run `pip install farm-haystack[beir]`...") from e

        url = f"https://public.ukp.informatik.tu-darmstadt.de/thakur/BEIR/datasets/{dataset}.zip"
        data_path = util.download_and_unzip(url, dataset_dir)
        logger.info(f"Dataset downloaded here: {data_path}")
        corpus, queries, qrels = GenericDataLoader(data_path).load(split="test")  # or split = "train" or "dev"

        # check index before eval
        document_store = index_pipeline.get_document_store()
        if document_store is not None:
            if document_store.get_document_count() > 0:
                raise HaystackError(f"Index '{document_store.index}' is not empty. Please provide an empty index.")

            if hasattr(document_store, "search_fields"):
                search_fields = getattr(document_store, "search_fields")
                if "name" not in search_fields:
                    logger.warning(
                        "Field 'name' is not part of your DocumentStore's search_fields. Titles won't be searchable. "
                        "Please set search_fields appropriately."
                    )

        haystack_retriever = _HaystackBeirRetrieverAdapter(
            index_pipeline=index_pipeline,
            query_pipeline=query_pipeline,
            index_params=index_params,
            query_params=query_params,
        )
        retriever = EvaluateRetrieval(haystack_retriever, k_values=top_k_values)

        # Retrieve results (format of results is identical to qrels)
        results = retriever.retrieve(corpus, queries)

        # Clean up document store
        if not keep_index and document_store is not None and document_store.index is not None:
            logger.info(f"Cleaning up: deleting index '{document_store.index}'...")
            document_store.delete_index(document_store.index)

        # Evaluate your retrieval using NDCG@k, MAP@K ...
        logger.info(f"Retriever evaluation for k in: {retriever.k_values}")
        ndcg, map_, recall, precision = retriever.evaluate(qrels, results, retriever.k_values)
        return ndcg, map_, recall, precision

    @classmethod
    def execute_eval_run(
        cls,
        index_pipeline: Pipeline,
        query_pipeline: Pipeline,
        evaluation_set_labels: List[MultiLabel],
        corpus_file_paths: List[str],
        experiment_name: str,
        experiment_run_name: str,
        experiment_tracking_tool: Literal["mlflow", None] = None,
        experiment_tracking_uri: Optional[str] = None,
        corpus_file_metas: List[Dict[str, Any]] = None,
        corpus_meta: Dict[str, Any] = {},
        evaluation_set_meta: Dict[str, Any] = {},
        pipeline_meta: Dict[str, Any] = {},
        index_params: dict = {},
        query_params: dict = {},
        sas_model_name_or_path: str = None,
        sas_batch_size: int = 32,
        sas_use_gpu: bool = True,
        add_isolated_node_eval: bool = False,
        reuse_index: bool = False,
        custom_document_id_field: Optional[str] = None,
        document_scope: Literal[
            "id", "context", "id_and_context", "id_or_context", "answer", "id_or_answer"
        ] = "id_or_answer",
        answer_scope: Literal["any", "context", "document", "document_and_context"] = "any",
        context_matching_min_length: int = 100,
        context_matching_boost_split_overlaps: bool = True,
        context_matching_threshold: float = 65.0,
    ) -> EvaluationResult:
        """
        Starts an experiment run that first indexes the specified files (forming a corpus) using the index pipeline
        and subsequently evaluates the query pipeline on the provided labels (forming an evaluation set) using pipeline.eval().
        Parameters and results (metrics and predictions) of the run are tracked by an experiment tracking tool for further analysis.
        You can specify the experiment tracking tool by setting the params `experiment_tracking_tool` and `experiment_tracking_uri`
        or by passing a (custom) tracking head to Tracker.set_tracking_head().
        Note, that `experiment_tracking_tool` only supports `mlflow` currently.

        For easier comparison you can pass additional metadata regarding corpus (corpus_meta), evaluation set (evaluation_set_meta) and pipelines (pipeline_meta).
        E.g. you can give them names or ids to identify them across experiment runs.

        This method executes an experiment run. Each experiment run is part of at least one experiment.
        An experiment typically consists of multiple runs to be compared (e.g. using different retrievers in query pipeline).
        Experiment tracking tools usually share the same concepts of experiments and provide additional functionality to easily compare runs across experiments.

        E.g. you can call execute_eval_run() multiple times with different retrievers in your query pipeline and compare the runs in mlflow:

        ```python
            |   for retriever_type, query_pipeline in zip(["sparse", "dpr", "embedding"], [sparse_pipe, dpr_pipe, embedding_pipe]):
            |       eval_result = Pipeline.execute_eval_run(
            |           index_pipeline=index_pipeline,
            |           query_pipeline=query_pipeline,
            |           evaluation_set_labels=labels,
            |           corpus_file_paths=file_paths,
            |           corpus_file_metas=file_metas,
            |           experiment_tracking_tool="mlflow",
            |           experiment_tracking_uri="http://localhost:5000",
            |           experiment_name="my-retriever-experiment",
            |           experiment_run_name=f"run_{retriever_type}",
            |           pipeline_meta={"name": f"my-pipeline-{retriever_type}"},
            |           evaluation_set_meta={"name": "my-evalset"},
            |           corpus_meta={"name": "my-corpus"}.
            |           reuse_index=False
            |       )
        ```

        :param index_pipeline: The indexing pipeline to use.
        :param query_pipeline: The query pipeline to evaluate.
        :param evaluation_set_labels: The labels to evaluate on forming an evalution set.
        :param corpus_file_paths: The files to be indexed and searched during evaluation forming a corpus.
        :param experiment_name: The name of the experiment
        :param experiment_run_name: The name of the experiment run
        :param experiment_tracking_tool: The experiment tracking tool to be used. Currently we only support "mlflow".
                                         If left unset the current TrackingHead specified by Tracker.set_tracking_head() will be used.
        :param experiment_tracking_uri: The uri of the experiment tracking server to be used. Must be specified if experiment_tracking_tool is set.
                                        You can use deepset's public mlflow server via https://public-mlflow.deepset.ai/.
                                        Note, that artifact logging (e.g. Pipeline YAML or evaluation result CSVs) are currently not allowed on deepset's public mlflow server as this might expose sensitive data.
        :param corpus_file_metas: The optional metadata to be stored for each corpus file (e.g. title).
        :param corpus_meta: Metadata about the corpus to track (e.g. name, date, author, version).
        :param evaluation_set_meta: Metadata about the evalset to track (e.g. name, date, author, version).
        :param pipeline_meta: Metadata about the pipelines to track (e.g. name, author, version).
        :param index_params: The params to use during indexing (see pipeline.run's params).
        :param query_params: The params to use during querying (see pipeline.run's params).
        :param sas_model_name_or_path: Name or path of "Semantic Answer Similarity (SAS) model". When set, the model will be used to calculate similarity between predictions and labels and generate the SAS metric.
                    The SAS metric correlates better with human judgement of correct answers as it does not rely on string overlaps.
                    Example: Prediction = "30%", Label = "thirty percent", EM and F1 would be overly pessimistic with both being 0, while SAS paints a more realistic picture.
                    More info in the paper: https://arxiv.org/abs/2108.06130
                    Models:
                    - You can use Bi Encoders (sentence transformers) or cross encoders trained on Semantic Textual Similarity (STS) data.
                    Not all cross encoders can be used because of different return types.
                    If you use custom cross encoders please make sure they work with sentence_transformers.CrossEncoder class
                    - Good default for multiple languages: "sentence-transformers/paraphrase-multilingual-mpnet-base-v2"
                    - Large, powerful, but slow model for English only: "cross-encoder/stsb-roberta-large"
                    - Large model for German only: "deepset/gbert-large-sts"
        :param sas_batch_size: Number of prediction label pairs to encode at once by CrossEncoder or SentenceTransformer while calculating SAS.
        :param sas_use_gpu: Whether to use a GPU or the CPU for calculating semantic answer similarity.
                            Falls back to CPU if no GPU is available.
        :param add_isolated_node_eval: If set to True, in addition to the integrated evaluation of the pipeline, each node is evaluated in isolated evaluation mode.
                    This mode helps to understand the bottlenecks of a pipeline in terms of output quality of each individual node.
                    If a node performs much better in the isolated evaluation than in the integrated evaluation, the previous node needs to be optimized to improve the pipeline's performance.
                    If a node's performance is similar in both modes, this node itself needs to be optimized to improve the pipeline's performance.
                    The isolated evaluation calculates the upper bound of each node's evaluation metrics under the assumption that it received perfect inputs from the previous node.
                    To this end, labels are used as input to the node instead of the output of the previous node in the pipeline.
                    The generated dataframes in the EvaluationResult then contain additional rows, which can be distinguished from the integrated evaluation results based on the
                    values "integrated" or "isolated" in the column "eval_mode" and the evaluation report then additionally lists the upper bound of each node's evaluation metrics.
        :param reuse_index: Whether to reuse existing non-empty index and to keep the index after evaluation.
                           If True the index will be kept after evaluation and no indexing will take place if index has already documents. Otherwise it will be deleted immediately afterwards.
                           Defaults to False.
        :param custom_document_id_field: Custom field name within `Document`'s `meta` which identifies the document and is being used as criterion for matching documents to labels during evaluation.
                                         This is especially useful if you want to match documents on other criteria (e.g. file names) than the default document ids as these could be heavily influenced by preprocessing.
                                         If not set (default) the `Document`'s `id` is being used as criterion for matching documents to labels.
        :param document_scope: criterion for deciding whether documents are relevant or not.
            You can select between:
            - 'id': Document's id or custom id must match.
                    Typical use case: Document Retrieval
            - 'context': Document's content must match.
                    Typical use case: Document-independent Passage Retrieval
            - 'id_and_context': boolean operation `'id' AND 'context'`.
                    Typical use case: Document-specific Passage Retrieval
            - 'id_or_context': boolean operation `'id' OR 'context'`.
                    Typical use case: Document Retrieval having sparse context labels
            - 'answer': Document's content must include the answer. The selected `answer_scope` will be enforced.
                    Typical use case: Question Answering
            - 'id_or_answer' (default): boolean operation `'id' OR 'answer'`.
                    This is intended to be a proper default value in order to support both main use cases:
                    - Document Retrieval
                    - Question Answering
            Default value is 'id_or_answer'.
        :param answer_scope: scope in which a matching answer is considered as correct.
            You can select between:
            - 'any' (default): any matching answer is considered as correct.
                    For QA evalutions `document_scope` should be 'answer' or 'id_or_answer' (default).
                    Select this for Document Retrieval and Passage Retrieval evaluations in order to use different `document_scope` values.
            - 'context': answer is only considered as correct if its context matches as well.
                    `document_scope` must be 'answer' or 'id_or_answer'.
            - 'document': answer is only considered as correct if its document (id) matches as well.
                    `document_scope` must be 'answer' or 'id_or_answer'.
            - 'document_and_context': answer is only considered as correct if its document (id) and its context match as well.
                    `document_scope` must be 'answer' or 'id_or_answer'.
            Default value is 'any'.
        :param context_matching_min_length: The minimum string length context and candidate need to have in order to be scored.
                           Returns 0.0 otherwise.
        :param context_matching_boost_split_overlaps: Whether to boost split overlaps (e.g. [AB] <-> [BC]) that result from different preprocessing params.
                                 If we detect that the score is near a half match and the matching part of the candidate is at its boundaries
                                 we cut the context on the same side, recalculate the score and take the mean of both.
                                 Thus [AB] <-> [BC] (score ~50) gets recalculated with B <-> B (score ~100) scoring ~75 in total.
        :param context_matching_threshold: Score threshold that candidates must surpass to be included into the result list. Range: [0,100]
        """
        if experiment_tracking_tool is not None:
            tracking_head_cls = TRACKING_TOOL_TO_HEAD.get(experiment_tracking_tool, None)
            if tracking_head_cls is None:
                raise HaystackError(
                    f"Please specify a valid experiment_tracking_tool. Possible values are: {TRACKING_TOOL_TO_HEAD.keys()}"
                )
            if experiment_tracking_uri is None:
                raise HaystackError(f"experiment_tracking_uri must be specified if experiment_tracking_tool is set.")
            tracking_head = tracking_head_cls(tracking_uri=experiment_tracking_uri)
            tracker.set_tracking_head(tracking_head)

        try:
            tracker.init_experiment(
                experiment_name=experiment_name, run_name=experiment_run_name, tags={experiment_name: "True"}
            )
            tracker.track_params(
                {
                    "evaluation_set_label_count": len(evaluation_set_labels),
                    "evaluation_set": evaluation_set_meta,
                    "sas_model_name_or_path": sas_model_name_or_path,
                    "sas_batch_size": sas_batch_size,
                    "sas_use_gpu": sas_use_gpu,
                    "pipeline_index_params": index_params,
                    "pipeline_query_params": query_params,
                    "pipeline": pipeline_meta,
                    "corpus_file_count": len(corpus_file_paths),
                    "corpus": corpus_meta,
                    "type": "offline/evaluation",
                    "document_scope": document_scope,
                    "answer_scope": answer_scope,
                    "custom_document_id_field": custom_document_id_field,
                    "context_matching_min_length": context_matching_min_length,
                    "context_matching_boost_split_overlaps": context_matching_boost_split_overlaps,
                    "context_matching_threshold": context_matching_threshold,
                }
            )

            # check index before eval
            document_store = index_pipeline.get_document_store()
            if document_store is None:
                raise HaystackError(f"Document store not found. Please provide pipelines with proper document store.")
            document_count = document_store.get_document_count()

            if document_count > 0:
                if not reuse_index:
                    raise HaystackError(f"Index '{document_store.index}' is not empty. Please provide an empty index.")
            else:
                logger.info(f"indexing {len(corpus_file_paths)} documents...")
                index_pipeline.run(file_paths=corpus_file_paths, meta=corpus_file_metas, params=index_params)
                document_count = document_store.get_document_count()
                logger.info(f"indexing {len(evaluation_set_labels)} files to {document_count} documents finished.")

            tracker.track_params({"pipeline_index_document_count": document_count})

            eval_result = query_pipeline.eval(
                labels=evaluation_set_labels,
                params=query_params,
                sas_model_name_or_path=sas_model_name_or_path,
                sas_batch_size=sas_batch_size,
                sas_use_gpu=sas_use_gpu,
                add_isolated_node_eval=add_isolated_node_eval,
                custom_document_id_field=custom_document_id_field,
                context_matching_boost_split_overlaps=context_matching_boost_split_overlaps,
                context_matching_min_length=context_matching_min_length,
                context_matching_threshold=context_matching_threshold,
            )

            integrated_metrics = eval_result.calculate_metrics(document_scope=document_scope, answer_scope=answer_scope)
            integrated_top_1_metrics = eval_result.calculate_metrics(
                simulated_top_k_reader=1, document_scope=document_scope, answer_scope=answer_scope
            )
            metrics = {"integrated": integrated_metrics, "integrated_top_1": integrated_top_1_metrics}
            if add_isolated_node_eval:
                isolated_metrics = eval_result.calculate_metrics(
                    eval_mode="isolated", document_scope=document_scope, answer_scope=answer_scope
                )
                isolated_top_1_metrics = eval_result.calculate_metrics(
                    eval_mode="isolated",
                    simulated_top_k_reader=1,
                    document_scope=document_scope,
                    answer_scope=answer_scope,
                )
                metrics["isolated"] = isolated_metrics
                metrics["isolated_top_1"] = isolated_top_1_metrics
            tracker.track_metrics(metrics, step=0)

            with tempfile.TemporaryDirectory() as temp_dir:
                eval_result_dir = Path(temp_dir) / "eval_result"
                eval_result_dir.mkdir(exist_ok=True)
                eval_result.save(out_dir=eval_result_dir)
                tracker.track_artifacts(eval_result_dir, artifact_path="eval_result")
                with open(Path(temp_dir) / "pipelines.yaml", "w") as outfile:
                    index_config = index_pipeline.get_config()
                    query_config = query_pipeline.get_config()
                    components = list(
                        {c["name"]: c for c in (index_config["components"] + query_config["components"])}.values()
                    )
                    pipelines = index_config["pipelines"] + query_config["pipelines"]
                    config = {"version": index_config["version"], "components": components, "pipelines": pipelines}
                    yaml.dump(config, outfile, default_flow_style=False)
                tracker.track_artifacts(temp_dir)

            # Clean up document store
            if not reuse_index and document_store.index is not None:
                logger.info(f"Cleaning up: deleting index '{document_store.index}'...")
                document_store.delete_index(document_store.index)

        finally:
            tracker.end_run()

        return eval_result

    @send_event
    def eval(
        self,
        labels: List[MultiLabel],
        documents: Optional[List[List[Document]]] = None,
        params: Optional[dict] = None,
        sas_model_name_or_path: str = None,
        sas_batch_size: int = 32,
        sas_use_gpu: bool = True,
        add_isolated_node_eval: bool = False,
        custom_document_id_field: Optional[str] = None,
        context_matching_min_length: int = 100,
        context_matching_boost_split_overlaps: bool = True,
        context_matching_threshold: float = 65.0,
    ) -> EvaluationResult:
        """
        Evaluates the pipeline by running the pipeline once per query in debug mode
        and putting together all data that is needed for evaluation, e.g. calculating metrics.

        :param labels: The labels to evaluate on
        :param documents: List of List of Document that the first node in the pipeline should get as input per multilabel. Can be used to evaluate a pipeline that consists of a reader without a retriever.
        :param params: Dictionary of parameters to be dispatched to the nodes.
                    If you want to pass a param to all nodes, you can just use: {"top_k":10}
                    If you want to pass it to targeted nodes, you can do:
                    {"Retriever": {"top_k": 10}, "Reader": {"top_k": 3, "debug": True}}
        :param sas_model_name_or_path: Name or path of "Semantic Answer Similarity (SAS) model". When set, the model will be used to calculate similarity between predictions and labels and generate the SAS metric.
                    The SAS metric correlates better with human judgement of correct answers as it does not rely on string overlaps.
                    Example: Prediction = "30%", Label = "thirty percent", EM and F1 would be overly pessimistic with both being 0, while SAS paints a more realistic picture.
                    More info in the paper: https://arxiv.org/abs/2108.06130
                    Models:
                    - You can use Bi Encoders (sentence transformers) or cross encoders trained on Semantic Textual Similarity (STS) data.
                    Not all cross encoders can be used because of different return types.
                    If you use custom cross encoders please make sure they work with sentence_transformers.CrossEncoder class
                    - Good default for multiple languages: "sentence-transformers/paraphrase-multilingual-mpnet-base-v2"
                    - Large, powerful, but slow model for English only: "cross-encoder/stsb-roberta-large"
                    - Large model for German only: "deepset/gbert-large-sts"
        :param sas_batch_size: Number of prediction label pairs to encode at once by CrossEncoder or SentenceTransformer while calculating SAS.
        :param sas_use_gpu: Whether to use a GPU or the CPU for calculating semantic answer similarity.
                            Falls back to CPU if no GPU is available.
        :param add_isolated_node_eval: If set to True, in addition to the integrated evaluation of the pipeline, each node is evaluated in isolated evaluation mode.
                    This mode helps to understand the bottlenecks of a pipeline in terms of output quality of each individual node.
                    If a node performs much better in the isolated evaluation than in the integrated evaluation, the previous node needs to be optimized to improve the pipeline's performance.
                    If a node's performance is similar in both modes, this node itself needs to be optimized to improve the pipeline's performance.
                    The isolated evaluation calculates the upper bound of each node's evaluation metrics under the assumption that it received perfect inputs from the previous node.
                    To this end, labels are used as input to the node instead of the output of the previous node in the pipeline.
                    The generated dataframes in the EvaluationResult then contain additional rows, which can be distinguished from the integrated evaluation results based on the
                    values "integrated" or "isolated" in the column "eval_mode" and the evaluation report then additionally lists the upper bound of each node's evaluation metrics.
        :param custom_document_id_field: Custom field name within `Document`'s `meta` which identifies the document and is being used as criterion for matching documents to labels during evaluation.
                                         This is especially useful if you want to match documents on other criteria (e.g. file names) than the default document ids as these could be heavily influenced by preprocessing.
                                         If not set (default) the `Document`'s `id` is being used as criterion for matching documents to labels.
        :param context_matching_min_length: The minimum string length context and candidate need to have in order to be scored.
                           Returns 0.0 otherwise.
        :param context_matching_boost_split_overlaps: Whether to boost split overlaps (e.g. [AB] <-> [BC]) that result from different preprocessing params.
                                 If we detect that the score is near a half match and the matching part of the candidate is at its boundaries
                                 we cut the context on the same side, recalculate the score and take the mean of both.
                                 Thus [AB] <-> [BC] (score ~50) gets recalculated with B <-> B (score ~100) scoring ~75 in total.
        :param context_matching_threshold: Score threshold that candidates must surpass to be included into the result list. Range: [0,100]
        """
        eval_result = EvaluationResult()
        if add_isolated_node_eval:
            if params is None:
                params = {}
            params["add_isolated_node_eval"] = True

        # if documents is None, set docs_per_label to None for each label
        for docs_per_label, label in zip(documents or [None] * len(labels), labels):  # type: ignore
            params_per_label = copy.deepcopy(params)
            # If the label contains a filter, the filter is applied unless documents are already given
            if label.filters is not None and documents is None:
                if params_per_label is None:
                    params_per_label = {"filters": label.filters}
                else:
                    # join both filters and overwrite filters in params with filters in labels
                    params_per_label["filters"] = {**params_per_label.get("filters", {}), **label.filters}
            predictions = self.run(
                query=label.query, labels=label, documents=docs_per_label, params=params_per_label, debug=True
            )

            for node_name in predictions["_debug"].keys():
                node_output = predictions["_debug"][node_name]["output"]
                df = self._build_eval_dataframe(
                    query=label.query,
                    query_labels=label,
                    node_name=node_name,
                    node_output=node_output,
                    custom_document_id_field=custom_document_id_field,
                    context_matching_threshold=context_matching_threshold,
                    context_matching_boost_split_overlaps=context_matching_boost_split_overlaps,
                    context_matching_min_length=context_matching_min_length,
                )
                eval_result.append(node_name, df)

        # add sas values in batch mode for whole Dataframe
        # this is way faster than if we calculate it for each query separately
        if sas_model_name_or_path is not None:
            for df in eval_result.node_results.values():
                if len(df[df["type"] == "answer"]) > 0:
                    gold_labels = df["gold_answers"].values
                    predictions = [[a] for a in df["answer"].values]
                    sas, _, pred_label_sas_grid = semantic_answer_similarity(
                        predictions=predictions,
                        gold_labels=gold_labels,
                        sas_model_name_or_path=sas_model_name_or_path,
                        batch_size=sas_batch_size,
                        use_gpu=sas_use_gpu,
                    )
                    df["sas"] = sas
                    df["gold_answers_sas"] = [
                        gold_answers_sas_per_pred[0] for gold_answers_sas_per_pred in pred_label_sas_grid
                    ]
                    df.map_rows = partial(df.apply, axis=1)
                    df["sas_context_scope"] = df.map_rows(
                        lambda row: max(
                            sas
                            for sas, sim in zip(
                                row["gold_answers_sas"] + [0.0], row["gold_contexts_similarity"] + [100]
                            )
                            if sim > context_matching_threshold
                        )
                    )
                    df["sas_document_scope"] = df.map_rows(
                        lambda row: max(
                            sas
                            for sas, doc_match in zip(
                                row["gold_answers_sas"] + [0.0], row["gold_documents_id_match"] + [1.0]
                            )
                            if doc_match == 1.0
                        )
                    )
                    df["sas_document_and_context_scope"] = df.map_rows(
                        lambda row: max(
                            sas
                            for sas, sim, doc_match in zip(
                                row["gold_answers_sas"] + [0.0],
                                row["gold_contexts_similarity"] + [100],
                                row["gold_documents_id_match"] + [1.0],
                            )
                            if sim > context_matching_threshold and doc_match == 1.0
                        )
                    )

        # reorder columns for better qualitative evaluation
        for key, df in eval_result.node_results.items():
            desired_col_order = [
                "multilabel_id",  # generic
                "query",
                "filters",
                "gold_answers",  # answer-specific
                "answer",
                "context",  # generic
                "exact_match",  # answer-specific
                "f1",
                "sas",
                "exact_match_context_scope",
                "f1_context_scope",
                "sas_context_scope",
                "exact_match_document_scope",
                "f1_document_scope",
                "sas_document_scope",
                "exact_match_document_and_context_scope",
                "f1_document_and_context_scope",
                "sas_document_and_context_scope",
                "gold_contexts",  # generic
                "gold_id_match",  # doc-specific
                "context_match",
                "answer_match",
                "gold_id_or_answer_match",
                "gold_id_and_answer_match",
                "gold_id_or_context_match",
                "gold_id_and_context_match",
                "gold_id_and_context_and_answer_match",
                "context_and_answer_match",
                "rank",  # generic
                "document_id",
                "gold_document_ids",
                "custom_document_id",
                "gold_custom_document_ids",
                "offsets_in_document",  # answer-specific
                "gold_offsets_in_documents",
                "gold_answers_exact_match",
                "gold_answers_f1",
                "gold_answers_sas",
                "gold_documents_id_match",
                "gold_contexts_similarity",
                "gold_answers_match",
                "type",  # generic
                "node",
                "eval_mode",
            ]
            eval_result.node_results[key] = self._reorder_columns(df, desired_col_order)

        return eval_result

    def _reorder_columns(self, df: DataFrame, desired_order: List[str]) -> DataFrame:
        filtered_order = [col for col in desired_order if col in df.columns]
        missing_columns = [col for col in df.columns if col not in desired_order]
        reordered_columns = filtered_order + missing_columns
        assert len(reordered_columns) == len(df.columns)
        return df.reindex(columns=reordered_columns)

    def _build_eval_dataframe(
        self,
        query: str,
        query_labels: MultiLabel,
        node_name: str,
        node_output: dict,
        custom_document_id_field: Optional[str] = None,
        context_matching_min_length: int = 100,
        context_matching_boost_split_overlaps: bool = True,
        context_matching_threshold: float = 65.0,
    ) -> DataFrame:
        """
        Builds a Dataframe for each query from which evaluation metrics can be calculated.
        Currently only answer or document returning nodes are supported, returns None otherwise.

        Each row contains either an answer or a document that has been retrieved during evaluation.
        Rows are being enriched with basic infos like rank, query, type or node.
        Additional answer or document specific evaluation infos like gold labels
        and metrics depicting whether the row matches the gold labels are included, too.
        """

        if query_labels is None or query_labels.labels is None:
            logger.warning(f"There is no label for query '{query}'. Query will be omitted.")
            return pd.DataFrame()

        # remarks for no_answers:
        # Single 'no_answer'-labels are not contained in MultiLabel aggregates.
        # If all labels are no_answers, MultiLabel.answers will be [""] and the other aggregates []
        gold_answers = query_labels.answers
        gold_offsets_in_documents = query_labels.offsets_in_documents
        gold_document_ids = query_labels.document_ids
        gold_custom_document_ids = (
            [l.document.meta[custom_document_id_field] for l in query_labels.labels if not l.no_answer]
            if custom_document_id_field is not None
            else []
        )
        gold_contexts = query_labels.contexts

        # if node returned answers, include answer specific info:
        # - the answer returned itself
        # - the document_id the answer was found in
        # - the position or offsets within the document the answer was found
        # - the surrounding context of the answer within the document
        # - the gold answers
        # - the position or offsets of the gold answer within the document
        # - the gold document ids containing the answer
        # - the exact_match metric depicting if the answer exactly matches the gold label
        # - the f1 metric depicting how well the answer overlaps with the gold label on token basis
        # - the sas metric depicting how well the answer matches the gold label on a semantic basis.
        #   this will be calculated on all queries in eval() for performance reasons if a sas model has been provided

        partial_dfs = []
        for field_name in ["answers", "answers_isolated"]:
            df_answers = pd.DataFrame()
            answers = node_output.get(field_name, None)
            if answers is not None:
                if len(answers) == 0:
                    # add no_answer if there was no answer retrieved, so query does not get lost in dataframe
                    answers = [Answer(answer="", offsets_in_document=[Span(start=0, end=0)])]
                answer_cols_to_keep = ["answer", "document_id", "offsets_in_document", "context"]
                df_answers = pd.DataFrame(answers, columns=answer_cols_to_keep)
                df_answers.map_rows = partial(df_answers.apply, axis=1)
                df_answers["rank"] = np.arange(1, len(df_answers) + 1)
                df_answers["gold_answers"] = [gold_answers] * len(df_answers)
                df_answers["gold_offsets_in_documents"] = [gold_offsets_in_documents] * len(df_answers)
                df_answers["gold_document_ids"] = [gold_document_ids] * len(df_answers)
                df_answers["gold_contexts"] = [gold_contexts] * len(df_answers)
                df_answers["gold_answers_exact_match"] = df_answers.map_rows(
                    lambda row: [calculate_em_str(gold_answer, row["answer"]) for gold_answer in gold_answers]
                )
                df_answers["gold_answers_f1"] = df_answers.map_rows(
                    lambda row: [calculate_f1_str(gold_answer, row["answer"]) for gold_answer in gold_answers]
                )
                df_answers["gold_contexts_similarity"] = df_answers.map_rows(
                    lambda row: [
                        calculate_context_similarity(
                            gold_context,
                            row["context"] or "",
                            min_length=context_matching_min_length,
                            boost_split_overlaps=context_matching_boost_split_overlaps,
                        )
                        for gold_context in gold_contexts
                    ]
                )
                df_answers["gold_documents_id_match"] = df_answers.map_rows(
                    lambda row: [1.0 if row["document_id"] == gold_id else 0.0 for gold_id in gold_document_ids]
                )

                if custom_document_id_field is not None:
                    df_answers["gold_custom_document_ids"] = [gold_custom_document_ids] * len(df_answers)
                    df_answers["custom_document_id"] = [
                        answer.meta.get(custom_document_id_field, "") for answer in answers
                    ]
                    df_answers["gold_documents_id_match"] = df_answers.map_rows(
                        lambda row: [
                            1.0 if row["custom_document_id"] == gold_custom_id else 0.0
                            for gold_custom_id in gold_custom_document_ids
                        ]
                    )

                # answer_scope: any
                df_answers["exact_match"] = df_answers.map_rows(
                    lambda row: max(row["gold_answers_exact_match"] + [0.0])
                )
                df_answers["f1"] = df_answers.map_rows(lambda row: max(row["gold_answers_f1"] + [0.0]))

                # answer_scope: context
                df_answers["exact_match_context_scope"] = df_answers.map_rows(
                    lambda row: max(
                        em
                        for em, sim in zip(
                            row["gold_answers_exact_match"] + [0.0], row["gold_contexts_similarity"] + [100]
                        )
                        if sim > context_matching_threshold
                    )
                )
                df_answers["f1_context_scope"] = df_answers.map_rows(
                    lambda row: max(
                        f1
                        for f1, sim in zip(row["gold_answers_f1"] + [0.0], row["gold_contexts_similarity"] + [100])
                        if sim > context_matching_threshold
                    )
                )

                # answer_scope: document
                df_answers["exact_match_document_scope"] = df_answers.map_rows(
                    lambda row: max(
                        em
                        for em, doc_match in zip(
                            row["gold_answers_exact_match"] + [0.0], row["gold_documents_id_match"] + [1.0]
                        )
                        if doc_match == 1.0
                    )
                )
                df_answers["f1_document_scope"] = df_answers.map_rows(
                    lambda row: max(
                        f1
                        for f1, doc_match in zip(row["gold_answers_f1"] + [0.0], row["gold_documents_id_match"] + [1.0])
                        if doc_match == 1.0
                    )
                )

                # answer_scope: document_and_context
                df_answers["exact_match_document_and_context_scope"] = df_answers.map_rows(
                    lambda row: max(
                        f1
                        for f1, sim, doc_match in zip(
                            row["gold_answers_exact_match"] + [0.0],
                            row["gold_contexts_similarity"] + [100],
                            row["gold_documents_id_match"] + [1.0],
                        )
                        if sim > context_matching_threshold and doc_match == 1.0
                    )
                )
                df_answers["f1_document_and_context_scope"] = df_answers.map_rows(
                    lambda row: max(
                        f1
                        for f1, sim, doc_match in zip(
                            row["gold_answers_f1"] + [0.0],
                            row["gold_contexts_similarity"] + [100],
                            row["gold_documents_id_match"] + [1.0],
                        )
                        if sim > context_matching_threshold and doc_match == 1.0
                    )
                )

            # add general info
            df_answers["type"] = "answer"
            df_answers["node"] = node_name
            df_answers["multilabel_id"] = query_labels.id
            df_answers["query"] = query
            df_answers["filters"] = json.dumps(query_labels.filters, sort_keys=True).encode()
            df_answers["eval_mode"] = "isolated" if "isolated" in field_name else "integrated"
            partial_dfs.append(df_answers)

        # if node returned documents, include document specific info:
        # - the document_id
        # - the content of the document
        # - the gold document ids
        # - the gold document contents
        # - the gold_id_match metric depicting whether one of the gold document ids matches the document
        # - the answer_match metric depicting whether the document contains the answer
        # - the gold_id_or_answer_match metric depicting whether one of the former two conditions are met
        for field_name in ["documents", "documents_isolated"]:
            df_docs = pd.DataFrame()
            documents = node_output.get(field_name, None)
            if documents is not None:
                if len(documents) == 0:
                    # add dummy document if there was no document retrieved, so query does not get lost in dataframe
                    documents = [Document(content="", id="")]
                document_cols_to_keep = ["content", "id"]
                df_docs = pd.DataFrame(documents, columns=document_cols_to_keep)
                df_docs.map_rows = partial(df_docs.apply, axis=1)
                df_docs.rename(columns={"id": "document_id", "content": "context"}, inplace=True)
                df_docs["gold_document_ids"] = [gold_document_ids] * len(df_docs)
                df_docs["gold_contexts"] = [gold_contexts] * len(df_docs)
                df_docs["gold_contexts_similarity"] = df_docs.map_rows(
                    lambda row: [
                        calculate_context_similarity(
                            gold_context,
                            row["context"] or "",
                            min_length=context_matching_min_length,
                            boost_split_overlaps=context_matching_boost_split_overlaps,
                        )
                        for gold_context in gold_contexts
                    ]
                )
                df_docs["gold_documents_id_match"] = df_docs.map_rows(
                    lambda row: [1.0 if row["document_id"] == gold_id else 0.0 for gold_id in gold_document_ids]
                )

                if custom_document_id_field is not None:
                    df_docs["gold_custom_document_ids"] = [gold_custom_document_ids] * len(df_docs)
                    df_docs["custom_document_id"] = [
                        document.meta.get(custom_document_id_field, "") for document in documents
                    ]
                    df_docs["gold_documents_id_match"] = df_docs.map_rows(
                        lambda row: [
                            1.0 if row["custom_document_id"] == gold_custom_id else 0.0
                            for gold_custom_id in gold_custom_document_ids
                        ]
                    )

                df_docs["gold_answers_match"] = df_docs.map_rows(
                    lambda row: [
                        1.0 if gold_answer != "" and gold_answer in row["context"] else 0.0
                        for gold_answer in gold_answers
                    ]
                )

                # document_relevance_criterion: "id"
                df_docs["gold_id_match"] = df_docs.map_rows(lambda row: max(row["gold_documents_id_match"] + [0.0]))

                # document_relevance_criterion: "answer",
                df_docs["answer_match"] = df_docs.map_rows(lambda row: max(row["gold_answers_match"] + [0.0]))

                # document_relevance_criterion: "id_or_answer",
                df_docs["gold_id_or_answer_match"] = df_docs.map_rows(
                    lambda row: max(row["gold_id_match"], row["answer_match"])
                )

                # document_relevance_criterion: "id_and_answer",
                df_docs["gold_id_and_answer_match"] = df_docs.map_rows(
                    lambda row: min(row["gold_id_match"], row["answer_match"])
                )

                # document_relevance_criterion: "context",
                df_docs["context_match"] = df_docs.map_rows(
                    lambda row: 1.0
                    if any(sim for sim in row["gold_contexts_similarity"] if sim > context_matching_threshold)
                    else 0.0
                )

                # document_relevance_criterion: "id_or_context",
                df_docs["gold_id_or_context_match"] = df_docs.map_rows(
                    lambda row: max(row["gold_id_match"], row["context_match"])
                )

                # document_relevance_criterion: "id_and_context",
                df_docs["gold_id_and_context_match"] = df_docs.map_rows(
                    lambda row: min(row["gold_id_match"], row["context_match"])
                )

                # document_relevance_criterion: "id_and_context_and_answer",
                df_docs["gold_id_and_context_and_answer_match"] = df_docs.map_rows(
                    lambda row: min(row["gold_id_match"], row["context_match"], row["answer_match"])
                )

                # document_relevance_criterion: "context_and_answer",
                df_docs["context_and_answer_match"] = df_docs.map_rows(
                    lambda row: min(row["context_match"], row["answer_match"])
                )

                df_docs["rank"] = np.arange(1, len(df_docs) + 1)

            # add general info
            df_docs["type"] = "document"
            df_docs["node"] = node_name
            df_docs["multilabel_id"] = query_labels.id
            df_docs["query"] = query
            df_docs["filters"] = json.dumps(query_labels.filters, sort_keys=True).encode()
            df_docs["eval_mode"] = "isolated" if "isolated" in field_name else "integrated"
            partial_dfs.append(df_docs)

        return pd.concat(partial_dfs, ignore_index=True).reset_index()

    def get_next_nodes(self, node_id: str, stream_id: str):
        current_node_edges = self.graph.edges(node_id, data=True)
        next_nodes = [
            next_node
            for _, next_node, data in current_node_edges
            if not stream_id or data["label"] == stream_id or stream_id == "output_all"
        ]
        return next_nodes

    def get_nodes_by_class(self, class_type) -> List[Any]:
        """
        Gets all nodes in the pipeline that are an instance of a certain class (incl. subclasses).
        This is for example helpful if you loaded a pipeline and then want to interact directly with the document store.
        Example:
        | from haystack.document_stores.base import BaseDocumentStore
        | INDEXING_PIPELINE = Pipeline.load_from_yaml(Path(PIPELINE_YAML_PATH), pipeline_name=INDEXING_PIPELINE_NAME)
        | res = INDEXING_PIPELINE.get_nodes_by_class(class_type=BaseDocumentStore)

        :return: List of components that are an instance the requested class
        """

        matches = [
            self.graph.nodes.get(node)["component"]
            for node in self.graph.nodes
            if isinstance(self.graph.nodes.get(node)["component"], class_type)
        ]
        return matches

    def get_document_store(self) -> Optional[BaseDocumentStore]:
        """
        Return the document store object used in the current pipeline.

        :return: Instance of DocumentStore or None
        """
        matches = self.get_nodes_by_class(class_type=BaseDocumentStore)
        if len(matches) == 0:
            matches = list(
                set(retriever.document_store for retriever in self.get_nodes_by_class(class_type=BaseRetriever))
            )

        if len(matches) > 1:
            raise Exception(f"Multiple Document Stores found in Pipeline: {matches}")
        if len(matches) == 0:
            return None
        else:
            return matches[0]

    def draw(self, path: Path = Path("pipeline.png")):
        """
        Create a Graphviz visualization of the pipeline.

        :param path: the path to save the image.
        """
        try:
            import pygraphviz  # pylint: disable=unused-import
        except ImportError:
            raise ImportError(
                f"Could not import `pygraphviz`. Please install via: \n"
                f"pip install pygraphviz\n"
                f"(You might need to run this first: apt install libgraphviz-dev graphviz )"
            )

        graphviz = to_agraph(self.graph)
        graphviz.layout("dot")
        graphviz.draw(path)

    @classmethod
    def load_from_yaml(
        cls,
        path: Path,
        pipeline_name: Optional[str] = None,
        overwrite_with_env_variables: bool = True,
        strict_version_check: bool = False,
    ):
        """
        Load Pipeline from a YAML file defining the individual components and how they're tied together to form
        a Pipeline. A single YAML can declare multiple Pipelines, in which case an explicit `pipeline_name` must
        be passed.

        Here's a sample configuration:

            ```yaml
            |   version: '1.0.0'
            |
            |    components:    # define all the building-blocks for Pipeline
            |    - name: MyReader       # custom-name for the component; helpful for visualization & debugging
            |      type: FARMReader    # Haystack Class name for the component
            |      params:
            |        no_ans_boost: -10
            |        model_name_or_path: deepset/roberta-base-squad2
            |    - name: MyESRetriever
            |      type: BM25Retriever
            |      params:
            |        document_store: MyDocumentStore    # params can reference other components defined in the YAML
            |        custom_query: null
            |    - name: MyDocumentStore
            |      type: ElasticsearchDocumentStore
            |      params:
            |        index: haystack_test
            |
            |    pipelines:    # multiple Pipelines can be defined using the components from above
            |    - name: my_query_pipeline    # a simple extractive-qa Pipeline
            |      nodes:
            |      - name: MyESRetriever
            |        inputs: [Query]
            |      - name: MyReader
            |        inputs: [MyESRetriever]
            ```

        Note that, in case of a mismatch in version between Haystack and the YAML, a warning will be printed.
        If the pipeline loads correctly regardless, save again the pipeline using `Pipeline.save_to_yaml()` to remove the warning.

        :param path: path of the YAML file.
        :param pipeline_name: if the YAML contains multiple pipelines, the pipeline_name to load must be set.
        :param overwrite_with_env_variables: Overwrite the YAML configuration with environment variables. For example,
                                             to change index name param for an ElasticsearchDocumentStore, an env
                                             variable 'MYDOCSTORE_PARAMS_INDEX=documents-2021' can be set. Note that an
                                             `_` sign must be used to specify nested hierarchical properties.
        :param strict_version_check: whether to fail in case of a version mismatch (throws a warning otherwise)
        """

        config = read_pipeline_config_from_yaml(path)
        return cls.load_from_config(
            pipeline_config=config,
            pipeline_name=pipeline_name,
            overwrite_with_env_variables=overwrite_with_env_variables,
            strict_version_check=strict_version_check,
        )

    @classmethod
    def load_from_config(
        cls,
        pipeline_config: Dict,
        pipeline_name: Optional[str] = None,
        overwrite_with_env_variables: bool = True,
        strict_version_check: bool = False,
    ):
        """
        Load Pipeline from a config dict defining the individual components and how they're tied together to form
        a Pipeline. A single config can declare multiple Pipelines, in which case an explicit `pipeline_name` must
        be passed.

        Here's a sample configuration:

            ```python
            |   {
            |       "version": "ignore",
            |       "components": [
            |           {  # define all the building-blocks for Pipeline
            |               "name": "MyReader",  # custom-name for the component; helpful for visualization & debugging
            |               "type": "FARMReader",  # Haystack Class name for the component
            |               "params": {"no_ans_boost": -10, "model_name_or_path": "deepset/roberta-base-squad2"},
            |           },
            |           {
            |               "name": "MyESRetriever",
            |               "type": "BM25Retriever",
            |               "params": {
            |                   "document_store": "MyDocumentStore",  # params can reference other components defined in the YAML
            |                   "custom_query": None,
            |               },
            |           },
            |           {"name": "MyDocumentStore", "type": "ElasticsearchDocumentStore", "params": {"index": "haystack_test"}},
            |       ],
            |       "pipelines": [
            |           {  # multiple Pipelines can be defined using the components from above
            |               "name": "my_query_pipeline",  # a simple extractive-qa Pipeline
            |               "nodes": [
            |                   {"name": "MyESRetriever", "inputs": ["Query"]},
            |                   {"name": "MyReader", "inputs": ["MyESRetriever"]},
            |               ],
            |           }
            |       ],
            |   }
            ```

        :param pipeline_config: the pipeline config as dict
        :param pipeline_name: if the config contains multiple pipelines, the pipeline_name to load must be set.
        :param overwrite_with_env_variables: Overwrite the configuration with environment variables. For example,
                                             to change index name param for an ElasticsearchDocumentStore, an env
                                             variable 'MYDOCSTORE_PARAMS_INDEX=documents-2021' can be set. Note that an
                                             `_` sign must be used to specify nested hierarchical properties.
        :param strict_version_check: whether to fail in case of a version mismatch (throws a warning otherwise).
        """
        validate_config(pipeline_config, strict_version_check=strict_version_check)
        pipeline = cls()

        pipeline_definition = get_pipeline_definition(pipeline_config=pipeline_config, pipeline_name=pipeline_name)
        component_definitions = get_component_definitions(
            pipeline_config=pipeline_config, overwrite_with_env_variables=overwrite_with_env_variables
        )
        components: Dict[str, BaseComponent] = {}
        for node_config in pipeline_definition["nodes"]:
            component = cls._load_or_get_component(
                name=node_config["name"], definitions=component_definitions, components=components
            )
            pipeline.add_node(component=component, name=node_config["name"], inputs=node_config["inputs"])

        return pipeline

    @classmethod
    def _load_or_get_component(cls, name: str, definitions: dict, components: dict):
        """
        Load a component from the definition or return if component object already present in `components` dict.

        :param name: name of the component to load or get.
        :param definitions: dict containing definitions of all components retrieved from the YAML.
        :param components: dict containing component objects.
        """
        try:
            if name in components.keys():  # check if component is already loaded.
                return components[name]

            component_params = definitions[name].get("params", {})
            component_type = definitions[name]["type"]
            logger.debug(f"Loading component `{name}` of type `{definitions[name]['type']}`")

            for key, value in component_params.items():
                # Component params can reference to other components. For instance, a Retriever can reference a
                # DocumentStore defined in the YAML. All references should be recursively resolved.
                if (
                    isinstance(value, str) and value in definitions.keys()
                ):  # check if the param value is a reference to another component.
                    if value not in components.keys():  # check if the referenced component is already loaded.
                        cls._load_or_get_component(name=value, definitions=definitions, components=components)
                    component_params[key] = components[
                        value
                    ]  # substitute reference (string) with the component object.

            component_instance = BaseComponent._create_instance(component_type, component_params)
            components[name] = component_instance
            return component_instance

        except KeyError as ke:
            raise PipelineConfigError(
                f"Failed loading pipeline component '{name}': "
                "seems like the component does not exist. Did you spell its name correctly?"
            ) from ke
        except Exception as e:
            raise PipelineConfigError(
                f"Failed loading pipeline component '{name}'. " "See the stacktrace above for more informations."
            ) from e

    def save_to_yaml(self, path: Path, return_defaults: bool = False):
        """
        Save a YAML configuration for the Pipeline that can be used with `Pipeline.load_from_yaml()`.

        :param path: path of the output YAML file.
        :param return_defaults: whether to output parameters that have the default values.
        """
        config = self.get_config(return_defaults=return_defaults)
        with open(path, "w") as outfile:
            yaml.dump(config, outfile, default_flow_style=False)

    def get_config(self, return_defaults: bool = False) -> dict:
        """
        Returns a configuration for the Pipeline that can be used with `Pipeline.load_from_config()`.

        :param return_defaults: whether to output parameters that have the default values.
        """
        if self.root_node:
            pipeline_name = ROOT_NODE_TO_PIPELINE_NAME[self.root_node.lower()]
        else:
            pipeline_name = "pipeline"

        pipeline_definitions: Dict[str, Dict] = {pipeline_name: {"name": pipeline_name, "nodes": []}}

        component_definitions: Dict[str, Dict] = {}
        for node_name, node_attributes in self.graph.nodes.items():
            if node_name == self.root_node:
                continue

            component: BaseComponent = node_attributes["component"]
            if node_name != component.name:
                raise PipelineError(f"Component name '{component.name}' does not match node name '{node_name}'.")

            self._add_component_to_definitions(
                component=component, component_definitions=component_definitions, return_defaults=return_defaults
            )

            # create the Pipeline definition with how the Component are connected
            pipeline_definitions[pipeline_name]["nodes"].append(
                {"name": node_name, "inputs": list(self.graph.predecessors(node_name))}
            )

        config = {
            "components": list(component_definitions.values()),
            "pipelines": list(pipeline_definitions.values()),
            "version": __version__,
        }
        return config

    def _add_component_to_definitions(
        self, component: BaseComponent, component_definitions: Dict[str, Dict], return_defaults: bool = False
    ):
        """
        Add the definition of the component and all its dependencies (components too) to the component_definitions dict.
        This is used to collect all component definitions within Pipeline.get_config()
        """
        if component.name is None:
            raise PipelineError(f"Component with config '{component._component_config}' does not have a name.")

        component_params: Dict[str, Any] = component.get_params(return_defaults)
        # handling of subcomponents: add to definitions and substitute by reference
        for param_key, param_value in component_params.items():
            if isinstance(param_value, BaseComponent):
                sub_component = param_value
                self._add_component_to_definitions(sub_component, component_definitions, return_defaults)
                component_params[param_key] = sub_component.name

        component_definitions[component.name] = {
            "name": component.name,
            "type": component.type,
            "params": component_params,
        }

    def _get_all_component_names(self, components_to_search: Optional[List[BaseComponent]] = None) -> Set[str]:
        component_names = set()
        if components_to_search is None:
            components_to_search = list(self.components.values())
        for component in components_to_search:
            if component and component.name is not None:
                component_names.add(component.name)
                sub_component_names = self._get_all_component_names(component.utilized_components)
                component_names.update(sub_component_names)
        return component_names

    def _set_sub_component_names(self, component: BaseComponent, component_names: Set[str]):
        for sub_component in component.utilized_components:
            if sub_component.name is None:
                sub_component.name = self._generate_component_name(
                    type_name=sub_component.type, existing_component_names=component_names
                )
                component_names.add(sub_component.name)
            self._set_sub_component_names(sub_component, component_names=component_names)

    def _generate_component_name(self, type_name: str, existing_component_names: Set[str]) -> str:
        component_name: str = type_name
        # add number if there are multiple distinct ones of the same type
        while component_name in existing_component_names:
            occupied_num = 1
            if len(component_name) > len(type_name):
                occupied_num = int(component_name[len(type_name) + 1 :])
            new_num = occupied_num + 1
            component_name = f"{type_name}_{new_num}"
        return component_name

    def _validate_node_names_in_params(self, params: Optional[Dict]):
        """
        Validates the node names provided in the 'params' arg of run/run_batch method.
        """
        if params:
            if not all(node_id in self.graph.nodes for node_id in params.keys()):

                # Might be a non-targeted param. Verify that too
                not_a_node = set(params.keys()) - set(self.graph.nodes)
                valid_global_params = set(["debug"])  # Debug will be picked up by _dispatch_run, see its code
                for node_id in self.graph.nodes:
                    run_signature_args = inspect.signature(self.graph.nodes[node_id]["component"].run).parameters.keys()
                    valid_global_params |= set(run_signature_args)
                invalid_keys = [key for key in not_a_node if key not in valid_global_params]

                if invalid_keys:
                    raise ValueError(
                        f"No node(s) or global parameter(s) named {', '.join(invalid_keys)} found in pipeline."
                    )

    def print_eval_report(
        self,
        eval_result: EvaluationResult,
        n_wrong_examples: int = 3,
        metrics_filter: Optional[Dict[str, List[str]]] = None,
        document_scope: Literal[
            "id", "context", "id_and_context", "id_or_context", "answer", "id_or_answer"
        ] = "id_or_answer",
        answer_scope: Literal["any", "context", "document", "document_and_context"] = "any",
    ):
        """
        Prints evaluation report containing a metrics funnel and worst queries for further analysis.

        :param eval_result: The evaluation result, can be obtained by running eval().
        :param n_wrong_examples: The number of worst queries to show.
        :param metrics_filter: The metrics to show per node. If None all metrics will be shown.
        :param document_scope: criterion for deciding whether documents are relevant or not.
            You can select between:
            - 'id': Document's id or custom id must match.
                    Typical use case: Document Retrieval
            - 'context': Document's content must match.
                    Typical use case: Document-independent Passage Retrieval
            - 'id_and_context': boolean operation `'id' AND 'context'`.
                    Typical use case: Document-specific Passage Retrieval
            - 'id_or_context': boolean operation `'id' OR 'context'`.
                    Typical use case: Document Retrieval having sparse context labels
            - 'answer': Document's content must include the answer. The selected `answer_scope` will be enforced.
                    Typical use case: Question Answering
            - 'id_or_answer' (default): boolean operation `'id' OR 'answer'`.
                    This is intended to be a proper default value in order to support both main use cases:
                    - Document Retrieval
                    - Question Answering
            Default value is 'id_or_answer'.
        :param answer_scope: scope in which a matching answer is considered as correct.
            You can select between:
            - 'any' (default): any matching answer is considered as correct.
                    For QA evalutions `document_scope` should be 'answer' or 'id_or_answer' (default).
                    Select this for Document Retrieval and Passage Retrieval evaluations in order to use different `document_scope` values.
            - 'context': answer is only considered as correct if its context matches as well.
                    `document_scope` must be 'answer' or 'id_or_answer'.
            - 'document': answer is only considered as correct if its document (id) matches as well.
                    `document_scope` must be 'answer' or 'id_or_answer'.
            - 'document_and_context': answer is only considered as correct if its document (id) and its context match as well.
                    `document_scope` must be 'answer' or 'id_or_answer'.
            Default value is 'any'.
        """
        graph = DiGraph(self.graph.edges)
        print_eval_report(
            eval_result=eval_result,
            graph=graph,
            n_wrong_examples=n_wrong_examples,
            metrics_filter=metrics_filter,
            document_scope=document_scope,
            answer_scope=answer_scope,
        )


class _HaystackBeirRetrieverAdapter:
    def __init__(self, index_pipeline: Pipeline, query_pipeline: Pipeline, index_params: dict, query_params: dict):
        """
        Adapter mimicking a BEIR retriever used by BEIR's EvaluateRetrieval class to run BEIR evaluations on Haystack Pipelines.
        This has nothing to do with Haystack's retriever classes.
        See https://github.com/beir-cellar/beir/blob/main/beir/retrieval/evaluation.py.

        :param index_pipeline: The indexing pipeline to use.
        :param query_pipeline: The query pipeline to evaluate.
        :param index_params: The params to use during indexing (see pipeline.run's params).
        :param query_params: The params to use during querying (see pipeline.run's params).
        """
        self.index_pipeline = index_pipeline
        self.query_pipeline = query_pipeline
        self.index_params = index_params
        self.query_params = query_params

    def search(
        self, corpus: Dict[str, Dict[str, str]], queries: Dict[str, str], top_k: int, score_function: str, **kwargs
    ) -> Dict[str, Dict[str, float]]:
        with tempfile.TemporaryDirectory() as temp_dir:
            file_paths = []
            metas = []
            for id, doc in corpus.items():
                file_path = f"{temp_dir}/{id}"
                with open(file_path, "w") as f:
                    f.write(doc["text"])
                file_paths.append(file_path)
                metas.append({"id": id, "name": doc.get("title", None)})

            logger.info(f"indexing {len(corpus)} documents...")
            self.index_pipeline.run(file_paths=file_paths, meta=metas, params=self.index_params)
            logger.info(f"indexing finished.")

            # adjust query_params to ensure top_k is retrieved
            query_params = copy.deepcopy(self.query_params)
            query_params["top_k"] = top_k

            results = {}
            for q_id, query in tqdm(queries.items(), total=len(queries)):
                res = self.query_pipeline.run(query=query, params=query_params)
                docs = res["documents"]
                query_results = {doc.meta["id"]: doc.score for doc in docs}
                results[q_id] = query_results

            return results<|MERGE_RESOLUTION|>--- conflicted
+++ resolved
@@ -1,11 +1,7 @@
 # pylint: disable=too-many-public-methods
 
 from __future__ import annotations
-<<<<<<< HEAD
 from functools import partial
-=======
-
->>>>>>> 738e0080
 from typing import Dict, List, Optional, Any, Set, Tuple, Union
 
 try:
