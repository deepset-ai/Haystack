--- conflicted
+++ resolved
@@ -35,11 +35,8 @@
     read_pipeline_config_from_yaml,
     validate_config,
     _add_node_to_pipeline_graph,
-<<<<<<< HEAD
     _init_pipeline_graph,
     VALID_ROOT_NODES
-=======
->>>>>>> e8dcd1a7
 )
 from haystack.pipelines.utils import generate_code, print_eval_report
 from haystack.utils import DeepsetCloud
