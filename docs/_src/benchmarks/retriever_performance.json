{
<<<<<<< HEAD
    "chart_type": "BarChart",
    "title": "Retriever Performance",
    "subtitle": "Time and Accuracy Benchmarks",
    "description": "",
    "bars": "horizontal",
    "columns": [
        "Model", 
        "Recall", 
        "Index Speed",
        "Query Speed"
    ],
    "series": {
        "s0": "recall",
        "s1": "time",
        "s2": "time"
=======
  "chart_type": "BarChart",
  "title": "Retriever Performance",
  "subtitle": "Time and Accuracy Benchmarks",
  "description": "Comparison of the speed and accuracy of different DocumentStore / Retriever combinations on 100k documents. <b>Indexing speed</b> (in docs/sec) refers to how quickly Documents can be inserted into a DocumentStore. <b>Querying speed</b> (in queries/sec) refers to the speed at which the system returns relevant Documents when presented with a query.\n\nThe dataset used is Wikipedia, split into 100 word passages (from <a href='https://github.com/facebookresearch/DPR/blob/master/data/download_data.py'>here</a>)). \n\nFor querying, we use the Natural Questions development set in combination with the wiki passages. The Document Store is populated with the 100 word passages in which the answer spans occur (i.e. gold passages) as well as a random selection of 100 word passages in which the answer spans do not occur (i.e. negative passages). We take a total of 100k gold and negative passages. Query and document embedding are generated by the <i>\"facebook/dpr-question_encoder-single-nq-base\"</i> and <i>\"facebook/dpr-ctx_encoder-single-nq-base\"</i> models. The retriever returns 10 candidates and both the recall and mAP scores are calculated on these 10.\n\nFor FAISS HNSW, we use <i>n_links=128</i>, <i>efSearch=20</i> and <i>efConstruction=80</i>. Both index and query benchmarks are performed on an AWS P3.2xlarge instance which is accelerated by an Nvidia V100 GPU.",
  "bars": "horizontal",
  "columns": [
    "Model",
    "Recall",
    "Index Speed (docs/sec)",
    "Query Speed (queries/sec)"
  ],
  "series": {
    "s0": "recall",
    "s1": "time",
    "s2": "time"
  },
  "axes": {
    "label": "recall",
    "time_side": "top",
    "time_label": "seconds"
  },
  "data": [
    {
      "model": "DPR / ElasticSearch",
      "n_docs": 100000,
      "recall": 95.8,
      "index_speed": 79.54165185,
      "query_speed": 6.5360000000000005
>>>>>>> 3caaf99d
    },
    {
      "model": "BM25 / ElasticSearch",
      "n_docs": 100000,
      "recall": 71.7,
      "index_speed": 476.9143596,
      "query_speed": 162.996
    },
<<<<<<< HEAD
    "data":
    [
      {
        "model": "DPR / ElasticSearch",
        "n_docs": 100000,
        "index_speed": 80.47998463197479,
        "query_speed": 6.444,
        "map": 0.821
      },
      {
        "model": "DPR / ElasticSearch",
        "n_docs": 100000,
        "index_speed": 80.47998463197479,
        "query_speed": 6.5360000000000005,
        "map": 0.863
      },
      {
        "model": "BM25 / ElasticSearch",
        "n_docs": 100000,
        "index_speed": 481.050489498422,
        "query_speed": 162.996,
        "map": 0.56
      },
      {
        "model": "DPR / FAISS (flat)",
        "n_docs": 100000,
        "index_speed": 0,
        "query_speed": 5.044,
        "map": 0.863
      },
      {
        "model": "DPR / FAISS (HSNW)",
        "n_docs": 100000,
        "index_speed": 0,
        "query_speed": 11.988,
        "map": 0.862
      }
    ]
  }
=======
    {
      "model": "DPR / FAISS (flat)",
      "n_docs": 100000,
      "recall": 95.8,
      "index_speed": 107.8662479,
      "query_speed": 5.044
    },
    {
      "model": "DPR / FAISS (HSNW)",
      "n_docs": 100000,
      "recall": 94.0,
      "index_speed": 92.24548333,
      "query_speed": 12.815
    }
  ]
}
>>>>>>> 3caaf99d
<|MERGE_RESOLUTION|>--- conflicted
+++ resolved
@@ -1,21 +1,4 @@
 {
-<<<<<<< HEAD
-    "chart_type": "BarChart",
-    "title": "Retriever Performance",
-    "subtitle": "Time and Accuracy Benchmarks",
-    "description": "",
-    "bars": "horizontal",
-    "columns": [
-        "Model", 
-        "Recall", 
-        "Index Speed",
-        "Query Speed"
-    ],
-    "series": {
-        "s0": "recall",
-        "s1": "time",
-        "s2": "time"
-=======
   "chart_type": "BarChart",
   "title": "Retriever Performance",
   "subtitle": "Time and Accuracy Benchmarks",
@@ -44,7 +27,6 @@
       "recall": 95.8,
       "index_speed": 79.54165185,
       "query_speed": 6.5360000000000005
->>>>>>> 3caaf99d
     },
     {
       "model": "BM25 / ElasticSearch",
@@ -53,47 +35,6 @@
       "index_speed": 476.9143596,
       "query_speed": 162.996
     },
-<<<<<<< HEAD
-    "data":
-    [
-      {
-        "model": "DPR / ElasticSearch",
-        "n_docs": 100000,
-        "index_speed": 80.47998463197479,
-        "query_speed": 6.444,
-        "map": 0.821
-      },
-      {
-        "model": "DPR / ElasticSearch",
-        "n_docs": 100000,
-        "index_speed": 80.47998463197479,
-        "query_speed": 6.5360000000000005,
-        "map": 0.863
-      },
-      {
-        "model": "BM25 / ElasticSearch",
-        "n_docs": 100000,
-        "index_speed": 481.050489498422,
-        "query_speed": 162.996,
-        "map": 0.56
-      },
-      {
-        "model": "DPR / FAISS (flat)",
-        "n_docs": 100000,
-        "index_speed": 0,
-        "query_speed": 5.044,
-        "map": 0.863
-      },
-      {
-        "model": "DPR / FAISS (HSNW)",
-        "n_docs": 100000,
-        "index_speed": 0,
-        "query_speed": 11.988,
-        "map": 0.862
-      }
-    ]
-  }
-=======
     {
       "model": "DPR / FAISS (flat)",
       "n_docs": 100000,
@@ -109,5 +50,4 @@
       "query_speed": 12.815
     }
   ]
-}
->>>>>>> 3caaf99d
+}