<!---
title: "Tutorial 7"
metaTitle: "Generative QA with RAG"
metaDescription: ""
slug: "/docs/tutorial7"
date: "2020-11-12"
id: "tutorial7md"
--->

# Generative QA with "Retrieval-Augmented Generation"

[![Open In Colab](https://colab.research.google.com/assets/colab-badge.svg)](https://colab.research.google.com/github/deepset-ai/haystack/blob/master/tutorials/Tutorial7_RAG_Generator.ipynb)

While extractive QA highlights the span of text that answers a query,
generative QA can return a novel text answer that it has composed.
In this tutorial, you will learn how to set up a generative system using the
[RAG model](https://arxiv.org/abs/2005.11401) which conditions the
answer generator on a set of retrieved documents.

### Prepare environment

#### Colab: Enable the GPU runtime
Make sure you enable the GPU runtime to experience decent speed in this tutorial.
**Runtime -> Change Runtime type -> Hardware accelerator -> GPU**

<img src="https://raw.githubusercontent.com/deepset-ai/haystack/master/docs/_src/img/colab_gpu_runtime.jpg">


```python
# Make sure you have a GPU running
!nvidia-smi
```

Here are the packages and imports that we'll need:


```python
# Install the latest release of Haystack in your own environment 
#! pip install farm-haystack

# Install the latest master of Haystack
!pip install --upgrade pip
!pip install git+https://github.com/deepset-ai/haystack.git#egg=farm-haystack[colab,faiss]
```


```python
from typing import List
import requests
import pandas as pd
from haystack import Document
from haystack.document_stores import FAISSDocumentStore
from haystack.nodes import RAGenerator, DensePassageRetriever
```

Let's download a csv containing some sample text and preprocess the data.



```python
# Download sample
temp = requests.get("https://raw.githubusercontent.com/deepset-ai/haystack/master/tutorials/small_generator_dataset.csv")
open('small_generator_dataset.csv', 'wb').write(temp.content)

# Create dataframe with columns "title" and "text"
df = pd.read_csv("small_generator_dataset.csv", sep=',')
# Minimal cleaning
df.fillna(value="", inplace=True)

print(df.head())
```

We can cast our data into Haystack Document objects.
Alternatively, we can also just use dictionaries with "text" and "meta" fields


```python
# Use data to initialize Document objects
titles = list(df["title"].values)
texts = list(df["text"].values)
documents: List[Document] = []
for title, text in zip(titles, texts):
    documents.append(
        Document(
            content=text,
            meta={
                "name": title or ""
            }
        )
    )
```

Here we initialize the FAISSDocumentStore, DensePassageRetriever and RAGenerator.
FAISS is chosen here since it is optimized vector storage.


```python
# Initialize FAISS document store.
# Set `return_embedding` to `True`, so generator doesn't have to perform re-embedding
document_store = FAISSDocumentStore(
    faiss_index_factory_str="Flat",
    return_embedding=True
)

# Initialize DPR Retriever to encode documents, encode question and query documents
retriever = DensePassageRetriever(
    document_store=document_store,
    query_embedding_model="facebook/dpr-question_encoder-single-nq-base",
    passage_embedding_model="facebook/dpr-ctx_encoder-single-nq-base",
    use_gpu=True,
    embed_title=True,
)

# Initialize RAG Generator
generator = RAGenerator(
    model_name_or_path="facebook/rag-token-nq",
    use_gpu=True,
    top_k=1,
    max_length=200,
    min_length=2,
    embed_title=True,
    num_beams=2,
)
```

We write documents to the DocumentStore, first by deleting any remaining documents then calling `write_documents()`.
The `update_embeddings()` method uses the retriever to create an embedding for each document.



```python
# Delete existing documents in documents store
document_store.delete_documents()

# Write documents to document store
document_store.write_documents(documents)

# Add documents embeddings to index
document_store.update_embeddings(
    retriever=retriever
)
```

Here are our questions:


```python
QUESTIONS = [
    "who got the first nobel prize in physics",
    "when is the next deadpool movie being released",
    "which mode is used for short wave broadcast service",
    "who is the owner of reading football club",
    "when is the next scandal episode coming out",
    "when is the last time the philadelphia won the superbowl",
    "what is the most current adobe flash player version",
    "how many episodes are there in dragon ball z",
    "what is the first step in the evolution of the eye",
    "where is gall bladder situated in human body",
    "what is the main mineral in lithium batteries",
    "who is the president of usa right now",
    "where do the greasers live in the outsiders",
    "panda is a national animal of which country",
    "what is the name of manchester united stadium",
]
```

Now let's run our system!
The retriever will pick out a small subset of documents that it finds relevant.
These are used to condition the generator as it generates the answer.
What it should return then are novel text spans that form and answer to your question!


```python
<<<<<<< HEAD
# Now generate an answer for each question
for question in QUESTIONS:
    # Retrieve related documents from retriever
    retriever_results = retriever.retrieve(
        query=question
    )

    # Now generate answer from question and retrieved documents
    predicted_result = generator.predict(
        query=question,
        documents=retriever_results,
        top_k=1
    )

    # Print you answer
    answers = predicted_result["answers"]
    print(f'Generated answer is \'{answers[0].answer}\' for the question = \'{question}\'')
```


```python
=======
>>>>>>> 649d0740
# Or alternatively use the Pipeline class
from haystack.pipelines import GenerativeQAPipeline
from haystack.utils import print_answers

pipe = GenerativeQAPipeline(generator=generator, retriever=retriever)
for question in QUESTIONS:
    res = pipe.run(query=question, params={"Generator": {"top_k": 1}, "Retriever": {"top_k": 5}})
    print_answers(res, details="minimum")
```

## About us

This [Haystack](https://github.com/deepset-ai/haystack/) notebook was made with love by [deepset](https://deepset.ai/) in Berlin, Germany

We bring NLP to the industry via open source!  
Our focus: Industry specific language models & large scale QA systems.  
  
Some of our other work: 
- [German BERT](https://deepset.ai/german-bert)
- [GermanQuAD and GermanDPR](https://deepset.ai/germanquad)
- [FARM](https://github.com/deepset-ai/FARM)

Get in touch:
[Twitter](https://twitter.com/deepset_ai) | [LinkedIn](https://www.linkedin.com/company/deepset-ai/) | [Slack](https://haystack.deepset.ai/community/join) | [GitHub Discussions](https://github.com/deepset-ai/haystack/discussions) | [Website](https://deepset.ai)

By the way: [we're hiring!](https://www.deepset.ai/jobs)<|MERGE_RESOLUTION|>--- conflicted
+++ resolved
@@ -171,7 +171,6 @@
 
 
 ```python
-<<<<<<< HEAD
 # Now generate an answer for each question
 for question in QUESTIONS:
     # Retrieve related documents from retriever
@@ -193,8 +192,6 @@
 
 
 ```python
-=======
->>>>>>> 649d0740
 # Or alternatively use the Pipeline class
 from haystack.pipelines import GenerativeQAPipeline
 from haystack.utils import print_answers
