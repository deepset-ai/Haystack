--- conflicted
+++ resolved
@@ -90,38 +90,11 @@
 from haystack.document_stores import ElasticsearchDocumentStore
 
 # Connect to Elasticsearch
-<<<<<<< HEAD
-document_store = ElasticsearchDocumentStore(host="localhost", username="", password="", index=doc_index,
-                                            label_index=label_index, embedding_field="emb",
-                                            embedding_dim=768, excluded_meta_data=["emb"])
-=======
 document_store = ElasticsearchDocumentStore()
->>>>>>> 6e25bc95
-```
-
-
-```python
-<<<<<<< HEAD
-from haystack.nodes import PreProcessor
-
-# Add evaluation data to Elasticsearch Document Store
-# We first delete the custom tutorial indices to not have duplicate elements
-# and also split our documents into shorter passages using the PreProcessor
-preprocessor = PreProcessor(
-    split_length=200,
-    split_overlap=0,
-    split_respect_sentence_boundary=False,
-    clean_empty_lines=False,
-    clean_whitespace=False
-)
-document_store.delete_documents(index=doc_index)
-document_store.delete_documents(index=label_index)
-document_store.add_eval_data(
-    filename="../data/nq/nq_dev_subset_v2.json",
-    doc_index=doc_index,
-    label_index=label_index,
-    preprocessor=preprocessor
-=======
+```
+
+
+```python
 from haystack.nodes import FARMReader, TfidfRetriever
 from haystack.schema import Answer, Document, Label, MultiLabel, Span, EvaluationResult
 from haystack.pipeline import ExtractiveQAPipeline
@@ -156,7 +129,6 @@
     queries=queries,
     labels=labels,
     params={"Retriever": {"top_k": 5}},
->>>>>>> 6e25bc95
 )
 
 metrics = eval_result.calculate_metrics()
