{
    "openapi": "3.0.2",
    "info": {
<<<<<<< HEAD
        "title": "Haystack-API",
        "version": "1.0.0"
=======
        "title": "Haystack REST API",
        "version": "1.1.0"
>>>>>>> fdc36292
    },
    "paths": {
        "/initialized": {
            "get": {
                "tags": [
                    "search"
                ],
                "summary": "Check Status",
                "description": "This endpoint can be used during startup to understand if the\nserver is ready to take any requests, or is still loading.\n\nThe recommended approach is to call this endpoint with a short timeout,\nlike 500ms, and in case of no reply, consider the server busy.",
                "operationId": "check_status_initialized_get",
                "responses": {
                    "200": {
                        "description": "Successful Response",
                        "content": {
                            "application/json": {
                                "schema": {}
                            }
                        }
                    }
                }
            }
        },
        "/hs_version": {
            "get": {
                "tags": [
                    "search"
                ],
                "summary": "Haystack Version",
                "description": "Get the running Haystack version.",
                "operationId": "haystack_version_hs_version_get",
                "responses": {
                    "200": {
                        "description": "Successful Response",
                        "content": {
                            "application/json": {
                                "schema": {}
                            }
                        }
                    }
                }
            }
        },
        "/query": {
            "post": {
                "tags": [
                    "search"
                ],
                "summary": "Query",
                "description": "This endpoint receives the question as a string and allows the requester to set\nadditional parameters that will be passed on to the Haystack pipeline.",
                "operationId": "query_query_post",
                "requestBody": {
                    "content": {
                        "application/json": {
                            "schema": {
                                "$ref": "#/components/schemas/QueryRequest"
                            }
                        }
                    },
                    "required": true
                },
                "responses": {
                    "200": {
                        "description": "Successful Response",
                        "content": {
                            "application/json": {
                                "schema": {
                                    "$ref": "#/components/schemas/QueryResponse"
                                }
                            }
                        }
                    },
                    "422": {
                        "description": "Validation Error",
                        "content": {
                            "application/json": {
                                "schema": {
                                    "$ref": "#/components/schemas/HTTPValidationError"
                                }
                            }
                        }
                    }
                }
            }
        },
        "/feedback": {
            "get": {
                "tags": [
                    "feedback"
                ],
                "summary": "Get Feedback",
                "description": "This endpoint allows the API user to retrieve all the\nfeedback that has been sumbitted through the\n`POST /feedback` endpoint",
                "operationId": "get_feedback_feedback_get",
                "responses": {
                    "200": {
                        "description": "Successful Response",
                        "content": {
                            "application/json": {
                                "schema": {}
                            }
                        }
                    }
                }
            },
            "post": {
                "tags": [
                    "feedback"
                ],
                "summary": "Post Feedback",
                "description": "This endpoint allows the API user to submit feedback on\nan answer for a particular query. For example, the user\ncan send feedback on whether the answer was correct and\nwhether the right snippet was identified as the answer.\nInformation submitted through this endpoint is used to\ntrain the underlying QA model.",
                "operationId": "post_feedback_feedback_post",
                "requestBody": {
                    "content": {
                        "application/json": {
                            "schema": {
                                "$ref": "#/components/schemas/LabelSerialized"
                            }
                        }
                    },
                    "required": true
                },
                "responses": {
                    "200": {
                        "description": "Successful Response",
                        "content": {
                            "application/json": {
                                "schema": {}
                            }
                        }
                    },
                    "422": {
                        "description": "Validation Error",
                        "content": {
                            "application/json": {
                                "schema": {
                                    "$ref": "#/components/schemas/HTTPValidationError"
                                }
                            }
                        }
                    }
                }
            }
        },
        "/eval-feedback": {
            "post": {
                "tags": [
                    "feedback"
                ],
                "summary": "Get Feedback Metrics",
                "description": "This endpoint returns basic accuracy metrics based on user feedback,\ne.g., the ratio of correct answers or correctly identified documents.\nYou can filter the output by document or label.\n\nExample:\n`curl --location --request POST 'http://127.0.0.1:8000/eval-doc-qa-feedback'      --header 'Content-Type: application/json'      --data-raw '{ \"filters\": {\"document_id\": [\"XRR3xnEBCYVTkbTystOB\"]} }'`",
                "operationId": "get_feedback_metrics_eval_feedback_post",
                "requestBody": {
                    "content": {
                        "application/json": {
                            "schema": {
                                "$ref": "#/components/schemas/FilterRequest"
                            }
                        }
                    }
                },
                "responses": {
                    "200": {
                        "description": "Successful Response",
                        "content": {
                            "application/json": {
                                "schema": {}
                            }
                        }
                    },
                    "422": {
                        "description": "Validation Error",
                        "content": {
                            "application/json": {
                                "schema": {
                                    "$ref": "#/components/schemas/HTTPValidationError"
                                }
                            }
                        }
                    }
                }
            }
        },
        "/export-feedback": {
            "get": {
                "tags": [
                    "feedback"
                ],
                "summary": "Export Feedback",
                "description": "This endpoint returns JSON output in the SQuAD format for question/answer pairs\nthat were marked as \"relevant\" by user feedback through the `POST /feedback` endpoint.\n\nThe context_size param can be used to limit response size for large documents.",
                "operationId": "export_feedback_export_feedback_get",
                "parameters": [
                    {
                        "required": false,
                        "schema": {
                            "title": "Context Size",
                            "type": "integer",
                            "default": 100000
                        },
                        "name": "context_size",
                        "in": "query"
                    },
                    {
                        "required": false,
                        "schema": {
                            "title": "Full Document Context",
                            "type": "boolean",
                            "default": true
                        },
                        "name": "full_document_context",
                        "in": "query"
                    },
                    {
                        "required": false,
                        "schema": {
                            "title": "Only Positive Labels",
                            "type": "boolean",
                            "default": false
                        },
                        "name": "only_positive_labels",
                        "in": "query"
                    }
                ],
                "responses": {
                    "200": {
                        "description": "Successful Response",
                        "content": {
                            "application/json": {
                                "schema": {}
                            }
                        }
                    },
                    "422": {
                        "description": "Validation Error",
                        "content": {
                            "application/json": {
                                "schema": {
                                    "$ref": "#/components/schemas/HTTPValidationError"
                                }
                            }
                        }
                    }
                }
            }
        },
        "/file-upload": {
            "post": {
                "tags": [
                    "file-upload"
                ],
                "summary": "Upload File",
                "description": "You can use this endpoint to upload a file for indexing\n(see [http://localhost:3000/guides/rest-api#indexing-documents-in-the-haystack-rest-api-document-store]).",
                "operationId": "upload_file_file_upload_post",
                "requestBody": {
                    "content": {
                        "multipart/form-data": {
                            "schema": {
                                "$ref": "#/components/schemas/Body_upload_file_file_upload_post"
                            }
                        }
                    },
                    "required": true
                },
                "responses": {
                    "200": {
                        "description": "Successful Response",
                        "content": {
                            "application/json": {
                                "schema": {}
                            }
                        }
                    },
                    "422": {
                        "description": "Validation Error",
                        "content": {
                            "application/json": {
                                "schema": {
                                    "$ref": "#/components/schemas/HTTPValidationError"
                                }
                            }
                        }
                    }
                }
            }
        },
        "/documents/get_by_filters": {
            "post": {
                "tags": [
                    "document"
                ],
                "summary": "Get Documents",
                "description": "This endpoint allows you to retrieve documents contained in your document store.\nYou can filter the documents to delete by metadata (like the document's name),\nor provide an empty JSON object to clear the document store.\n\nExample of filters:\n`'{\"filters\": {{\"name\": [\"some\", \"more\"], \"category\": [\"only_one\"]}}'`\n\nTo get all documents you should provide an empty dict, like:\n`'{\"filters\": {}}'`",
                "operationId": "get_documents_documents_get_by_filters_post",
                "requestBody": {
                    "content": {
                        "application/json": {
                            "schema": {
                                "$ref": "#/components/schemas/FilterRequest"
                            }
                        }
                    },
                    "required": true
                },
                "responses": {
                    "200": {
                        "description": "Successful Response",
                        "content": {
                            "application/json": {
                                "schema": {
                                    "title": "Response Get Documents Documents Get By Filters Post",
                                    "type": "array",
                                    "items": {
                                        "$ref": "#/components/schemas/DocumentSerialized"
                                    }
                                }
                            }
                        }
                    },
                    "422": {
                        "description": "Validation Error",
                        "content": {
                            "application/json": {
                                "schema": {
                                    "$ref": "#/components/schemas/HTTPValidationError"
                                }
                            }
                        }
                    }
                }
            }
        },
        "/documents/delete_by_filters": {
            "post": {
                "tags": [
                    "document"
                ],
                "summary": "Delete Documents",
                "description": "This endpoint allows you to delete documents contained in your document store.\nYou can filter the documents to delete by metadata (like the document's name),\nor provide an empty JSON object to clear the document store.\n\nExample of filters:\n`'{\"filters\": {{\"name\": [\"some\", \"more\"], \"category\": [\"only_one\"]}}'`\n\nTo get all documents you should provide an empty dict, like:\n`'{\"filters\": {}}'`",
                "operationId": "delete_documents_documents_delete_by_filters_post",
                "requestBody": {
                    "content": {
                        "application/json": {
                            "schema": {
                                "$ref": "#/components/schemas/FilterRequest"
                            }
                        }
                    },
                    "required": true
                },
                "responses": {
                    "200": {
                        "description": "Successful Response",
                        "content": {
                            "application/json": {
                                "schema": {
                                    "title": "Response Delete Documents Documents Delete By Filters Post",
                                    "type": "boolean"
                                }
                            }
                        }
                    },
                    "422": {
                        "description": "Validation Error",
                        "content": {
                            "application/json": {
                                "schema": {
                                    "$ref": "#/components/schemas/HTTPValidationError"
                                }
                            }
                        }
                    }
                }
            }
        }
    },
    "components": {
        "schemas": {
            "AnswerSerialized": {
                "title": "AnswerSerialized",
                "required": [
                    "answer"
                ],
                "type": "object",
                "properties": {
                    "answer": {
                        "title": "Answer",
                        "type": "string"
                    },
                    "type": {
                        "title": "Type",
                        "enum": [
                            "generative",
                            "extractive",
                            "other"
                        ],
                        "type": "string",
                        "default": "extractive"
                    },
                    "score": {
                        "title": "Score",
                        "type": "number"
                    },
                    "context": {
                        "title": "Context",
                        "type": "string"
                    },
                    "offsets_in_document": {
                        "title": "Offsets In Document",
                        "type": "array",
                        "items": {
                            "$ref": "#/components/schemas/Span"
                        }
                    },
                    "offsets_in_context": {
                        "title": "Offsets In Context",
                        "type": "array",
                        "items": {
                            "$ref": "#/components/schemas/Span"
                        }
                    },
                    "document_id": {
                        "title": "Document Id",
                        "type": "string"
                    },
                    "meta": {
                        "title": "Meta",
                        "type": "object"
                    }
                }
            },
            "Body_upload_file_file_upload_post": {
                "title": "Body_upload_file_file_upload_post",
                "required": [
                    "files"
                ],
                "type": "object",
                "properties": {
                    "files": {
                        "title": "Files",
                        "type": "array",
                        "items": {
                            "type": "string",
                            "format": "binary"
                        }
                    },
                    "meta": {
                        "title": "Meta",
                        "type": "string",
                        "default": "null"
                    },
                    "remove_numeric_tables": {
                        "title": "Remove Numeric Tables"
                    },
                    "valid_languages": {
                        "title": "Valid Languages"
                    },
                    "clean_whitespace": {
                        "title": "Clean Whitespace"
                    },
                    "clean_empty_lines": {
                        "title": "Clean Empty Lines"
                    },
                    "clean_header_footer": {
                        "title": "Clean Header Footer"
                    },
                    "split_by": {
                        "title": "Split By"
                    },
                    "split_length": {
                        "title": "Split Length"
                    },
                    "split_overlap": {
                        "title": "Split Overlap"
                    },
                    "split_respect_sentence_boundary": {
                        "title": "Split Respect Sentence Boundary"
                    }
                }
            },
            "DocumentSerialized": {
                "title": "DocumentSerialized",
                "required": [
                    "content",
                    "content_type",
                    "id",
                    "meta"
                ],
                "type": "object",
                "properties": {
                    "content": {
                        "title": "Content",
                        "type": "string"
                    },
                    "content_type": {
                        "title": "Content Type",
                        "enum": [
                            "text",
                            "table",
                            "image"
                        ],
                        "type": "string"
                    },
                    "id": {
                        "title": "Id",
                        "type": "string"
                    },
                    "meta": {
                        "title": "Meta",
                        "type": "object"
                    },
                    "score": {
                        "title": "Score",
                        "type": "number"
                    },
                    "embedding": {
                        "title": "Embedding",
                        "type": "array",
                        "items": {
                            "type": "number"
                        }
                    },
                    "id_hash_keys": {
                        "title": "Id Hash Keys",
                        "type": "array",
                        "items": {
                            "type": "string"
                        }
                    }
                }
            },
            "FilterRequest": {
                "title": "FilterRequest",
                "type": "object",
                "properties": {
                    "filters": {
                        "title": "Filters",
                        "type": "object",
                        "additionalProperties": {
                            "anyOf": [
                                {
                                    "type": "string"
                                },
                                {
                                    "type": "array",
                                    "items": {
                                        "type": "string"
                                    }
                                }
                            ]
                        }
                    }
                }
            },
            "HTTPValidationError": {
                "title": "HTTPValidationError",
                "type": "object",
                "properties": {
                    "detail": {
                        "title": "Detail",
                        "type": "array",
                        "items": {
                            "$ref": "#/components/schemas/ValidationError"
                        }
                    }
                }
            },
            "LabelSerialized": {
                "title": "LabelSerialized",
                "required": [
                    "id",
                    "query",
                    "document",
                    "is_correct_answer",
                    "is_correct_document",
                    "origin"
                ],
                "type": "object",
                "properties": {
                    "id": {
                        "title": "Id",
                        "type": "string"
                    },
                    "query": {
                        "title": "Query",
                        "type": "string"
                    },
                    "document": {
                        "$ref": "#/components/schemas/DocumentSerialized"
                    },
                    "is_correct_answer": {
                        "title": "Is Correct Answer",
                        "type": "boolean"
                    },
                    "is_correct_document": {
                        "title": "Is Correct Document",
                        "type": "boolean"
                    },
                    "origin": {
                        "title": "Origin",
                        "enum": [
                            "user-feedback",
                            "gold-label"
                        ],
                        "type": "string"
                    },
                    "answer": {
                        "$ref": "#/components/schemas/AnswerSerialized"
                    },
                    "no_answer": {
                        "title": "No Answer",
                        "type": "boolean"
                    },
                    "pipeline_id": {
                        "title": "Pipeline Id",
                        "type": "string"
                    },
                    "created_at": {
                        "title": "Created At",
                        "type": "string"
                    },
                    "updated_at": {
                        "title": "Updated At",
                        "type": "string"
                    },
                    "meta": {
                        "title": "Meta",
                        "type": "object"
                    },
                    "filters": {
                        "title": "Filters",
                        "type": "object"
                    }
                }
            },
            "QueryRequest": {
                "title": "QueryRequest",
                "required": [
                    "query"
                ],
                "type": "object",
                "properties": {
                    "query": {
                        "title": "Query",
                        "type": "string"
                    },
                    "params": {
                        "title": "Params",
                        "type": "object"
                    },
                    "debug": {
                        "title": "Debug",
                        "type": "boolean",
                        "default": false
                    }
                },
                "additionalProperties": false
            },
            "QueryResponse": {
                "title": "QueryResponse",
                "required": [
                    "query",
                    "answers"
                ],
                "type": "object",
                "properties": {
                    "query": {
                        "title": "Query",
                        "type": "string"
                    },
                    "answers": {
                        "title": "Answers",
                        "type": "array",
                        "items": {
                            "$ref": "#/components/schemas/AnswerSerialized"
                        }
                    },
                    "documents": {
                        "title": "Documents",
                        "type": "array",
                        "items": {
                            "$ref": "#/components/schemas/DocumentSerialized"
                        }
                    },
                    "_debug": {
                        "title": " Debug",
                        "type": "object"
                    }
                }
            },
            "Span": {
                "title": "Span",
                "required": [
                    "start",
                    "end"
                ],
                "type": "object",
                "properties": {
                    "start": {
                        "title": "Start",
                        "type": "integer"
                    },
                    "end": {
                        "title": "End",
                        "type": "integer"
                    }
                }
            },
            "ValidationError": {
                "title": "ValidationError",
                "required": [
                    "loc",
                    "msg",
                    "type"
                ],
                "type": "object",
                "properties": {
                    "loc": {
                        "title": "Location",
                        "type": "array",
                        "items": {
                            "type": "string"
                        }
                    },
                    "msg": {
                        "title": "Message",
                        "type": "string"
                    },
                    "type": {
                        "title": "Error Type",
                        "type": "string"
                    }
                }
            }
        }
    }
}<|MERGE_RESOLUTION|>--- conflicted
+++ resolved
@@ -1,13 +1,8 @@
 {
     "openapi": "3.0.2",
     "info": {
-<<<<<<< HEAD
-        "title": "Haystack-API",
-        "version": "1.0.0"
-=======
         "title": "Haystack REST API",
         "version": "1.1.0"
->>>>>>> fdc36292
     },
     "paths": {
         "/initialized": {
