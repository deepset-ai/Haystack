--- conflicted
+++ resolved
@@ -508,9 +508,6 @@
 - `query`: The query
 - `filters`: A dictionary where the keys specify a metadata field and the value is a list of accepted values for that field
 - `top_k`: How many documents to return per query.
-<<<<<<< HEAD
-- `custom_query`: Custom elasticsearch query to be executed.
-=======
 - `custom_query`: query string as per Elasticsearch DSL with a mandatory query placeholder(query).
 
                      Optionally, ES `filter` clause can be added where the values of `terms` are placeholders
@@ -577,7 +574,6 @@
                         |    highlighted_title = docs[0].meta["highlighted"]["title"]
                         ```
 
->>>>>>> 488c3e9e
 - `index`: The name of the index in the DocumentStore from which to retrieve documents
 - `headers`: Custom HTTP headers to pass to elasticsearch client (e.g. {'Authorization': 'Basic YWRtaW46cm9vdA=='})
         Check out https://www.elastic.co/guide/en/elasticsearch/reference/current/http-clients.html for more information.
