--- conflicted
+++ resolved
@@ -280,11 +280,7 @@
 #### get\_metadata\_values\_by\_key
 
 ```python
-<<<<<<< HEAD
-def get_metadata_values_by_key(key: str, query: Optional[str] = None, filters: Optional[Dict[str, List[str]]] = None, index: Optional[str] = None, headers: Optional[Dict[str, str]] = None) -> List[dict]
-=======
  | get_metadata_values_by_key(key: str, query: Optional[str] = None, filters: Optional[Dict[str, Any]] = None, index: Optional[str] = None, headers: Optional[Dict[str, str]] = None) -> List[dict]
->>>>>>> f0629110
 ```
 
 Get values associated with a metadata key. The output is in the format:
@@ -403,11 +399,7 @@
 #### get\_document\_count
 
 ```python
-<<<<<<< HEAD
-def get_document_count(filters: Optional[Dict[str, List[str]]] = None, index: Optional[str] = None, only_documents_without_embedding: bool = False, headers: Optional[Dict[str, str]] = None) -> int
-=======
  | get_document_count(filters: Optional[Dict[str, Any]] = None, index: Optional[str] = None, only_documents_without_embedding: bool = False, headers: Optional[Dict[str, str]] = None) -> int
->>>>>>> f0629110
 ```
 
 Return the number of documents in the document store.
@@ -427,11 +419,7 @@
 #### get\_embedding\_count
 
 ```python
-<<<<<<< HEAD
-def get_embedding_count(index: Optional[str] = None, filters: Optional[Dict[str, List[str]]] = None, headers: Optional[Dict[str, str]] = None) -> int
-=======
  | get_embedding_count(index: Optional[str] = None, filters: Optional[Dict[str, Any]] = None, headers: Optional[Dict[str, str]] = None) -> int
->>>>>>> f0629110
 ```
 
 Return the count of embeddings in the document store.
@@ -441,11 +429,7 @@
 #### get\_all\_documents
 
 ```python
-<<<<<<< HEAD
-def get_all_documents(index: Optional[str] = None, filters: Optional[Dict[str, List[str]]] = None, return_embedding: Optional[bool] = None, batch_size: int = 10_000, headers: Optional[Dict[str, str]] = None) -> List[Document]
-=======
  | get_all_documents(index: Optional[str] = None, filters: Optional[Dict[str, Any]] = None, return_embedding: Optional[bool] = None, batch_size: int = 10_000, headers: Optional[Dict[str, str]] = None) -> List[Document]
->>>>>>> f0629110
 ```
 
 Get documents from the document store.
@@ -455,9 +439,6 @@
 - `index`: Name of the index to get the documents from. If None, the
 DocumentStore's default index (self.index) will be used.
 - `filters`: Optional filters to narrow down the documents to return.
-<<<<<<< HEAD
-Example: {"name": ["some", "more"], "category": ["only_one"]}
-=======
                 Filters are defined as nested dictionaries. The keys of the dictionaries can be a logical
                 operator (`"$and"`, `"$or"`, `"$not"`), a comparison operator (`"$eq"`, `"$in"`, `"$gt"`,
                 `"$gte"`, `"$lt"`, `"$lte"`) or a metadata field name.
@@ -482,7 +463,6 @@
                         }
                     }
                     ```
->>>>>>> f0629110
 - `return_embedding`: Whether to return the document embeddings.
 - `batch_size`: When working with large number of documents, batching can help reduce memory footprint.
 - `headers`: Custom HTTP headers to pass to elasticsearch client (e.g. {'Authorization': 'Basic YWRtaW46cm9vdA=='})
@@ -493,11 +473,7 @@
 #### get\_all\_documents\_generator
 
 ```python
-<<<<<<< HEAD
-def get_all_documents_generator(index: Optional[str] = None, filters: Optional[Dict[str, List[str]]] = None, return_embedding: Optional[bool] = None, batch_size: int = 10_000, headers: Optional[Dict[str, str]] = None) -> Generator[Document, None, None]
-=======
  | get_all_documents_generator(index: Optional[str] = None, filters: Optional[Dict[str, Any]] = None, return_embedding: Optional[bool] = None, batch_size: int = 10_000, headers: Optional[Dict[str, str]] = None) -> Generator[Document, None, None]
->>>>>>> f0629110
 ```
 
 Get documents from the document store. Under-the-hood, documents are fetched in batches from the
@@ -510,9 +486,6 @@
 - `index`: Name of the index to get the documents from. If None, the
 DocumentStore's default index (self.index) will be used.
 - `filters`: Optional filters to narrow down the documents to return.
-<<<<<<< HEAD
-Example: {"name": ["some", "more"], "category": ["only_one"]}
-=======
                 Filters are defined as nested dictionaries. The keys of the dictionaries can be a logical
                 operator (`"$and"`, `"$or"`, `"$not"`), a comparison operator (`"$eq"`, `"$in"`, `"$gt"`,
                 `"$gte"`, `"$lt"`, `"$lte"`) or a metadata field name.
@@ -537,7 +510,6 @@
                         }
                     }
                     ```
->>>>>>> f0629110
 - `return_embedding`: Whether to return the document embeddings.
 - `batch_size`: When working with large number of documents, batching can help reduce memory footprint.
 - `headers`: Custom HTTP headers to pass to elasticsearch client (e.g. {'Authorization': 'Basic YWRtaW46cm9vdA=='})
@@ -548,11 +520,7 @@
 #### get\_all\_labels
 
 ```python
-<<<<<<< HEAD
-def get_all_labels(index: Optional[str] = None, filters: Optional[Dict[str, List[str]]] = None, headers: Optional[Dict[str, str]] = None, batch_size: int = 10_000) -> List[Label]
-=======
  | get_all_labels(index: Optional[str] = None, filters: Optional[Dict[str, Any]] = None, headers: Optional[Dict[str, str]] = None, batch_size: int = 10_000) -> List[Label]
->>>>>>> f0629110
 ```
 
 Return all labels in the document store
@@ -562,11 +530,7 @@
 #### query
 
 ```python
-<<<<<<< HEAD
-def query(query: Optional[str], filters: Optional[Dict[str, List[str]]] = None, top_k: int = 10, custom_query: Optional[str] = None, index: Optional[str] = None, headers: Optional[Dict[str, str]] = None) -> List[Document]
-=======
  | query(query: Optional[str], filters: Optional[Dict[str, Any]] = None, top_k: int = 10, custom_query: Optional[str] = None, index: Optional[str] = None, headers: Optional[Dict[str, str]] = None) -> List[Document]
->>>>>>> f0629110
 ```
 
 Scan through documents in DocumentStore and return a small number documents
@@ -713,11 +677,7 @@
 #### query\_by\_embedding
 
 ```python
-<<<<<<< HEAD
-def query_by_embedding(query_emb: np.ndarray, filters: Optional[Dict[str, List[str]]] = None, top_k: int = 10, index: Optional[str] = None, return_embedding: Optional[bool] = None, headers: Optional[Dict[str, str]] = None) -> List[Document]
-=======
  | query_by_embedding(query_emb: np.ndarray, filters: Optional[Dict[str, Any]] = None, top_k: int = 10, index: Optional[str] = None, return_embedding: Optional[bool] = None, headers: Optional[Dict[str, str]] = None) -> List[Document]
->>>>>>> f0629110
 ```
 
 Find the document that is most similar to the provided `query_emb` by using a vector similarity metric.
@@ -725,10 +685,6 @@
 **Arguments**:
 
 - `query_emb`: Embedding of the query (e.g. gathered from DPR)
-<<<<<<< HEAD
-- `filters`: Optional filters to narrow down the search space.
-Example: {"name": ["some", "more"], "category": ["only_one"]}
-=======
 - `filters`: Optional filters to narrow down the search space to documents whose metadata fulfill certain
                 conditions.
                 Filters are defined as nested dictionaries. The keys of the dictionaries can be a logical
@@ -792,7 +748,6 @@
                         ]
                     }
                     ```
->>>>>>> f0629110
 - `top_k`: How many documents to return
 - `index`: Index name for storing the docs and metadata
 - `return_embedding`: To return document embedding
@@ -814,11 +769,7 @@
 #### update\_embeddings
 
 ```python
-<<<<<<< HEAD
-def update_embeddings(retriever, index: Optional[str] = None, filters: Optional[Dict[str, List[str]]] = None, update_existing_embeddings: bool = True, batch_size: int = 10_000, headers: Optional[Dict[str, str]] = None)
-=======
  | update_embeddings(retriever, index: Optional[str] = None, filters: Optional[Dict[str, Any]] = None, update_existing_embeddings: bool = True, batch_size: int = 10_000, headers: Optional[Dict[str, str]] = None)
->>>>>>> f0629110
 ```
 
 Updates the embeddings in the the document store using the encoding model specified in the retriever.
@@ -834,9 +785,6 @@
 incremental updating of embeddings, wherein, only newly indexed documents
 get processed.
 - `filters`: Optional filters to narrow down the documents for which embeddings are to be updated.
-<<<<<<< HEAD
-Example: {"name": ["some", "more"], "category": ["only_one"]}
-=======
                 Filters are defined as nested dictionaries. The keys of the dictionaries can be a logical
                 operator (`"$and"`, `"$or"`, `"$not"`), a comparison operator (`"$eq"`, `"$in"`, `"$gt"`,
                 `"$gte"`, `"$lt"`, `"$lte"`) or a metadata field name.
@@ -861,7 +809,6 @@
                         }
                     }
                     ```
->>>>>>> f0629110
 - `batch_size`: When working with large number of documents, batching can help reduce memory footprint.
 - `headers`: Custom HTTP headers to pass to elasticsearch client (e.g. {'Authorization': 'Basic YWRtaW46cm9vdA=='})
 Check out https://www.elastic.co/guide/en/elasticsearch/reference/current/http-clients.html for more information.
@@ -875,11 +822,7 @@
 #### delete\_all\_documents
 
 ```python
-<<<<<<< HEAD
-def delete_all_documents(index: Optional[str] = None, filters: Optional[Dict[str, List[str]]] = None, headers: Optional[Dict[str, str]] = None)
-=======
  | delete_all_documents(index: Optional[str] = None, filters: Optional[Dict[str, Any]] = None, headers: Optional[Dict[str, str]] = None)
->>>>>>> f0629110
 ```
 
 Delete documents in an index. All documents are deleted if no filters are passed.
@@ -924,11 +867,7 @@
 #### delete\_documents
 
 ```python
-<<<<<<< HEAD
-def delete_documents(index: Optional[str] = None, ids: Optional[List[str]] = None, filters: Optional[Dict[str, List[str]]] = None, headers: Optional[Dict[str, str]] = None)
-=======
  | delete_documents(index: Optional[str] = None, ids: Optional[List[str]] = None, filters: Optional[Dict[str, Any]] = None, headers: Optional[Dict[str, str]] = None)
->>>>>>> f0629110
 ```
 
 Delete documents in an index. All documents are deleted if no filters are passed.
@@ -939,12 +878,6 @@
 DocumentStore's default index (self.index) will be used
 - `ids`: Optional list of IDs to narrow down the documents to be deleted.
 - `filters`: Optional filters to narrow down the documents to be deleted.
-<<<<<<< HEAD
-Example filters: {"name": ["some", "more"], "category": ["only_one"]}.
-If filters are provided along with a list of IDs, this method deletes the
-intersection of the two query results (documents that match the filters and
-have their ID in the list).
-=======
                 Filters are defined as nested dictionaries. The keys of the dictionaries can be a logical
                 operator (`"$and"`, `"$or"`, `"$not"`), a comparison operator (`"$eq"`, `"$in"`, `"$gt"`,
                 `"$gte"`, `"$lt"`, `"$lte"`) or a metadata field name.
@@ -973,7 +906,6 @@
                 If filters are provided along with a list of IDs, this method deletes the
                 intersection of the two query results (documents that match the filters and
                 have their ID in the list).
->>>>>>> f0629110
 - `headers`: Custom HTTP headers to pass to elasticsearch client (e.g. {'Authorization': 'Basic YWRtaW46cm9vdA=='})
 Check out https://www.elastic.co/guide/en/elasticsearch/reference/current/http-clients.html for more information.
 
@@ -986,11 +918,7 @@
 #### delete\_labels
 
 ```python
-<<<<<<< HEAD
-def delete_labels(index: Optional[str] = None, ids: Optional[List[str]] = None, filters: Optional[Dict[str, List[str]]] = None, headers: Optional[Dict[str, str]] = None)
-=======
  | delete_labels(index: Optional[str] = None, ids: Optional[List[str]] = None, filters: Optional[Dict[str, Any]] = None, headers: Optional[Dict[str, str]] = None)
->>>>>>> f0629110
 ```
 
 Delete labels in an index. All labels are deleted if no filters are passed.
@@ -1001,9 +929,6 @@
 DocumentStore's default label index (self.label_index) will be used
 - `ids`: Optional list of IDs to narrow down the labels to be deleted.
 - `filters`: Optional filters to narrow down the labels to be deleted.
-<<<<<<< HEAD
-Example filters: {"id": ["9a196e41-f7b5-45b4-bd19-5feb7501c159", "9a196e41-f7b5-45b4-bd19-5feb7501c159"]} or {"query": ["question2"]}
-=======
                 Filters are defined as nested dictionaries. The keys of the dictionaries can be a logical
                 operator (`"$and"`, `"$or"`, `"$not"`), a comparison operator (`"$eq"`, `"$in"`, `"$gt"`,
                 `"$gte"`, `"$lt"`, `"$lte"`) or a metadata field name.
@@ -1028,7 +953,6 @@
                         }
                     }
                     ```
->>>>>>> f0629110
 - `headers`: Custom HTTP headers to pass to elasticsearch client (e.g. {'Authorization': 'Basic YWRtaW46cm9vdA=='})
 Check out https://www.elastic.co/guide/en/elasticsearch/reference/current/http-clients.html for more information.
 
@@ -1072,11 +996,7 @@
 #### query\_by\_embedding
 
 ```python
-<<<<<<< HEAD
-def query_by_embedding(query_emb: np.ndarray, filters: Optional[Dict[str, List[str]]] = None, top_k: int = 10, index: Optional[str] = None, return_embedding: Optional[bool] = None, headers: Optional[Dict[str, str]] = None) -> List[Document]
-=======
  | query_by_embedding(query_emb: np.ndarray, filters: Optional[Dict[str, Any]] = None, top_k: int = 10, index: Optional[str] = None, return_embedding: Optional[bool] = None, headers: Optional[Dict[str, str]] = None) -> List[Document]
->>>>>>> f0629110
 ```
 
 Find the document that is most similar to the provided `query_emb` by using a vector similarity metric.
@@ -1084,10 +1004,6 @@
 **Arguments**:
 
 - `query_emb`: Embedding of the query (e.g. gathered from DPR)
-<<<<<<< HEAD
-- `filters`: Optional filters to narrow down the search space.
-Example: {"name": ["some", "more"], "category": ["only_one"]}
-=======
 - `filters`: Optional filters to narrow down the search space to documents whose metadata fulfill certain
                 conditions.
                 Filters are defined as nested dictionaries. The keys of the dictionaries can be a logical
@@ -1151,7 +1067,6 @@
                         ]
                     }
                     ```
->>>>>>> f0629110
 - `top_k`: How many documents to return
 - `index`: Index name for storing the docs and metadata
 - `return_embedding`: To return document embedding
