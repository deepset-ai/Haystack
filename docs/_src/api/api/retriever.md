--- conflicted
+++ resolved
@@ -346,8 +346,6 @@
 **Returns**:
 
 Embeddings, one per input passage
-<<<<<<< HEAD
-=======
 
 <a name="base"></a>
 # Module base
@@ -410,4 +408,3 @@
 are within ids explicitly stated in the labels.
 - `return_preds`: Whether to add predictions in the returned dictionary. If True, the returned dictionary
 contains the keys "predictions" and "metrics".
->>>>>>> 3dee284f
