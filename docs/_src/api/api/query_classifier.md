--- conflicted
+++ resolved
@@ -144,11 +144,7 @@
 #### TransformersQueryClassifier.\_\_init\_\_
 
 ```python
-<<<<<<< HEAD
-def __init__(model_name_or_path: Union[Path, str] = "shahrukhx01/bert-mini-finetune-question-detection", model_version: Optional[str] = None, tokenizer: Optional[str] = None, use_gpu: bool = True, task: str = "text-classification", labels: List[str] = DEFAULT_LABELS, batch_size: int = 16)
-=======
-def __init__(model_name_or_path: Union[Path, str] = "shahrukhx01/bert-mini-finetune-question-detection", use_gpu: bool = True, batch_size: int = 16, progress_bar: bool = True)
->>>>>>> 82448efa
+def __init__(model_name_or_path: Union[Path, str] = "shahrukhx01/bert-mini-finetune-question-detection", model_version: Optional[str] = None, tokenizer: Optional[str] = None, use_gpu: bool = True, task: str = "text-classification", labels: List[str] = DEFAULT_LABELS, batch_size: int = 16, progress_bar: bool = True)
 ```
 
 **Arguments**:
@@ -158,13 +154,9 @@
 - `model_version`: The version of the model to use from the Hugging Face model hub. This can be a tag name, a branch name, or a commit hash.
 - `tokenizer`: The name of the tokenizer (usually the same as model).
 - `use_gpu`: Whether to use GPU (if available).
-<<<<<<< HEAD
 - `task`: Specifies the type of classification. Possible values: 'text-classification' or 'zero-shot-classification'.
 - `labels`: If the task is 'text-classification' and an ordered list of labels is provided, the first label corresponds to output_1,
 the second label to output_2, and so on. The labels must match the model labels; only the order can differ.
 If the task is 'zero-shot-classification', these are the candidate labels.
 - `batch_size`: The number of queries to be processed at a time.
-=======
-- `batch_size`: Batch size for inference.
 - `progress_bar`: Whether to show a progress bar.
->>>>>>> 82448efa
