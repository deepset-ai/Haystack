--- conflicted
+++ resolved
@@ -57,10 +57,7 @@
                         This option can be used to add test for encoding errors. If the extracted text is
                         not one of the valid languages, then it might likely be encoding error resulting
                         in garbled text.
-<<<<<<< HEAD
-=======
 - `encoding`: Select the file encoding (default is `utf-8`)
->>>>>>> d38c07e0
 
 <a name="base.BaseConverter.validate_language"></a>
 #### validate\_language
@@ -133,10 +130,7 @@
                         This option can be used to add test for encoding errors. If the extracted text is
                         not one of the valid languages, then it might likely be encoding error resulting
                         in garbled text.
-<<<<<<< HEAD
-=======
 - `encoding`: Select the file encoding (default is `utf-8`)
->>>>>>> d38c07e0
 
 **Returns**:
 
@@ -177,10 +171,7 @@
                         This option can be used to add test for encoding errors. If the extracted text is
                         not one of the valid languages, then it might likely be encoding error resulting
                         in garbled text.
-<<<<<<< HEAD
-=======
 - `encoding`: Not applicable
->>>>>>> d38c07e0
 
 <a name="tika"></a>
 # Module tika
@@ -225,17 +216,6 @@
 - `file_path`: path of the file to convert
 - `meta`: dictionary of meta data key-value pairs to append in the returned document.
 - `remove_numeric_tables`: This option uses heuristics to remove numeric rows from the tables.
-<<<<<<< HEAD
-                               The tabular structures in documents might be noise for the reader model if it
-                               does not have table parsing capability for finding answers. However, tables
-                               may also have long strings that could possible candidate for searching answers.
-                               The rows containing strings are thus retained in this option.
-- `valid_languages`: validate languages from a list of languages specified in the ISO 639-1
-                         (https://en.wikipedia.org/wiki/ISO_639-1) format.
-                         This option can be used to add test for encoding errors. If the extracted text is
-                         not one of the valid languages, then it might likely be encoding error resulting
-                         in garbled text.
-=======
                               The tabular structures in documents might be noise for the reader model if it
                               does not have table parsing capability for finding answers. However, tables
                               may also have long strings that could possible candidate for searching answers.
@@ -246,7 +226,6 @@
                         not one of the valid languages, then it might likely be encoding error resulting
                         in garbled text.
 - `encoding`: Not applicable
->>>>>>> d38c07e0
 
 **Returns**:
 
