<a id="base"></a>

# Module base

<a id="base.Pipeline"></a>

## Pipeline

```python
class Pipeline()
```

Pipeline brings together building blocks to build a complex search pipeline with Haystack & user-defined components.

Under-the-hood, a pipeline is represented as a directed acyclic graph of component nodes. It enables custom query
flows with options to branch queries(eg, extractive qa vs keyword match query), merge candidate documents for a
Reader from multiple Retrievers, or re-ranking of candidate documents.

<a id="base.Pipeline.to_code"></a>

#### to\_code

```python
def to_code(pipeline_variable_name: str = "pipeline", generate_imports: bool = True, add_comment: bool = False) -> str
```

Returns the code to create this pipeline as string.

**Arguments**:

- `pipeline_variable_name`: The variable name of the generated pipeline.
Default value is 'pipeline'.
- `generate_imports`: Whether to include the required import statements into the code.
Default value is True.
- `add_comment`: Whether to add a preceding comment that this code has been generated.
Default value is False.

<a id="base.Pipeline.to_notebook_cell"></a>

#### to\_notebook\_cell

```python
def to_notebook_cell(pipeline_variable_name: str = "pipeline", generate_imports: bool = True, add_comment: bool = True)
```

Creates a new notebook cell with the code to create this pipeline.

**Arguments**:

- `pipeline_variable_name`: The variable name of the generated pipeline.
Default value is 'pipeline'.
- `generate_imports`: Whether to include the required import statements into the code.
Default value is True.
- `add_comment`: Whether to add a preceding comment that this code has been generated.
Default value is True.

<<<<<<< HEAD
<a id="base.Pipeline.load_from_deepset_cloud"></a>
=======
<a id="base.BasePipeline.load_from_config"></a>

#### load\_from\_config

```python
@classmethod
@abstractmethod
def load_from_config(cls, pipeline_config: Dict, pipeline_name: Optional[str] = None, overwrite_with_env_variables: bool = True, strict_version_check: bool = False)
```

Load Pipeline from a config dict defining the individual components and how they're tied together to form

a Pipeline. A single config can declare multiple Pipelines, in which case an explicit `pipeline_name` must
be passed.

Here's a sample configuration:

    ```python
    |   {
    |       "version": "1.0",
    |       "components": [
    |           {  # define all the building-blocks for Pipeline
    |               "name": "MyReader",  # custom-name for the component; helpful for visualization & debugging
    |               "type": "FARMReader",  # Haystack Class name for the component
    |               "params": {"no_ans_boost": -10, "model_name_or_path": "deepset/roberta-base-squad2"},
    |           },
    |           {
    |               "name": "MyESRetriever",
    |               "type": "BM25Retriever",
    |               "params": {
    |                   "document_store": "MyDocumentStore",  # params can reference other components defined in the YAML
    |                   "custom_query": None,
    |               },
    |           },
    |           {"name": "MyDocumentStore", "type": "ElasticsearchDocumentStore", "params": {"index": "haystack_test"}},
    |       ],
    |       "pipelines": [
    |           {  # multiple Pipelines can be defined using the components from above
    |               "name": "my_query_pipeline",  # a simple extractive-qa Pipeline
    |               "nodes": [
    |                   {"name": "MyESRetriever", "inputs": ["Query"]},
    |                   {"name": "MyReader", "inputs": ["MyESRetriever"]},
    |               ],
    |           }
    |       ],
    |   }
    ```

**Arguments**:

- `pipeline_config`: the pipeline config as dict
- `pipeline_name`: if the config contains multiple pipelines, the pipeline_name to load must be set.
- `overwrite_with_env_variables`: Overwrite the configuration with environment variables. For example,
to change index name param for an ElasticsearchDocumentStore, an env
variable 'MYDOCSTORE_PARAMS_INDEX=documents-2021' can be set. Note that an
`_` sign must be used to specify nested hierarchical properties.
- `strict_version_check`: whether to fail in case of a version mismatch (throws a warning otherwise)

<a id="base.BasePipeline.load_from_yaml"></a>

#### load\_from\_yaml

```python
@classmethod
@abstractmethod
def load_from_yaml(cls, path: Path, pipeline_name: Optional[str] = None, overwrite_with_env_variables: bool = True)
```

Load Pipeline from a YAML file defining the individual components and how they're tied together to form

a Pipeline. A single YAML can declare multiple Pipelines, in which case an explicit `pipeline_name` must
be passed.

Here's a sample configuration:

    ```yaml
    |   version: '1.0'
    |
    |    components:    # define all the building-blocks for Pipeline
    |    - name: MyReader       # custom-name for the component; helpful for visualization & debugging
    |      type: FARMReader    # Haystack Class name for the component
    |      params:
    |        no_ans_boost: -10
    |        model_name_or_path: deepset/roberta-base-squad2
    |    - name: MyESRetriever
    |      type: BM25Retriever
    |      params:
    |        document_store: MyDocumentStore    # params can reference other components defined in the YAML
    |        custom_query: null
    |    - name: MyDocumentStore
    |      type: ElasticsearchDocumentStore
    |      params:
    |        index: haystack_test
    |
    |    pipelines:    # multiple Pipelines can be defined using the components from above
    |    - name: my_query_pipeline    # a simple extractive-qa Pipeline
    |      nodes:
    |      - name: MyESRetriever
    |        inputs: [Query]
    |      - name: MyReader
    |        inputs: [MyESRetriever]
    ```

Note that, in case of a mismatch in version between Haystack and the YAML, a warning will be printed.
If the pipeline loads correctly regardless, save again the pipeline using `Pipeline.save_to_yaml()` to remove the warning.

**Arguments**:

- `path`: path of the YAML file.
- `pipeline_name`: if the YAML contains multiple pipelines, the pipeline_name to load must be set.
- `overwrite_with_env_variables`: Overwrite the YAML configuration with environment variables. For example,
to change index name param for an ElasticsearchDocumentStore, an env
variable 'MYDOCSTORE_PARAMS_INDEX=documents-2021' can be set. Note that an
`_` sign must be used to specify nested hierarchical properties.

<a id="base.BasePipeline.load_from_deepset_cloud"></a>
>>>>>>> d49e92e2

#### load\_from\_deepset\_cloud

```python
@classmethod
def load_from_deepset_cloud(cls, pipeline_config_name: str, pipeline_name: str = "query", workspace: str = "default", api_key: Optional[str] = None, api_endpoint: Optional[str] = None, overwrite_with_env_variables: bool = False)
```

Load Pipeline from Deepset Cloud defining the individual components and how they're tied together to form

a Pipeline. A single config can declare multiple Pipelines, in which case an explicit `pipeline_name` must
be passed.

In order to get a list of all available pipeline_config_names, call `list_pipelines_on_deepset_cloud()`.
Use the returned `name` as `pipeline_config_name`.

**Arguments**:

- `pipeline_config_name`: name of the config file inside the Deepset Cloud workspace.
To get a list of all available pipeline_config_names, call `list_pipelines_on_deepset_cloud()`.
- `pipeline_name`: specifies which pipeline to load from config.
Deepset Cloud typically provides a 'query' and a 'index' pipeline per config.
- `workspace`: workspace in Deepset Cloud
- `api_key`: Secret value of the API key.
If not specified, will be read from DEEPSET_CLOUD_API_KEY environment variable.
- `api_endpoint`: The URL of the Deepset Cloud API.
If not specified, will be read from DEEPSET_CLOUD_API_ENDPOINT environment variable.
- `overwrite_with_env_variables`: Overwrite the config with environment variables. For example,
to change return_no_answer param for a FARMReader, an env
variable 'READER_PARAMS_RETURN_NO_ANSWER=False' can be set. Note that an
`_` sign must be used to specify nested hierarchical properties.

<a id="base.Pipeline.list_pipelines_on_deepset_cloud"></a>

#### list\_pipelines\_on\_deepset\_cloud

```python
@classmethod
def list_pipelines_on_deepset_cloud(cls, workspace: str = "default", api_key: Optional[str] = None, api_endpoint: Optional[str] = None) -> List[dict]
```

Lists all pipeline configs available on Deepset Cloud.

**Arguments**:

- `workspace`: workspace in Deepset Cloud
- `api_key`: Secret value of the API key.
If not specified, will be read from DEEPSET_CLOUD_API_KEY environment variable.
- `api_endpoint`: The URL of the Deepset Cloud API.
If not specified, will be read from DEEPSET_CLOUD_API_ENDPOINT environment variable.

Returns:
    list of dictionaries: List[dict]
    each dictionary: {
                "name": str -> `pipeline_config_name` to be used in `load_from_deepset_cloud()`,
                "..." -> additional pipeline meta information
                }
    example:
            [{'name': 'my_super_nice_pipeline_config',
                'pipeline_id': '2184e0c1-c6ec-40a1-9b28-5d2768e5efa2',
                'status': 'DEPLOYED',
                'created_at': '2022-02-01T09:57:03.803991+00:00',
                'deleted': False,
                'is_default': False,
                'indexing': {'status': 'IN_PROGRESS',
                'pending_file_count': 3,
                'total_file_count': 31}}]

<a id="base.Pipeline.save_to_deepset_cloud"></a>

#### save\_to\_deepset\_cloud

```python
@classmethod
def save_to_deepset_cloud(cls, query_pipeline: Pipeline, index_pipeline: Pipeline, pipeline_config_name: str, workspace: str = "default", api_key: Optional[str] = None, api_endpoint: Optional[str] = None, overwrite: bool = False)
```

Saves a Pipeline config to Deepset Cloud defining the individual components and how they're tied together to form

a Pipeline. A single config must declare a query pipeline and a index pipeline.

**Arguments**:

- `query_pipeline`: the query pipeline to save.
- `index_pipeline`: the index pipeline to save.
- `pipeline_config_name`: name of the config file inside the Deepset Cloud workspace.
- `workspace`: workspace in Deepset Cloud
- `api_key`: Secret value of the API key.
If not specified, will be read from DEEPSET_CLOUD_API_KEY environment variable.
- `api_endpoint`: The URL of the Deepset Cloud API.
If not specified, will be read from DEEPSET_CLOUD_API_ENDPOINT environment variable.
- `overwrite`: Whether to overwrite the config if it already exists. Otherwise an error is being raised.

<a id="base.Pipeline.deploy_on_deepset_cloud"></a>

#### deploy\_on\_deepset\_cloud

```python
@classmethod
def deploy_on_deepset_cloud(cls, pipeline_config_name: str, workspace: str = "default", api_key: Optional[str] = None, api_endpoint: Optional[str] = None, timeout: int = 60)
```

Deploys the pipelines of a pipeline config on Deepset Cloud.

Blocks until pipelines are successfully deployed, deployment failed or timeout exceeds.
If pipelines are already deployed no action will be taken and an info will be logged.
If timeout exceeds a TimeoutError will be raised.
If deployment fails a DeepsetCloudError will be raised.

Pipeline config must be present on Deepset Cloud. See save_to_deepset_cloud() for more information.

**Arguments**:

- `pipeline_config_name`: name of the config file inside the Deepset Cloud workspace.
- `workspace`: workspace in Deepset Cloud
- `api_key`: Secret value of the API key.
If not specified, will be read from DEEPSET_CLOUD_API_KEY environment variable.
- `api_endpoint`: The URL of the Deepset Cloud API.
If not specified, will be read from DEEPSET_CLOUD_API_ENDPOINT environment variable.
- `timeout`: The time in seconds to wait until deployment completes.
If the timeout is exceeded an error will be raised.

<a id="base.Pipeline.undeploy_on_deepset_cloud"></a>

#### undeploy\_on\_deepset\_cloud

```python
@classmethod
def undeploy_on_deepset_cloud(cls, pipeline_config_name: str, workspace: str = "default", api_key: Optional[str] = None, api_endpoint: Optional[str] = None, timeout: int = 60)
```

Undeploys the pipelines of a pipeline config on Deepset Cloud.

Blocks until pipelines are successfully undeployed, undeployment failed or timeout exceeds.
If pipelines are already undeployed no action will be taken and an info will be logged.
If timeout exceeds a TimeoutError will be raised.
If deployment fails a DeepsetCloudError will be raised.

Pipeline config must be present on Deepset Cloud. See save_to_deepset_cloud() for more information.

**Arguments**:

- `pipeline_config_name`: name of the config file inside the Deepset Cloud workspace.
- `workspace`: workspace in Deepset Cloud
- `api_key`: Secret value of the API key.
If not specified, will be read from DEEPSET_CLOUD_API_KEY environment variable.
- `api_endpoint`: The URL of the Deepset Cloud API.
If not specified, will be read from DEEPSET_CLOUD_API_ENDPOINT environment variable.
- `timeout`: The time in seconds to wait until undeployment completes.
If the timeout is exceeded an error will be raised.

<a id="base.Pipeline.add_node"></a>

#### add\_node

```python
def add_node(component: BaseComponent, name: str, inputs: List[str])
```

Add a new node to the pipeline.

**Arguments**:

- `component`: The object to be called when the data is passed to the node. It can be a Haystack component
(like Retriever, Reader, or Generator) or a user-defined object that implements a run()
method to process incoming data from predecessor node.
- `name`: The name for the node. It must not contain any dots.
- `inputs`: A list of inputs to the node. If the predecessor node has a single outgoing edge, just the name
of node is sufficient. For instance, a 'BM25Retriever' node would always output a single
edge with a list of documents. It can be represented as ["BM25Retriever"].

In cases when the predecessor node has multiple outputs, e.g., a "QueryClassifier", the output
must be specified explicitly as "QueryClassifier.output_2".

<a id="base.Pipeline.get_node"></a>

#### get\_node

```python
def get_node(name: str) -> Optional[BaseComponent]
```

Get a node from the Pipeline.

**Arguments**:

- `name`: The name of the node.

<a id="base.Pipeline.set_node"></a>

#### set\_node

```python
def set_node(name: str, component)
```

Set the component for a node in the Pipeline.

**Arguments**:

- `name`: The name of the node.
- `component`: The component object to be set at the node.

<a id="base.Pipeline.run"></a>

#### run

```python
def run(query: Optional[str] = None, file_paths: Optional[List[str]] = None, labels: Optional[MultiLabel] = None, documents: Optional[List[Document]] = None, meta: Optional[Union[dict, List[dict]]] = None, params: Optional[dict] = None, debug: Optional[bool] = None)
```

Runs the pipeline, one node at a time.

**Arguments**:

- `query`: The search query (for query pipelines only)
- `file_paths`: The files to index (for indexing pipelines only)
- `labels`: 
- `documents`: 
- `meta`: 
- `params`: Dictionary of parameters to be dispatched to the nodes.
If you want to pass a param to all nodes, you can just use: {"top_k":10}
If you want to pass it to targeted nodes, you can do:
{"Retriever": {"top_k": 10}, "Reader": {"top_k": 3, "debug": True}}
- `debug`: Whether the pipeline should instruct nodes to collect debug information
about their execution. By default these include the input parameters
they received and the output they generated. All debug information can
then be found in the dict returned by this method under the key "_debug"

<a id="base.Pipeline.eval_beir"></a>

#### eval\_beir

```python
@classmethod
def eval_beir(cls, index_pipeline: Pipeline, query_pipeline: Pipeline, index_params: dict = {}, query_params: dict = {}, dataset: str = "scifact", dataset_dir: Path = Path("."), top_k_values: List[int] = [1, 3, 5, 10, 100, 1000], keep_index: bool = False) -> Tuple[Dict[str, float], Dict[str, float], Dict[str, float], Dict[str, float]]
```

Runs information retrieval evaluation of a pipeline using BEIR on a specified BEIR dataset.

See https://github.com/beir-cellar/beir for more information.

**Arguments**:

- `index_pipeline`: The indexing pipeline to use.
- `query_pipeline`: The query pipeline to evaluate.
- `index_params`: The params to use during indexing (see pipeline.run's params).
- `query_params`: The params to use during querying (see pipeline.run's params).
- `dataset`: The BEIR dataset to use.
- `dataset_dir`: The directory to store the dataset to.
- `top_k_values`: The top_k values each metric will be calculated for.
- `keep_index`: Whether to keep the index after evaluation.
If True the index will be kept after beir evaluation. Otherwise it will be deleted immediately afterwards.
                   Defaults to False.

Returns a tuple containing the ncdg, map, recall and precision scores.
Each metric is represented by a dictionary containing the scores for each top_k value.

<a id="base.Pipeline.execute_eval_run"></a>

#### execute\_eval\_run

```python
@classmethod
def execute_eval_run(cls, index_pipeline: Pipeline, query_pipeline: Pipeline, evaluation_set_labels: List[MultiLabel], corpus_file_paths: List[str], experiment_name: str, experiment_run_name: str, experiment_tracking_tool: Literal["mlflow", None] = None, experiment_tracking_uri: Optional[str] = None, corpus_file_metas: List[Dict[str, Any]] = None, corpus_meta: Dict[str, Any] = {}, evaluation_set_meta: Dict[str, Any] = {}, pipeline_meta: Dict[str, Any] = {}, index_params: dict = {}, query_params: dict = {}, sas_model_name_or_path: str = None, sas_batch_size: int = 32, sas_use_gpu: bool = True, add_isolated_node_eval: bool = False, reuse_index: bool = False) -> EvaluationResult
```

Starts an experiment run that first indexes the specified files (forming a corpus) using the index pipeline

and subsequently evaluates the query pipeline on the provided labels (forming an evaluation set) using pipeline.eval().
Parameters and results (metrics and predictions) of the run are tracked by an experiment tracking tool for further analysis.
You can specify the experiment tracking tool by setting the params `experiment_tracking_tool` and `experiment_tracking_uri`
or by passing a (custom) tracking head to Tracker.set_tracking_head().
Note, that `experiment_tracking_tool` only supports `mlflow` currently.

For easier comparison you can pass additional metadata regarding corpus (corpus_meta), evaluation set (evaluation_set_meta) and pipelines (pipeline_meta).
E.g. you can give them names or ids to identify them across experiment runs.

This method executes an experiment run. Each experiment run is part of at least one experiment.
An experiment typically consists of multiple runs to be compared (e.g. using different retrievers in query pipeline).
Experiment tracking tools usually share the same concepts of experiments and provide additional functionality to easily compare runs across experiments.

E.g. you can call execute_eval_run() multiple times with different retrievers in your query pipeline and compare the runs in mlflow:

```python
    |   for retriever_type, query_pipeline in zip(["sparse", "dpr", "embedding"], [sparse_pipe, dpr_pipe, embedding_pipe]):
    |       eval_result = Pipeline.execute_eval_run(
    |           index_pipeline=index_pipeline,
    |           query_pipeline=query_pipeline,
    |           evaluation_set_labels=labels,
    |           corpus_file_paths=file_paths,
    |           corpus_file_metas=file_metas,
    |           experiment_tracking_tool="mlflow",
    |           experiment_tracking_uri="http://localhost:5000",
    |           experiment_name="my-retriever-experiment",
    |           experiment_run_name=f"run_{retriever_type}",
    |           pipeline_meta={"name": f"my-pipeline-{retriever_type}"},
    |           evaluation_set_meta={"name": "my-evalset"},
    |           corpus_meta={"name": "my-corpus"}.
    |           reuse_index=False
    |       )
```

**Arguments**:

- `index_pipeline`: The indexing pipeline to use.
- `query_pipeline`: The query pipeline to evaluate.
- `evaluation_set_labels`: The labels to evaluate on forming an evalution set.
- `corpus_file_paths`: The files to be indexed and searched during evaluation forming a corpus.
- `experiment_name`: The name of the experiment
- `experiment_run_name`: The name of the experiment run
- `experiment_tracking_tool`: The experiment tracking tool to be used. Currently we only support "mlflow".
If left unset the current TrackingHead specified by Tracker.set_tracking_head() will be used.
- `experiment_tracking_uri`: The uri of the experiment tracking server to be used. Must be specified if experiment_tracking_tool is set.
You can use deepset's public mlflow server via https://public-mlflow.deepset.ai/.
Note, that artifact logging (e.g. Pipeline YAML or evaluation result CSVs) are currently not allowed on deepset's public mlflow server as this might expose sensitive data.
- `corpus_file_metas`: The optional metadata to be stored for each corpus file (e.g. title).
- `corpus_meta`: Metadata about the corpus to track (e.g. name, date, author, version).
- `evaluation_set_meta`: Metadata about the evalset to track (e.g. name, date, author, version).
- `pipeline_meta`: Metadata about the pipelines to track (e.g. name, author, version).
- `index_params`: The params to use during indexing (see pipeline.run's params).
- `query_params`: The params to use during querying (see pipeline.run's params).
- `sas_model_name_or_path`: Name or path of "Semantic Answer Similarity (SAS) model". When set, the model will be used to calculate similarity between predictions and labels and generate the SAS metric.
The SAS metric correlates better with human judgement of correct answers as it does not rely on string overlaps.
Example: Prediction = "30%", Label = "thirty percent", EM and F1 would be overly pessimistic with both being 0, while SAS paints a more realistic picture.
More info in the paper: https://arxiv.org/abs/2108.06130
Models:
- You can use Bi Encoders (sentence transformers) or cross encoders trained on Semantic Textual Similarity (STS) data.
Not all cross encoders can be used because of different return types.
If you use custom cross encoders please make sure they work with sentence_transformers.CrossEncoder class
- Good default for multiple languages: "sentence-transformers/paraphrase-multilingual-mpnet-base-v2"
- Large, powerful, but slow model for English only: "cross-encoder/stsb-roberta-large"
- Large model for German only: "deepset/gbert-large-sts"
- `sas_batch_size`: Number of prediction label pairs to encode at once by CrossEncoder or SentenceTransformer while calculating SAS.
- `sas_use_gpu`: Whether to use a GPU or the CPU for calculating semantic answer similarity.
Falls back to CPU if no GPU is available.
- `add_isolated_node_eval`: If set to True, in addition to the integrated evaluation of the pipeline, each node is evaluated in isolated evaluation mode.
This mode helps to understand the bottlenecks of a pipeline in terms of output quality of each individual node.
If a node performs much better in the isolated evaluation than in the integrated evaluation, the previous node needs to be optimized to improve the pipeline's performance.
If a node's performance is similar in both modes, this node itself needs to be optimized to improve the pipeline's performance.
The isolated evaluation calculates the upper bound of each node's evaluation metrics under the assumption that it received perfect inputs from the previous node.
To this end, labels are used as input to the node instead of the output of the previous node in the pipeline.
The generated dataframes in the EvaluationResult then contain additional rows, which can be distinguished from the integrated evaluation results based on the
values "integrated" or "isolated" in the column "eval_mode" and the evaluation report then additionally lists the upper bound of each node's evaluation metrics.
- `reuse_index`: Whether to reuse existing non-empty index and to keep the index after evaluation.
If True the index will be kept after evaluation and no indexing will take place if index has already documents. Otherwise it will be deleted immediately afterwards.
Defaults to False.

<a id="base.Pipeline.eval"></a>

#### eval

```python
@send_event
def eval(labels: List[MultiLabel], documents: Optional[List[List[Document]]] = None, params: Optional[dict] = None, sas_model_name_or_path: str = None, sas_batch_size: int = 32, sas_use_gpu: bool = True, add_isolated_node_eval: bool = False) -> EvaluationResult
```

Evaluates the pipeline by running the pipeline once per query in debug mode

and putting together all data that is needed for evaluation, e.g. calculating metrics.

**Arguments**:

- `labels`: The labels to evaluate on
- `documents`: List of List of Document that the first node in the pipeline should get as input per multilabel. Can be used to evaluate a pipeline that consists of a reader without a retriever.
- `params`: Dictionary of parameters to be dispatched to the nodes.
If you want to pass a param to all nodes, you can just use: {"top_k":10}
If you want to pass it to targeted nodes, you can do:
{"Retriever": {"top_k": 10}, "Reader": {"top_k": 3, "debug": True}}
- `sas_model_name_or_path`: Name or path of "Semantic Answer Similarity (SAS) model". When set, the model will be used to calculate similarity between predictions and labels and generate the SAS metric.
The SAS metric correlates better with human judgement of correct answers as it does not rely on string overlaps.
Example: Prediction = "30%", Label = "thirty percent", EM and F1 would be overly pessimistic with both being 0, while SAS paints a more realistic picture.
More info in the paper: https://arxiv.org/abs/2108.06130
Models:
- You can use Bi Encoders (sentence transformers) or cross encoders trained on Semantic Textual Similarity (STS) data.
Not all cross encoders can be used because of different return types.
If you use custom cross encoders please make sure they work with sentence_transformers.CrossEncoder class
- Good default for multiple languages: "sentence-transformers/paraphrase-multilingual-mpnet-base-v2"
- Large, powerful, but slow model for English only: "cross-encoder/stsb-roberta-large"
- Large model for German only: "deepset/gbert-large-sts"
- `sas_batch_size`: Number of prediction label pairs to encode at once by CrossEncoder or SentenceTransformer while calculating SAS.
- `sas_use_gpu`: Whether to use a GPU or the CPU for calculating semantic answer similarity.
Falls back to CPU if no GPU is available.
- `add_isolated_node_eval`: If set to True, in addition to the integrated evaluation of the pipeline, each node is evaluated in isolated evaluation mode.
This mode helps to understand the bottlenecks of a pipeline in terms of output quality of each individual node.
If a node performs much better in the isolated evaluation than in the integrated evaluation, the previous node needs to be optimized to improve the pipeline's performance.
If a node's performance is similar in both modes, this node itself needs to be optimized to improve the pipeline's performance.
The isolated evaluation calculates the upper bound of each node's evaluation metrics under the assumption that it received perfect inputs from the previous node.
To this end, labels are used as input to the node instead of the output of the previous node in the pipeline.
The generated dataframes in the EvaluationResult then contain additional rows, which can be distinguished from the integrated evaluation results based on the
values "integrated" or "isolated" in the column "eval_mode" and the evaluation report then additionally lists the upper bound of each node's evaluation metrics.

<a id="base.Pipeline.get_nodes_by_class"></a>

#### get\_nodes\_by\_class

```python
def get_nodes_by_class(class_type) -> List[Any]
```

Gets all nodes in the pipeline that are an instance of a certain class (incl. subclasses).

This is for example helpful if you loaded a pipeline and then want to interact directly with the document store.
Example:
| from haystack.document_stores.base import BaseDocumentStore
| INDEXING_PIPELINE = Pipeline.load_from_yaml(Path(PIPELINE_YAML_PATH), pipeline_name=INDEXING_PIPELINE_NAME)
| res = INDEXING_PIPELINE.get_nodes_by_class(class_type=BaseDocumentStore)

**Returns**:

List of components that are an instance the requested class

<a id="base.Pipeline.get_document_store"></a>

#### get\_document\_store

```python
def get_document_store() -> Optional[BaseDocumentStore]
```

Return the document store object used in the current pipeline.

**Returns**:

Instance of DocumentStore or None

<a id="base.Pipeline.draw"></a>

#### draw

```python
def draw(path: Path = Path("pipeline.png"))
```

Create a Graphviz visualization of the pipeline.

**Arguments**:

- `path`: the path to save the image.

<a id="base.Pipeline.load_from_yaml"></a>

#### load\_from\_yaml

```python
@classmethod
def load_from_yaml(cls, path: Path, pipeline_name: Optional[str] = None, overwrite_with_env_variables: bool = True, strict_version_check: bool = False)
```

Load Pipeline from a YAML file defining the individual components and how they're tied together to form

a Pipeline. A single YAML can declare multiple Pipelines, in which case an explicit `pipeline_name` must
be passed.

Here's a sample configuration:

    ```yaml
    |   version: '1.0.0'
    |
    |    components:    # define all the building-blocks for Pipeline
    |    - name: MyReader       # custom-name for the component; helpful for visualization & debugging
    |      type: FARMReader    # Haystack Class name for the component
    |      params:
    |        no_ans_boost: -10
    |        model_name_or_path: deepset/roberta-base-squad2
    |    - name: MyESRetriever
    |      type: BM25Retriever
    |      params:
    |        document_store: MyDocumentStore    # params can reference other components defined in the YAML
    |        custom_query: null
    |    - name: MyDocumentStore
    |      type: ElasticsearchDocumentStore
    |      params:
    |        index: haystack_test
    |
    |    pipelines:    # multiple Pipelines can be defined using the components from above
    |    - name: my_query_pipeline    # a simple extractive-qa Pipeline
    |      nodes:
    |      - name: MyESRetriever
    |        inputs: [Query]
    |      - name: MyReader
    |        inputs: [MyESRetriever]
    ```

Note that, in case of a mismatch in version between Haystack and the YAML, a warning will be printed.
If the pipeline loads correctly regardless, save again the pipeline using `Pipeline.save_to_yaml()` to remove the warning.

**Arguments**:

- `path`: path of the YAML file.
- `pipeline_name`: if the YAML contains multiple pipelines, the pipeline_name to load must be set.
- `overwrite_with_env_variables`: Overwrite the YAML configuration with environment variables. For example,
to change index name param for an ElasticsearchDocumentStore, an env
variable 'MYDOCSTORE_PARAMS_INDEX=documents-2021' can be set. Note that an
`_` sign must be used to specify nested hierarchical properties.
- `strict_version_check`: whether to fail in case of a version mismatch (throws a warning otherwise)

<a id="base.Pipeline.load_from_config"></a>

#### load\_from\_config

```python
@classmethod
def load_from_config(cls, config: Dict, pipeline_name: Optional[str] = None, overwrite_with_env_variables: bool = True, strict_version_check: bool = False)
```

Load Pipeline from a config dict defining the individual components and how they're tied together to form

a Pipeline. A single config can declare multiple Pipelines, in which case an explicit `pipeline_name` must
be passed.

Here's a sample configuration:

    ```python
    |   {
    |       "version": "ignore",
    |       "components": [
    |           {  # define all the building-blocks for Pipeline
    |               "name": "MyReader",  # custom-name for the component; helpful for visualization & debugging
    |               "type": "FARMReader",  # Haystack Class name for the component
    |               "params": {"no_ans_boost": -10, "model_name_or_path": "deepset/roberta-base-squad2"},
    |           },
    |           {
    |               "name": "MyESRetriever",
    |               "type": "BM25Retriever",
    |               "params": {
    |                   "document_store": "MyDocumentStore",  # params can reference other components defined in the YAML
    |                   "custom_query": None,
    |               },
    |           },
    |           {"name": "MyDocumentStore", "type": "ElasticsearchDocumentStore", "params": {"index": "haystack_test"}},
    |       ],
    |       "pipelines": [
    |           {  # multiple Pipelines can be defined using the components from above
    |               "name": "my_query_pipeline",  # a simple extractive-qa Pipeline
    |               "nodes": [
    |                   {"name": "MyESRetriever", "inputs": ["Query"]},
    |                   {"name": "MyReader", "inputs": ["MyESRetriever"]},
    |               ],
    |           }
    |       ],
    |   }
    ```

**Arguments**:

- `pipeline_config`: the pipeline config as dict
- `pipeline_name`: if the config contains multiple pipelines, the pipeline_name to load must be set.
- `overwrite_with_env_variables`: Overwrite the configuration with environment variables. For example,
to change index name param for an ElasticsearchDocumentStore, an env
variable 'MYDOCSTORE_PARAMS_INDEX=documents-2021' can be set. Note that an
`_` sign must be used to specify nested hierarchical properties.
- `strict_version_check`: whether to fail in case of a version mismatch (throws a warning otherwise).

<a id="base.Pipeline.save_to_yaml"></a>

#### save\_to\_yaml

```python
def save_to_yaml(path: Path, return_defaults: bool = False)
```

Save a YAML configuration for the Pipeline that can be used with `Pipeline.load_from_yaml()`.

**Arguments**:

- `path`: path of the output YAML file.
- `return_defaults`: whether to output parameters that have the default values.

<a id="base.Pipeline.get_config"></a>

#### get\_config

```python
def get_config(return_defaults: bool = False) -> dict
```

Returns a configuration for the Pipeline that can be used with `Pipeline.load_from_config()`.

**Arguments**:

- `return_defaults`: whether to output parameters that have the default values.

<a id="base.Pipeline.print_eval_report"></a>

#### print\_eval\_report

```python
def print_eval_report(eval_result: EvaluationResult, n_wrong_examples: int = 3, metrics_filter: Optional[Dict[str, List[str]]] = None)
```

Prints evaluation report containing a metrics funnel and worst queries for further analysis.

**Arguments**:

- `eval_result`: The evaluation result, can be obtained by running eval().
- `n_wrong_examples`: The number of worst queries to show.
- `metrics_filter`: The metrics to show per node. If None all metrics will be shown.

<a id="base._HaystackBeirRetrieverAdapter"></a>

## \_HaystackBeirRetrieverAdapter

```python
class _HaystackBeirRetrieverAdapter()
```

<a id="base._HaystackBeirRetrieverAdapter.__init__"></a>

#### \_\_init\_\_

```python
def __init__(index_pipeline: Pipeline, query_pipeline: Pipeline, index_params: dict, query_params: dict)
```

Adapter mimicking a BEIR retriever used by BEIR's EvaluateRetrieval class to run BEIR evaluations on Haystack Pipelines.

This has nothing to do with Haystack's retriever classes.
See https://github.com/beir-cellar/beir/blob/main/beir/retrieval/evaluation.py.

**Arguments**:

- `index_pipeline`: The indexing pipeline to use.
- `query_pipeline`: The query pipeline to evaluate.
- `index_params`: The params to use during indexing (see pipeline.run's params).
- `query_params`: The params to use during querying (see pipeline.run's params).

<a id="ray"></a>

# Module ray

<a id="ray.RayPipeline"></a>

## RayPipeline

```python
class RayPipeline(Pipeline)
```

Ray (https://ray.io) is a framework for distributed computing.

Ray allows distributing a Pipeline's components across a cluster of machines. The individual components of a
Pipeline can be independently scaled. For instance, an extractive QA Pipeline deployment can have three replicas
of the Reader and a single replica for the Retriever. It enables efficient resource utilization by horizontally
scaling Components.

To set the number of replicas, add  `replicas` in the YAML config for the node in a pipeline:

        ```yaml
        |    components:
        |        ...
        |
        |    pipelines:
        |        - name: ray_query_pipeline
        |          type: RayPipeline
        |          nodes:
        |            - name: ESRetriever
        |              replicas: 2  # number of replicas to create on the Ray cluster
        |              inputs: [ Query ]
        ```

A RayPipeline can only be created with a YAML Pipeline config.
>>> from haystack.pipeline import RayPipeline
>>> pipeline = RayPipeline.load_from_yaml(path="my_pipelines.yaml", pipeline_name="my_query_pipeline")
>>> pipeline.run(query="What is the capital of Germany?")

By default, RayPipelines creates an instance of RayServe locally. To connect to an existing Ray instance,
set the `address` parameter when creating the RayPipeline instance.

<a id="ray.RayPipeline.__init__"></a>

#### \_\_init\_\_

```python
def __init__(address: str = None, ray_args: Optional[Dict[str, Any]] = None)
```

**Arguments**:

- `address`: The IP address for the Ray cluster. If set to None, a local Ray instance is started.
- `kwargs`: Optional parameters for initializing Ray.

<a id="ray.RayPipeline.load_from_yaml"></a>

#### load\_from\_yaml

```python
@classmethod
def load_from_yaml(cls, path: Path, pipeline_name: Optional[str] = None, overwrite_with_env_variables: bool = True, address: Optional[str] = None, strict_version_check: bool = False, ray_args: Optional[Dict[str, Any]] = None)
```

Load Pipeline from a YAML file defining the individual components and how they're tied together to form

a Pipeline. A single YAML can declare multiple Pipelines, in which case an explicit `pipeline_name` must
be passed.

Here's a sample configuration:

    ```yaml
    |   version: '1.0.0'
    |
    |    components:    # define all the building-blocks for Pipeline
    |    - name: MyReader       # custom-name for the component; helpful for visualization & debugging
    |      type: FARMReader    # Haystack Class name for the component
    |      params:
    |        no_ans_boost: -10
    |        model_name_or_path: deepset/roberta-base-squad2
    |    - name: MyESRetriever
    |      type: BM25Retriever
    |      params:
    |        document_store: MyDocumentStore    # params can reference other components defined in the YAML
    |        custom_query: null
    |    - name: MyDocumentStore
    |      type: ElasticsearchDocumentStore
    |      params:
    |        index: haystack_test
    |
    |    pipelines:    # multiple Pipelines can be defined using the components from above
    |    - name: my_query_pipeline    # a simple extractive-qa Pipeline
    |      type: RayPipeline
    |      nodes:
    |      - name: MyESRetriever
    |        inputs: [Query]
    |        replicas: 2    # number of replicas to create on the Ray cluster
    |      - name: MyReader
    |        inputs: [MyESRetriever]
    ```


Note that, in case of a mismatch in version between Haystack and the YAML, a warning will be printed.
If the pipeline loads correctly regardless, save again the pipeline using `RayPipeline.save_to_yaml()` to remove the warning.

**Arguments**:

- `path`: path of the YAML file.
- `pipeline_name`: if the YAML contains multiple pipelines, the pipeline_name to load must be set.
- `overwrite_with_env_variables`: Overwrite the YAML configuration with environment variables. For example,
to change index name param for an ElasticsearchDocumentStore, an env
variable 'MYDOCSTORE_PARAMS_INDEX=documents-2021' can be set. Note that an
`_` sign must be used to specify nested hierarchical properties.
- `address`: The IP address for the Ray cluster. If set to None, a local Ray instance is started.

<a id="ray._RayDeploymentWrapper"></a>

## \_RayDeploymentWrapper

```python
class _RayDeploymentWrapper()
```

Ray Serve supports calling of __init__ methods on the Classes to create "deployment" instances.

In case of Haystack, some Components like Retrievers have complex init methods that needs objects
like Document Stores.

This wrapper class encapsulates the initialization of Components. Given a Component Class
name, it creates an instance using the YAML Pipeline config.

<a id="ray._RayDeploymentWrapper.__init__"></a>

#### \_\_init\_\_

```python
def __init__(pipeline_config: dict, component_name: str)
```

Create an instance of Component.

**Arguments**:

- `pipeline_config`: Pipeline YAML parsed as a dict.
- `component_name`: Component Class name.

<a id="ray._RayDeploymentWrapper.__call__"></a>

#### \_\_call\_\_

```python
def __call__(*args, **kwargs)
```

Ray calls this method which is then re-directed to the corresponding component's run().

<a id="standard_pipelines"></a>

# Module standard\_pipelines

<a id="standard_pipelines.BaseStandardPipeline"></a>

## BaseStandardPipeline

```python
class BaseStandardPipeline(ABC)
```

Base class for pre-made standard Haystack pipelines.
This class does not inherit from Pipeline.

<a id="standard_pipelines.BaseStandardPipeline.add_node"></a>

#### add\_node

```python
def add_node(component, name: str, inputs: List[str])
```

Add a new node to the pipeline.

**Arguments**:

- `component`: The object to be called when the data is passed to the node. It can be a Haystack component
(like Retriever, Reader, or Generator) or a user-defined object that implements a run()
method to process incoming data from predecessor node.
- `name`: The name for the node. It must not contain any dots.
- `inputs`: A list of inputs to the node. If the predecessor node has a single outgoing edge, just the name
of node is sufficient. For instance, a 'BM25Retriever' node would always output a single
edge with a list of documents. It can be represented as ["BM25Retriever"].

In cases when the predecessor node has multiple outputs, e.g., a "QueryClassifier", the output
must be specified explicitly as "QueryClassifier.output_2".

<a id="standard_pipelines.BaseStandardPipeline.get_node"></a>

#### get\_node

```python
def get_node(name: str)
```

Get a node from the Pipeline.

**Arguments**:

- `name`: The name of the node.

<a id="standard_pipelines.BaseStandardPipeline.set_node"></a>

#### set\_node

```python
def set_node(name: str, component)
```

Set the component for a node in the Pipeline.

**Arguments**:

- `name`: The name of the node.
- `component`: The component object to be set at the node.

<a id="standard_pipelines.BaseStandardPipeline.draw"></a>

#### draw

```python
def draw(path: Path = Path("pipeline.png"))
```

Create a Graphviz visualization of the pipeline.

**Arguments**:

- `path`: the path to save the image.

<a id="standard_pipelines.BaseStandardPipeline.save_to_yaml"></a>

#### save\_to\_yaml

```python
def save_to_yaml(path: Path, return_defaults: bool = False)
```

Save a YAML configuration for the Pipeline that can be used with `Pipeline.load_from_yaml()`.

**Arguments**:

- `path`: path of the output YAML file.
- `return_defaults`: whether to output parameters that have the default values.

<a id="standard_pipelines.BaseStandardPipeline.load_from_yaml"></a>

#### load\_from\_yaml

```python
@classmethod
def load_from_yaml(cls, path: Path, pipeline_name: Optional[str] = None, overwrite_with_env_variables: bool = True)
```

Load Pipeline from a YAML file defining the individual components and how they're tied together to form

a Pipeline. A single YAML can declare multiple Pipelines, in which case an explicit `pipeline_name` must
be passed.

Here's a sample configuration:

    ```yaml
    |   version: '1.0.0'
    |
    |    components:    # define all the building-blocks for Pipeline
    |    - name: MyReader       # custom-name for the component; helpful for visualization & debugging
    |      type: FARMReader    # Haystack Class name for the component
    |      params:
    |        no_ans_boost: -10
    |        model_name_or_path: deepset/roberta-base-squad2
    |    - name: MyESRetriever
    |      type: BM25Retriever
    |      params:
    |        document_store: MyDocumentStore    # params can reference other components defined in the YAML
    |        custom_query: null
    |    - name: MyDocumentStore
    |      type: ElasticsearchDocumentStore
    |      params:
    |        index: haystack_test
    |
    |    pipelines:    # multiple Pipelines can be defined using the components from above
    |    - name: my_query_pipeline    # a simple extractive-qa Pipeline
    |      nodes:
    |      - name: MyESRetriever
    |        inputs: [Query]
    |      - name: MyReader
    |        inputs: [MyESRetriever]
    ```

**Arguments**:

- `path`: path of the YAML file.
- `pipeline_name`: if the YAML contains multiple pipelines, the pipeline_name to load must be set.
- `overwrite_with_env_variables`: Overwrite the YAML configuration with environment variables. For example,
to change index name param for an ElasticsearchDocumentStore, an env
variable 'MYDOCSTORE_PARAMS_INDEX=documents-2021' can be set. Note that an
`_` sign must be used to specify nested hierarchical properties.

<a id="standard_pipelines.BaseStandardPipeline.get_nodes_by_class"></a>

#### get\_nodes\_by\_class

```python
def get_nodes_by_class(class_type) -> List[Any]
```

Gets all nodes in the pipeline that are an instance of a certain class (incl. subclasses).

This is for example helpful if you loaded a pipeline and then want to interact directly with the document store.
Example:
```python
| from haystack.document_stores.base import BaseDocumentStore
| INDEXING_PIPELINE = Pipeline.load_from_yaml(Path(PIPELINE_YAML_PATH), pipeline_name=INDEXING_PIPELINE_NAME)
| res = INDEXING_PIPELINE.get_nodes_by_class(class_type=BaseDocumentStore)
```

**Returns**:

List of components that are an instance of the requested class

<a id="standard_pipelines.BaseStandardPipeline.get_document_store"></a>

#### get\_document\_store

```python
def get_document_store() -> Optional[BaseDocumentStore]
```

Return the document store object used in the current pipeline.

**Returns**:

Instance of DocumentStore or None

<a id="standard_pipelines.BaseStandardPipeline.eval"></a>

#### eval

```python
def eval(labels: List[MultiLabel], params: Optional[dict] = None, sas_model_name_or_path: Optional[str] = None, add_isolated_node_eval: bool = False) -> EvaluationResult
```

Evaluates the pipeline by running the pipeline once per query in debug mode

and putting together all data that is needed for evaluation, e.g. calculating metrics.

**Arguments**:

- `labels`: The labels to evaluate on
- `params`: Params for the `retriever` and `reader`. For instance,
params={"Retriever": {"top_k": 10}, "Reader": {"top_k": 5}}
- `sas_model_name_or_path`: SentenceTransformers semantic textual similarity model to be used for sas value calculation,
should be path or string pointing to downloadable models.
- `add_isolated_node_eval`: Whether to additionally evaluate the reader based on labels as input instead of output of previous node in pipeline

<a id="standard_pipelines.ExtractiveQAPipeline"></a>

## ExtractiveQAPipeline

```python
class ExtractiveQAPipeline(BaseStandardPipeline)
```

Pipeline for Extractive Question Answering.

<a id="standard_pipelines.ExtractiveQAPipeline.__init__"></a>

#### \_\_init\_\_

```python
def __init__(reader: BaseReader, retriever: BaseRetriever)
```

**Arguments**:

- `reader`: Reader instance
- `retriever`: Retriever instance

<a id="standard_pipelines.ExtractiveQAPipeline.run"></a>

#### run

```python
def run(query: str, params: Optional[dict] = None, debug: Optional[bool] = None)
```

**Arguments**:

- `query`: The search query string.
- `params`: Params for the `retriever` and `reader`. For instance,
params={"Retriever": {"top_k": 10}, "Reader": {"top_k": 5}}
- `debug`: Whether the pipeline should instruct nodes to collect debug information
about their execution. By default these include the input parameters
they received and the output they generated.
All debug information can then be found in the dict returned
by this method under the key "_debug"

<a id="standard_pipelines.DocumentSearchPipeline"></a>

## DocumentSearchPipeline

```python
class DocumentSearchPipeline(BaseStandardPipeline)
```

Pipeline for semantic document search.

<a id="standard_pipelines.DocumentSearchPipeline.__init__"></a>

#### \_\_init\_\_

```python
def __init__(retriever: BaseRetriever)
```

**Arguments**:

- `retriever`: Retriever instance

<a id="standard_pipelines.DocumentSearchPipeline.run"></a>

#### run

```python
def run(query: str, params: Optional[dict] = None, debug: Optional[bool] = None)
```

**Arguments**:

- `query`: the query string.
- `params`: params for the `retriever` and `reader`. For instance, params={"Retriever": {"top_k": 10}}
- `debug`: Whether the pipeline should instruct nodes to collect debug information
about their execution. By default these include the input parameters
they received and the output they generated.
All debug information can then be found in the dict returned
by this method under the key "_debug"

<a id="standard_pipelines.GenerativeQAPipeline"></a>

## GenerativeQAPipeline

```python
class GenerativeQAPipeline(BaseStandardPipeline)
```

Pipeline for Generative Question Answering.

<a id="standard_pipelines.GenerativeQAPipeline.__init__"></a>

#### \_\_init\_\_

```python
def __init__(generator: BaseGenerator, retriever: BaseRetriever)
```

**Arguments**:

- `generator`: Generator instance
- `retriever`: Retriever instance

<a id="standard_pipelines.GenerativeQAPipeline.run"></a>

#### run

```python
def run(query: str, params: Optional[dict] = None, debug: Optional[bool] = None)
```

**Arguments**:

- `query`: the query string.
- `params`: params for the `retriever` and `generator`. For instance,
params={"Retriever": {"top_k": 10}, "Generator": {"top_k": 5}}
- `debug`: Whether the pipeline should instruct nodes to collect debug information
about their execution. By default these include the input parameters
they received and the output they generated.
All debug information can then be found in the dict returned
by this method under the key "_debug"

<a id="standard_pipelines.SearchSummarizationPipeline"></a>

## SearchSummarizationPipeline

```python
class SearchSummarizationPipeline(BaseStandardPipeline)
```

Pipeline that retrieves documents for a query and then summarizes those documents.

<a id="standard_pipelines.SearchSummarizationPipeline.__init__"></a>

#### \_\_init\_\_

```python
def __init__(summarizer: BaseSummarizer, retriever: BaseRetriever, return_in_answer_format: bool = False)
```

**Arguments**:

- `summarizer`: Summarizer instance
- `retriever`: Retriever instance
- `return_in_answer_format`: Whether the results should be returned as documents (False) or in the answer
format used in other QA pipelines (True). With the latter, you can use this
pipeline as a "drop-in replacement" for other QA pipelines.

<a id="standard_pipelines.SearchSummarizationPipeline.run"></a>

#### run

```python
def run(query: str, params: Optional[dict] = None, debug: Optional[bool] = None)
```

**Arguments**:

- `query`: the query string.
- `params`: params for the `retriever` and `summarizer`. For instance,
params={"Retriever": {"top_k": 10}, "Summarizer": {"generate_single_summary": True}}
- `debug`: Whether the pipeline should instruct nodes to collect debug information
about their execution. By default these include the input parameters
they received and the output they generated.
All debug information can then be found in the dict returned
by this method under the key "_debug"

<a id="standard_pipelines.FAQPipeline"></a>

## FAQPipeline

```python
class FAQPipeline(BaseStandardPipeline)
```

Pipeline for finding similar FAQs using semantic document search.

<a id="standard_pipelines.FAQPipeline.__init__"></a>

#### \_\_init\_\_

```python
def __init__(retriever: BaseRetriever)
```

**Arguments**:

- `retriever`: Retriever instance

<a id="standard_pipelines.FAQPipeline.run"></a>

#### run

```python
def run(query: str, params: Optional[dict] = None, debug: Optional[bool] = None)
```

**Arguments**:

- `query`: the query string.
- `params`: params for the `retriever`. For instance, params={"Retriever": {"top_k": 10}}
- `debug`: Whether the pipeline should instruct nodes to collect debug information
about their execution. By default these include the input parameters
they received and the output they generated.
All debug information can then be found in the dict returned
by this method under the key "_debug"

<a id="standard_pipelines.TranslationWrapperPipeline"></a>

## TranslationWrapperPipeline

```python
class TranslationWrapperPipeline(BaseStandardPipeline)
```

Takes an existing search pipeline and adds one "input translation node" after the Query and one
"output translation" node just before returning the results

<a id="standard_pipelines.TranslationWrapperPipeline.__init__"></a>

#### \_\_init\_\_

```python
def __init__(input_translator: BaseTranslator, output_translator: BaseTranslator, pipeline: BaseStandardPipeline)
```

Wrap a given `pipeline` with the `input_translator` and `output_translator`.

**Arguments**:

- `input_translator`: A Translator node that shall translate the input query from language A to B
- `output_translator`: A Translator node that shall translate the pipeline results from language B to A
- `pipeline`: The pipeline object (e.g. ExtractiveQAPipeline) you want to "wrap".
Note that pipelines with split or merge nodes are currently not supported.

<a id="standard_pipelines.QuestionGenerationPipeline"></a>

## QuestionGenerationPipeline

```python
class QuestionGenerationPipeline(BaseStandardPipeline)
```

A simple pipeline that takes documents as input and generates
questions that it thinks can be answered by the documents.

<a id="standard_pipelines.RetrieverQuestionGenerationPipeline"></a>

## RetrieverQuestionGenerationPipeline

```python
class RetrieverQuestionGenerationPipeline(BaseStandardPipeline)
```

A simple pipeline that takes a query as input, performs retrieval, and then generates
questions that it thinks can be answered by the retrieved documents.

<a id="standard_pipelines.QuestionAnswerGenerationPipeline"></a>

## QuestionAnswerGenerationPipeline

```python
class QuestionAnswerGenerationPipeline(BaseStandardPipeline)
```

This is a pipeline which takes a document as input, generates questions that the model thinks can be answered by
this document, and then performs question answering of this questions using that single document.

<a id="standard_pipelines.MostSimilarDocumentsPipeline"></a>

## MostSimilarDocumentsPipeline

```python
class MostSimilarDocumentsPipeline(BaseStandardPipeline)
```

<a id="standard_pipelines.MostSimilarDocumentsPipeline.__init__"></a>

#### \_\_init\_\_

```python
def __init__(document_store: BaseDocumentStore)
```

Initialize a Pipeline for finding the most similar documents to a given document.

This pipeline can be helpful if you already show a relevant document to your end users and they want to search for just similar ones.

**Arguments**:

- `document_store`: Document Store instance with already stored embeddings.

<a id="standard_pipelines.MostSimilarDocumentsPipeline.run"></a>

#### run

```python
def run(document_ids: List[str], top_k: int = 5)
```

**Arguments**:

- `document_ids`: document ids
- `top_k`: How many documents id to return against single document
<|MERGE_RESOLUTION|>--- conflicted
+++ resolved
@@ -54,9 +54,6 @@
 - `add_comment`: Whether to add a preceding comment that this code has been generated.
 Default value is True.
 
-<<<<<<< HEAD
-<a id="base.Pipeline.load_from_deepset_cloud"></a>
-=======
 <a id="base.BasePipeline.load_from_config"></a>
 
 #### load\_from\_config
@@ -173,7 +170,6 @@
 `_` sign must be used to specify nested hierarchical properties.
 
 <a id="base.BasePipeline.load_from_deepset_cloud"></a>
->>>>>>> d49e92e2
 
 #### load\_from\_deepset\_cloud
 
