<a id="base"></a>

# Module base

<a id="base.Pipeline"></a>

## Pipeline

```python
class Pipeline()
```

Pipeline brings together building blocks to build a complex search pipeline with Haystack and user-defined components.

Under the hood, a Pipeline is represented as a directed acyclic graph of component nodes. You can use it for custom query flows with the option to branch queries (for example, extractive question answering and keyword match query), merge candidate documents for a Reader from multiple Retrievers, or re-ranking of candidate documents.

<a id="base.Pipeline.root_node"></a>

#### Pipeline.root\_node

```python
@property
def root_node() -> Optional[str]
```

Returns the root node of the pipeline's graph.

<a id="base.Pipeline.components"></a>

#### Pipeline.components

```python
@property
def components() -> Dict[str, BaseComponent]
```

Returns all components used by this pipeline.
Note that this also includes such components that are being utilized by other components only and are not being used as a pipeline node directly.

<a id="base.Pipeline.to_code"></a>

#### Pipeline.to\_code

```python
def to_code(pipeline_variable_name: str = "pipeline", generate_imports: bool = True, add_comment: bool = False) -> str
```

Returns the code to create this pipeline as string.

**Arguments**:

- `pipeline_variable_name`: The variable name of the generated pipeline.
Default value is 'pipeline'.
- `generate_imports`: Whether to include the required import statements into the code.
Default value is True.
- `add_comment`: Whether to add a preceding comment that this code has been generated.
Default value is False.

<a id="base.Pipeline.to_notebook_cell"></a>

#### Pipeline.to\_notebook\_cell

```python
def to_notebook_cell(pipeline_variable_name: str = "pipeline", generate_imports: bool = True, add_comment: bool = True)
```

Creates a new notebook cell with the code to create this pipeline.

**Arguments**:

- `pipeline_variable_name`: The variable name of the generated pipeline.
Default value is 'pipeline'.
- `generate_imports`: Whether to include the required import statements into the code.
Default value is True.
- `add_comment`: Whether to add a preceding comment that this code has been generated.
Default value is True.

<a id="base.Pipeline.load_from_deepset_cloud"></a>

#### Pipeline.load\_from\_deepset\_cloud

```python
@classmethod
def load_from_deepset_cloud(cls, pipeline_config_name: str, pipeline_name: str = "query", workspace: str = "default", api_key: Optional[str] = None, api_endpoint: Optional[str] = None, overwrite_with_env_variables: bool = False)
```

Load Pipeline from Deepset Cloud defining the individual components and how they're tied together to form

a Pipeline. A single config can declare multiple Pipelines, in which case an explicit `pipeline_name` must
be passed.

In order to get a list of all available pipeline_config_names, call `list_pipelines_on_deepset_cloud()`.
Use the returned `name` as `pipeline_config_name`.

**Arguments**:

- `pipeline_config_name`: name of the config file inside the Deepset Cloud workspace.
To get a list of all available pipeline_config_names, call `list_pipelines_on_deepset_cloud()`.
- `pipeline_name`: specifies which pipeline to load from config.
Deepset Cloud typically provides a 'query' and a 'index' pipeline per config.
- `workspace`: workspace in Deepset Cloud
- `api_key`: Secret value of the API key.
If not specified, will be read from DEEPSET_CLOUD_API_KEY environment variable.
- `api_endpoint`: The URL of the Deepset Cloud API.
If not specified, will be read from DEEPSET_CLOUD_API_ENDPOINT environment variable.
- `overwrite_with_env_variables`: Overwrite the config with environment variables. For example,
to change return_no_answer param for a FARMReader, an env
variable 'READER_PARAMS_RETURN_NO_ANSWER=False' can be set. Note that an
`_` sign must be used to specify nested hierarchical properties.

<a id="base.Pipeline.list_pipelines_on_deepset_cloud"></a>

#### Pipeline.list\_pipelines\_on\_deepset\_cloud

```python
@classmethod
def list_pipelines_on_deepset_cloud(cls, workspace: str = "default", api_key: Optional[str] = None, api_endpoint: Optional[str] = None) -> List[dict]
```

Lists all pipeline configs available on Deepset Cloud.

**Arguments**:

- `workspace`: workspace in Deepset Cloud
- `api_key`: Secret value of the API key.
If not specified, will be read from DEEPSET_CLOUD_API_KEY environment variable.
- `api_endpoint`: The URL of the Deepset Cloud API.
If not specified, will be read from DEEPSET_CLOUD_API_ENDPOINT environment variable.

Returns:
    list of dictionaries: List[dict]
    each dictionary: {
                "name": str -> `pipeline_config_name` to be used in `load_from_deepset_cloud()`,
                "..." -> additional pipeline meta information
                }
    example:
            [{'name': 'my_super_nice_pipeline_config',
                'pipeline_id': '2184e0c1-c6ec-40a1-9b28-5d2768e5efa2',
                'status': 'DEPLOYED',
                'created_at': '2022-02-01T09:57:03.803991+00:00',
                'deleted': False,
                'is_default': False,
                'indexing': {'status': 'IN_PROGRESS',
                'pending_file_count': 3,
                'total_file_count': 31}}]

<a id="base.Pipeline.save_to_deepset_cloud"></a>

#### Pipeline.save\_to\_deepset\_cloud

```python
@classmethod
def save_to_deepset_cloud(cls, query_pipeline: Pipeline, index_pipeline: Pipeline, pipeline_config_name: str, workspace: str = "default", api_key: Optional[str] = None, api_endpoint: Optional[str] = None, overwrite: bool = False)
```

Saves a Pipeline config to Deepset Cloud defining the individual components and how they're tied together to form

a Pipeline. A single config must declare a query pipeline and a index pipeline.

**Arguments**:

- `query_pipeline`: the query pipeline to save.
- `index_pipeline`: the index pipeline to save.
- `pipeline_config_name`: name of the config file inside the Deepset Cloud workspace.
- `workspace`: workspace in Deepset Cloud
- `api_key`: Secret value of the API key.
If not specified, will be read from DEEPSET_CLOUD_API_KEY environment variable.
- `api_endpoint`: The URL of the Deepset Cloud API.
If not specified, will be read from DEEPSET_CLOUD_API_ENDPOINT environment variable.
- `overwrite`: Whether to overwrite the config if it already exists. Otherwise an error is being raised.

<a id="base.Pipeline.deploy_on_deepset_cloud"></a>

#### Pipeline.deploy\_on\_deepset\_cloud

```python
@classmethod
def deploy_on_deepset_cloud(cls, pipeline_config_name: str, workspace: str = "default", api_key: Optional[str] = None, api_endpoint: Optional[str] = None, timeout: int = 60, show_curl_message: bool = True)
```

Deploys the pipelines of a pipeline config on Deepset Cloud.

Blocks until pipelines are successfully deployed, deployment failed or timeout exceeds.
If pipelines are already deployed no action will be taken and an info will be logged.
If timeout exceeds a TimeoutError will be raised.
If deployment fails a DeepsetCloudError will be raised.

Pipeline config must be present on Deepset Cloud. See save_to_deepset_cloud() for more information.

**Arguments**:

- `pipeline_config_name`: name of the config file inside the Deepset Cloud workspace.
- `workspace`: workspace in Deepset Cloud
- `api_key`: Secret value of the API key.
If not specified, will be read from DEEPSET_CLOUD_API_KEY environment variable.
- `api_endpoint`: The URL of the Deepset Cloud API.
If not specified, will be read from DEEPSET_CLOUD_API_ENDPOINT environment variable.
- `timeout`: The time in seconds to wait until deployment completes.
If the timeout is exceeded an error will be raised.
- `show_curl_message`: Whether to print an additional message after successful deployment showing how to query the pipeline using curl.

<a id="base.Pipeline.undeploy_on_deepset_cloud"></a>

#### Pipeline.undeploy\_on\_deepset\_cloud

```python
@classmethod
def undeploy_on_deepset_cloud(cls, pipeline_config_name: str, workspace: str = "default", api_key: Optional[str] = None, api_endpoint: Optional[str] = None, timeout: int = 60)
```

Undeploys the pipelines of a pipeline config on Deepset Cloud.

Blocks until pipelines are successfully undeployed, undeployment failed or timeout exceeds.
If pipelines are already undeployed no action will be taken and an info will be logged.
If timeout exceeds a TimeoutError will be raised.
If deployment fails a DeepsetCloudError will be raised.

Pipeline config must be present on Deepset Cloud. See save_to_deepset_cloud() for more information.

**Arguments**:

- `pipeline_config_name`: name of the config file inside the Deepset Cloud workspace.
- `workspace`: workspace in Deepset Cloud
- `api_key`: Secret value of the API key.
If not specified, will be read from DEEPSET_CLOUD_API_KEY environment variable.
- `api_endpoint`: The URL of the Deepset Cloud API.
If not specified, will be read from DEEPSET_CLOUD_API_ENDPOINT environment variable.
- `timeout`: The time in seconds to wait until undeployment completes.
If the timeout is exceeded an error will be raised.

<a id="base.Pipeline.add_node"></a>

#### Pipeline.add\_node

```python
def add_node(component: BaseComponent, name: str, inputs: List[str])
```

Add a new node to the pipeline.

**Arguments**:

- `component`: The object to be called when the data is passed to the node. It can be a Haystack component
(like Retriever, Reader, or Generator) or a user-defined object that implements a run()
method to process incoming data from predecessor node.
- `name`: The name for the node. It must not contain any dots.
- `inputs`: A list of inputs to the node. If the predecessor node has a single outgoing edge, just the name
of node is sufficient. For instance, a 'BM25Retriever' node would always output a single
edge with a list of documents. It can be represented as ["BM25Retriever"].

In cases when the predecessor node has multiple outputs, e.g., a "QueryClassifier", the output
must be specified explicitly as "QueryClassifier.output_2".

<a id="base.Pipeline.get_node"></a>

#### Pipeline.get\_node

```python
def get_node(name: str) -> Optional[BaseComponent]
```

Get a node from the Pipeline.

**Arguments**:

- `name`: The name of the node.

<a id="base.Pipeline.set_node"></a>

#### Pipeline.set\_node

```python
def set_node(name: str, component)
```

Set the component for a node in the Pipeline.

**Arguments**:

- `name`: The name of the node.
- `component`: The component object to be set at the node.

<a id="base.Pipeline.run"></a>

#### Pipeline.run

```python
def run(query: Optional[str] = None, file_paths: Optional[List[str]] = None, labels: Optional[MultiLabel] = None, documents: Optional[List[Document]] = None, meta: Optional[Union[dict, List[dict]]] = None, params: Optional[dict] = None, debug: Optional[bool] = None)
```

Runs the Pipeline, one node at a time.

**Arguments**:

- `query`: The search query (for query pipelines only).
- `file_paths`: The files to index (for indexing pipelines only).
- `labels`: Ground-truth labels that you can use to perform an isolated evaluation of pipelines. These labels are input to nodes in the pipeline.
- `documents`: A list of Document objects to be processed by the Pipeline Nodes.
- `meta`: Files' metadata. Used in indexing pipelines in combination with `file_paths`.
- `params`: A dictionary of parameters that you want to pass to the nodes.
To pass a parameter to all Nodes, use: `{"top_k": 10}`.
To pass a parameter to targeted Nodes, run:
 `{"Retriever": {"top_k": 10}, "Reader": {"top_k": 3, "debug": True}}`
- `debug`: Specifies whether the Pipeline should instruct Nodes to collect debug information
about their execution. By default, this information includes the input parameters
the Nodes received and the output they generated. You can then find all debug information in the dictionary returned by this method under the key `_debug`.

<a id="base.Pipeline.run_batch"></a>

#### Pipeline.run\_batch

```python
def run_batch(queries: List[str] = None, file_paths: Optional[List[str]] = None, labels: Optional[Union[MultiLabel, List[MultiLabel]]] = None, documents: Optional[Union[List[Document], List[List[Document]]]] = None, meta: Optional[Union[Dict[str, Any], List[Dict[str, Any]]]] = None, params: Optional[dict] = None, debug: Optional[bool] = None)
```

Runs the Pipeline in a batch mode, one node at a time. The batch mode means that the Pipeline can take more than one query as input. You can use this method for query pipelines only. When used with an indexing pipeline, it calls the pipeline `run()` method.

Here's what this method returns for Retriever-Reader pipelines:
- Single query: Retrieves top-k relevant Documents and returns a list of answers for each retrieved Document.
- A list of queries: Retrieves top-k relevant Documents for each query and returns a list of answers for each query.

Here's what this method returns for Reader-only pipelines:
- Single query + a list of Documents: Applies the query to each Document individually and returns answers    for each single Document.
- Single query + a list of lists of Documents: Applies the query to each list of Documents and returns aggregated answers for each list of Documents.
- A list of queries + a list of Documents: Applies each query to each Document individually and returns answers for each query-document pair.
- A list of queries + a list of lists of Documents: Applies each query to its corresponding Document list and aggregates answers for each list of Documents.

**Arguments**:

- `queries`: List of search queries (for query pipelines only).
- `file_paths`: The files to index (for indexing pipelines only). If you provide `file_paths` the Pipeline's `run` method instead of `run_batch` is called.
- `labels`: Ground-truth labels that you can use to perform an isolated evaluation of pipelines. These labels are input to nodes in the pipeline.
- `documents`: A list of Document objects or a list of lists of Document objects to be processed by the Pipeline Nodes.
- `meta`: Files' metadata. Used in indexing pipelines in combination with `file_paths`.
- `params`: A dictionary of parameters that you want to pass to the nodes.
To pass a parameter to all Nodes, use: `{"top_k": 10}`.
To pass a parameter to targeted Nodes, run:
 `{"Retriever": {"top_k": 10}, "Reader": {"top_k": 3, "debug": True}}`
- `debug`: Specifies whether the Pipeline should instruct Nodes to collect debug information
about their execution. By default, this information includes the input parameters
the Nodes received and the output they generated. You can then find all debug information in the dictionary returned by this method under the key `_debug`.

<a id="base.Pipeline.eval_beir"></a>

#### Pipeline.eval\_beir

```python
@classmethod
def eval_beir(cls, index_pipeline: Pipeline, query_pipeline: Pipeline, index_params: dict = {}, query_params: dict = {}, dataset: str = "scifact", dataset_dir: Path = Path("."), top_k_values: List[int] = [1, 3, 5, 10, 100, 1000], keep_index: bool = False) -> Tuple[Dict[str, float], Dict[str, float], Dict[str, float], Dict[str, float]]
```

Runs information retrieval evaluation of a pipeline using BEIR on a specified BEIR dataset.

See https://github.com/beir-cellar/beir for more information.

**Arguments**:

- `index_pipeline`: The indexing pipeline to use.
- `query_pipeline`: The query pipeline to evaluate.
- `index_params`: The params to use during indexing (see pipeline.run's params).
- `query_params`: The params to use during querying (see pipeline.run's params).
- `dataset`: The BEIR dataset to use.
- `dataset_dir`: The directory to store the dataset to.
- `top_k_values`: The top_k values each metric will be calculated for.
- `keep_index`: Whether to keep the index after evaluation.
If True the index will be kept after beir evaluation. Otherwise it will be deleted immediately afterwards.
                   Defaults to False.

Returns a tuple containing the ncdg, map, recall and precision scores.
Each metric is represented by a dictionary containing the scores for each top_k value.

<a id="base.Pipeline.execute_eval_run"></a>

#### Pipeline.execute\_eval\_run

```python
@classmethod
def execute_eval_run(cls, index_pipeline: Pipeline, query_pipeline: Pipeline, evaluation_set_labels: List[MultiLabel], corpus_file_paths: List[str], experiment_name: str, experiment_run_name: str, experiment_tracking_tool: Literal["mlflow", None] = None, experiment_tracking_uri: Optional[str] = None, corpus_file_metas: List[Dict[str, Any]] = None, corpus_meta: Dict[str, Any] = {}, evaluation_set_meta: Dict[str, Any] = {}, pipeline_meta: Dict[str, Any] = {}, index_params: dict = {}, query_params: dict = {}, sas_model_name_or_path: str = None, sas_batch_size: int = 32, sas_use_gpu: bool = True, use_batch_mode: bool = False, add_isolated_node_eval: bool = False, reuse_index: bool = False, custom_document_id_field: Optional[str] = None, document_scope: Literal[
            "document_id",
            "context",
            "document_id_and_context",
            "document_id_or_context",
            "answer",
            "document_id_or_answer",
        ] = "document_id_or_answer", answer_scope: Literal["any", "context", "document_id", "document_id_and_context"] = "any", context_matching_min_length: int = 100, context_matching_boost_split_overlaps: bool = True, context_matching_threshold: float = 65.0) -> EvaluationResult
```

Starts an experiment run that first indexes the specified files (forming a corpus) using the index pipeline

and subsequently evaluates the query pipeline on the provided labels (forming an evaluation set) using pipeline.eval().
Parameters and results (metrics and predictions) of the run are tracked by an experiment tracking tool for further analysis.
You can specify the experiment tracking tool by setting the params `experiment_tracking_tool` and `experiment_tracking_uri`
or by passing a (custom) tracking head to Tracker.set_tracking_head().
Note, that `experiment_tracking_tool` only supports `mlflow` currently.

For easier comparison you can pass additional metadata regarding corpus (corpus_meta), evaluation set (evaluation_set_meta) and pipelines (pipeline_meta).
E.g. you can give them names or ids to identify them across experiment runs.

This method executes an experiment run. Each experiment run is part of at least one experiment.
An experiment typically consists of multiple runs to be compared (e.g. using different retrievers in query pipeline).
Experiment tracking tools usually share the same concepts of experiments and provide additional functionality to easily compare runs across experiments.

E.g. you can call execute_eval_run() multiple times with different retrievers in your query pipeline and compare the runs in mlflow:

```python
    |   for retriever_type, query_pipeline in zip(["sparse", "dpr", "embedding"], [sparse_pipe, dpr_pipe, embedding_pipe]):
    |       eval_result = Pipeline.execute_eval_run(
    |           index_pipeline=index_pipeline,
    |           query_pipeline=query_pipeline,
    |           evaluation_set_labels=labels,
    |           corpus_file_paths=file_paths,
    |           corpus_file_metas=file_metas,
    |           experiment_tracking_tool="mlflow",
    |           experiment_tracking_uri="http://localhost:5000",
    |           experiment_name="my-retriever-experiment",
    |           experiment_run_name=f"run_{retriever_type}",
    |           pipeline_meta={"name": f"my-pipeline-{retriever_type}"},
    |           evaluation_set_meta={"name": "my-evalset"},
    |           corpus_meta={"name": "my-corpus"}.
    |           reuse_index=False
    |       )
```

**Arguments**:

- `index_pipeline`: The indexing pipeline to use.
- `query_pipeline`: The query pipeline to evaluate.
- `evaluation_set_labels`: The labels to evaluate on forming an evaluation set.
- `corpus_file_paths`: The files to be indexed and searched during evaluation forming a corpus.
- `experiment_name`: The name of the experiment
- `experiment_run_name`: The name of the experiment run
- `experiment_tracking_tool`: The experiment tracking tool to be used. Currently we only support "mlflow".
If left unset the current TrackingHead specified by Tracker.set_tracking_head() will be used.
- `experiment_tracking_uri`: The uri of the experiment tracking server to be used. Must be specified if experiment_tracking_tool is set.
You can use deepset's public mlflow server via https://public-mlflow.deepset.ai/.
Note, that artifact logging (e.g. Pipeline YAML or evaluation result CSVs) are currently not allowed on deepset's public mlflow server as this might expose sensitive data.
- `corpus_file_metas`: The optional metadata to be stored for each corpus file (e.g. title).
- `corpus_meta`: Metadata about the corpus to track (e.g. name, date, author, version).
- `evaluation_set_meta`: Metadata about the evalset to track (e.g. name, date, author, version).
- `pipeline_meta`: Metadata about the pipelines to track (e.g. name, author, version).
- `index_params`: The params to use during indexing (see pipeline.run's params).
- `query_params`: The params to use during querying (see pipeline.run's params).
- `sas_model_name_or_path`: Name or path of "Semantic Answer Similarity (SAS) model". When set, the model will be used to calculate similarity between predictions and labels and generate the SAS metric.
The SAS metric correlates better with human judgement of correct answers as it does not rely on string overlaps.
Example: Prediction = "30%", Label = "thirty percent", EM and F1 would be overly pessimistic with both being 0, while SAS paints a more realistic picture with being close to 1.
More info in the paper: https://arxiv.org/abs/2108.06130
Here are some guidelines regarding the models that you can use:
- You can use Bi Encoders (sentence transformers) or cross encoders trained on Semantic Textual Similarity (STS) data.
The return type of the encoder needs to be a single prediction score (as opposed to multiple scores).
If you use custom cross encoders please make sure they work with sentence_transformers.CrossEncoder class
- Good default for multiple languages: "sentence-transformers/paraphrase-multilingual-mpnet-base-v2"
- Large, powerful, but slow model for English only: "cross-encoder/stsb-roberta-large"
- Large model for German only: "deepset/gbert-large-sts"
- `sas_batch_size`: Number of prediction label pairs to encode at once by CrossEncoder or SentenceTransformer while calculating SAS.
- `sas_use_gpu`: Whether to use a GPU or the CPU for calculating semantic answer similarity.
Falls back to CPU if no GPU is available.
- `use_batch_mode`: Whether to use batches for pipeline executions or single queries (default).
- `add_isolated_node_eval`: If set to True, in addition to the integrated evaluation of the pipeline, each node is evaluated in isolated evaluation mode.
The isolated mode shows you how each node is performing on its own and helps to understand the bottlenecks of a pipeline in terms of output quality of each individual node.
If a node performs much better in the isolated evaluation than in the integrated evaluation, the previous node needs to be optimized to improve the pipeline's performance.
If a node's performance is similar in both modes, this node itself needs to be optimized to improve the pipeline's performance.
The isolated evaluation calculates the upper bound of each node's evaluation metrics under the assumption that it received perfect inputs from the previous node.
To this end, labels are used as input to the node instead of the output of the previous node in the pipeline.
The generated dataframes in the EvaluationResult then contain additional rows, which can be distinguished from the integrated evaluation results based on the
values "integrated" or "isolated" in the column "eval_mode" and the evaluation report then additionally lists the upper bound of each node's evaluation metrics.
- `reuse_index`: Whether to reuse existing non-empty index and to keep the index after evaluation.
If True the index will be kept after evaluation and no indexing will take place if index has already documents. Otherwise it will be deleted immediately afterwards.
Defaults to False.
- `custom_document_id_field`: Custom field name within `Document`'s `meta` which identifies the document and is being used as criterion for matching documents to labels during evaluation.
This is especially useful if you want to match documents on other criteria (e.g. file names) than the default document ids as these could be heavily influenced by preprocessing.
If not set (default) the `Document`'s `id` is being used as criterion for matching documents to labels.
- `document_scope`: A criterion for deciding whether documents are relevant or not.
You can select between:
- 'document_id': Specifies that the document ID must match. You can specify a custom document ID through `pipeline.eval()`'s `custom_document_id_field` param.
        A typical use case is Document Retrieval.
- 'context': Specifies that the content of the document must match. Uses fuzzy matching (see `context_matching_...` params).
        A typical use case is Document-Independent Passage Retrieval.
- 'document_id_and_context': A Boolean operation specifying that both `'document_id' AND 'context'` must match.
        A typical use case is Document-Specific Passage Retrieval.
- 'document_id_or_context': A Boolean operation specifying that either `'document_id' OR 'context'` must match.
        A typical use case is Document Retrieval having sparse context labels.
- 'answer': Specifies that the document contents must include the answer. The selected `answer_scope` is enforced automatically.
        A typical use case is Question Answering.
- 'document_id_or_answer' (default): A Boolean operation specifying that either `'document_id' OR 'answer'` must match.
        This is intended to be a proper default value in order to support both main use cases:
        - Document Retrieval
        - Question Answering
The default value is 'document_id_or_answer'.
- `answer_scope`: Specifies the scope in which a matching answer is considered correct.
You can select between:
- 'any' (default): Any matching answer is considered correct.
- 'context': The answer is only considered correct if its context matches as well.
        Uses fuzzy matching (see `context_matching_...` params).
- 'document_id': The answer is only considered correct if its document ID matches as well.
        You can specify a custom document ID through `pipeline.eval()`'s `custom_document_id_field` param.
- 'document_id_and_context': The answer is only considered correct if its document ID and its context match as well.
The default value is 'any'.
In Question Answering, to enforce that the retrieved document is considered correct whenever the answer is correct, set `document_scope` to 'answer' or 'document_id_or_answer'.
- `context_matching_min_length`: The minimum string length context and candidate need to have in order to be scored.
Returns 0.0 otherwise.
- `context_matching_boost_split_overlaps`: Whether to boost split overlaps (e.g. [AB] <-> [BC]) that result from different preprocessing params.
If we detect that the score is near a half match and the matching part of the candidate is at its boundaries
we cut the context on the same side, recalculate the score and take the mean of both.
Thus [AB] <-> [BC] (score ~50) gets recalculated with B <-> B (score ~100) scoring ~75 in total.
- `context_matching_threshold`: Score threshold that candidates must surpass to be included into the result list. Range: [0,100]

<a id="base.Pipeline.eval"></a>

#### Pipeline.eval

```python
@send_event
<<<<<<< HEAD
def eval(labels: List[MultiLabel], documents: Optional[List[List[Document]]] = None, params: Optional[dict] = None, sas_model_name_or_path: Optional[str] = None, sas_batch_size: int = 32, sas_use_gpu: bool = True, add_isolated_node_eval: bool = False, custom_document_id_field: Optional[str] = None, context_matching_min_length: int = 100, context_matching_boost_split_overlaps: bool = True, context_matching_threshold: float = 65.0) -> EvaluationResult
=======
def eval(labels: List[MultiLabel], documents: Optional[List[List[Document]]] = None, params: Optional[dict] = None, sas_model_name_or_path: str = None, sas_batch_size: int = 32, sas_use_gpu: bool = True, add_isolated_node_eval: bool = False, custom_document_id_field: Optional[str] = None, context_matching_min_length: int = 100, context_matching_boost_split_overlaps: bool = True, context_matching_threshold: float = 65.0, use_auth_token: Optional[Union[str, bool]] = None) -> EvaluationResult
>>>>>>> cc9d39c3
```

Evaluates the pipeline by running the pipeline once per query in debug mode

and putting together all data that is needed for evaluation, e.g. calculating metrics.

If you want to calculate SAS (Semantic Answer Similarity) metrics, you have to specify `sas_model_name_or_path`.

You will be able to control the scope within which an answer or a document is considered correct afterwards (See `document_scope` and `answer_scope` params in `EvaluationResult.calculate_metrics()`).
Some of these scopes require additional information that already needs to be specified during `eval()`:
- `custom_document_id_field` param to select a custom document ID from document's meta data for ID matching (only affects 'document_id' scopes)
- `context_matching_...` param to fine-tune the fuzzy matching mechanism that determines whether some text contexts match each other (only affects 'context' scopes, default values should work most of the time)

**Arguments**:

- `labels`: The labels to evaluate on
- `documents`: List of List of Document that the first node in the pipeline should get as input per multilabel. Can be used to evaluate a pipeline that consists of a reader without a retriever.
- `params`: A dictionary of parameters that you want to pass to the nodes.
If you want to pass a param to all nodes, you can just use: {"top_k":10}
If you want to pass it to targeted nodes, you can do:
{"Retriever": {"top_k": 10}, "Reader": {"top_k": 3, "debug": True}}
- `sas_model_name_or_path`: Name or path of "Semantic Answer Similarity (SAS) model". When set, the model will be used to calculate similarity between predictions and labels and generate the SAS metric.
The SAS metric correlates better with human judgement of correct answers as it does not rely on string overlaps.
Example: Prediction = "30%", Label = "thirty percent", EM and F1 would be overly pessimistic with both being 0, while SAS paints a more realistic picture with being close to 1.
More info in the paper: https://arxiv.org/abs/2108.06130
Here are some guidelines regarding the models that you can use:
- You can use Bi Encoders (sentence transformers) or cross encoders trained on Semantic Textual Similarity (STS) data.
The return type of the encoder needs to be a single prediction score (as opposed to multiple scores).
If you use custom cross encoders please make sure they work with sentence_transformers.CrossEncoder class
- Good default for multiple languages: "sentence-transformers/paraphrase-multilingual-mpnet-base-v2"
- Large, powerful, but slow model for English only: "cross-encoder/stsb-roberta-large"
- Large model for German only: "deepset/gbert-large-sts"
- `sas_batch_size`: Number of prediction label pairs to encode at once by CrossEncoder or SentenceTransformer while calculating SAS.
- `sas_use_gpu`: Whether to use a GPU or the CPU for calculating semantic answer similarity.
Falls back to CPU if no GPU is available.
- `add_isolated_node_eval`: If set to True, in addition to the integrated evaluation of the pipeline, each node is evaluated in isolated evaluation mode.
The isolated mode shows you how each node is performing on its own and helps to understand the bottlenecks of a pipeline in terms of output quality of each individual node.
If a node performs much better in the isolated evaluation than in the integrated evaluation, the previous node needs to be optimized to improve the pipeline's performance.
If a node's performance is similar in both modes, this node itself needs to be optimized to improve the pipeline's performance.
The isolated evaluation calculates the upper bound of each node's evaluation metrics under the assumption that it received perfect inputs from the previous node.
To this end, labels are used as input to the node instead of the output of the previous node in the pipeline.
The generated dataframes in the EvaluationResult then contain additional rows, which can be distinguished from the integrated evaluation results based on the
values "integrated" or "isolated" in the column "eval_mode" and the evaluation report then additionally lists the upper bound of each node's evaluation metrics.
- `custom_document_id_field`: Custom field name within `Document`'s `meta` which identifies the document and is being used as criterion for matching documents to labels during evaluation.
This is especially useful if you want to match documents on other criteria (e.g. file names) than the default document ids as these could be heavily influenced by preprocessing.
If not set (default) the `Document`'s `id` is being used as criterion for matching documents to labels.
- `context_matching_min_length`: The minimum string length context and candidate need to have in order to be scored.
Returns 0.0 otherwise.
- `context_matching_boost_split_overlaps`: Whether to boost split overlaps (e.g. [AB] <-> [BC]) that result from different preprocessing params.
If we detect that the score is near a half match and the matching part of the candidate is at its boundaries
we cut the context on the same side, recalculate the score and take the mean of both.
Thus [AB] <-> [BC] (score ~50) gets recalculated with B <-> B (score ~100) scoring ~75 in total.
- `context_matching_threshold`: Score threshold that candidates must surpass to be included into the result list. Range: [0,100]
- `use_auth_token`: The API token used to download private models from Huggingface.
If this parameter is set to `True`, then the token generated when running
`transformers-cli login` (stored in ~/.huggingface) will be used.
Additional information can be found here
https://huggingface.co/transformers/main_classes/model.html#transformers.PreTrainedModel.from_pretrained

<a id="base.Pipeline.eval_batch"></a>

#### Pipeline.eval\_batch

```python
@send_event
def eval_batch(labels: List[MultiLabel], documents: Optional[List[List[Document]]] = None, params: Optional[dict] = None, sas_model_name_or_path: Optional[str] = None, sas_batch_size: int = 32, sas_use_gpu: bool = True, add_isolated_node_eval: bool = False, custom_document_id_field: Optional[str] = None, context_matching_min_length: int = 100, context_matching_boost_split_overlaps: bool = True, context_matching_threshold: float = 65.0) -> EvaluationResult
```

Evaluates the pipeline by running it in batches in the debug mode

and putting together all data that are needed for evaluation, for example, calculating metrics.

To calculate SAS (Semantic Answer Similarity) metrics, specify `sas_model_name_or_path`.

You can control the scope within which an answer or a document is considered correct afterwards (see `document_scope` and `answer_scope` params in `EvaluationResult.calculate_metrics()`).
For some of these scopes, you need to add the following information during `eval()`:
- `custom_document_id_field` parameter to select a custom document ID from document's metadata for ID matching (only affects 'document_id' scopes).
- `context_matching_...` parameter to fine-tune the fuzzy matching mechanism that determines whether text contexts match each other (only affects 'context' scopes, default values should work most of the time).

**Arguments**:

- `labels`: The labels to evaluate on.
- `documents`: List of List of Document that the first node in the pipeline gets as input per multilabel. You can use it to evaluate a pipeline that consists of a reader without a retriever.
- `params`: Dictionary of parameters to be dispatched to the nodes.
To pass a parameter to all nodes, just use: {"top_k":10}.
To pass a parametrer to targeted nodes, you can type:
{"Retriever": {"top_k": 10}, "Reader": {"top_k": 3, "debug": True}}
- `sas_model_name_or_path`: Name or path of the SAS model. If you specify the path, the model is used to calculate the similarity between predictions and labels and to generate the SAS metric.
The SAS metric correlates better with the human judgment of correct answers as it does not rely on string overlaps.
Example: Prediction = "30%", Label = "thirty percent", EM and F1 would be overly pessimistic with both being 0, while SAS paints a more realistic picture.
If you want to learn more, have a look at the [Semantic Answer Similarity for Evaluating Question Answering Models](https://arxiv.org/abs/2108.06130) paper.
Models:
- You can use Bi Encoders (sentence transformers) or cross encoders trained on Semantic Textual Similarity (STS) data.
The return type of the encoder needs to be a single prediction score (as opposed to multiple scores).
When using custom cross encoders, ensure they work with the `sentence_transformers.CrossEncoder` class.
- This is a good default model for multiple languages: "sentence-transformers/paraphrase-multilingual-mpnet-base-v2."
- A large, powerful, but slow model for English only: "cross-encoder/stsb-roberta-large".
- A large model for German only: "deepset/gbert-large-sts".
- `sas_batch_size`: The number of prediction label pairs you want to encode at once by CrossEncoder or SentenceTransformer while calculating SAS.
- `sas_use_gpu`: Whether to use a GPU or the CPU for calculating semantic answer similarity.
It uses CPU if no GPU is available.
- `add_isolated_node_eval`: If set to True, in addition to the integrated evaluation of the pipeline, each node is evaluated in isolated evaluation mode.
The isolated mode shows you how each node is performing on its own and helps to understand the bottlenecks of a pipeline in terms of output quality of each individual node.
If a node performs much better in the isolated evaluation than in the integrated evaluation, it means you should optimize the preceding node to improve the pipeline's performance.
If a node's performance is similar in both modes, it means you should optimize this node itself to improve the pipeline's performance.
The isolated evaluation calculates the upper bound of each node's evaluation metrics, assuming it received perfect inputs from the previous node.
To achieve this, the isolated evaluation uses labels as input to the node instead of the output of the previous node in the pipeline.
The generated dataframes in the EvaluationResult then contain additional rows, which you can tell apart from the integrated evaluation results based on the
values "integrated" or "isolated" in the column "eval_mode". The evaluation report then additionally lists the upper bound of each node's evaluation metrics.
- `custom_document_id_field`: Custom field name within `Document`'s `meta` which identifies the document. This field is used as a criterion for matching documents to labels during evaluation.
This is especially useful if you want to match documents on other criteria (for example, file names) than the default document IDs as these could be heavily influenced by preprocessing.
If you don't set any value, the default `Document`'s `id` is used as a criterion for matching documents to labels.
- `context_matching_min_length`: The minimum string length context and candidate need to have in order to be scored.
Returns 0.0 otherwise.
- `context_matching_boost_split_overlaps`: Whether to boost split overlaps (for example, [AB] <-> [BC]) that result from different preprocessing params.
If we detect that the score is near a half match and the matching part of the candidate is at its boundaries,
we cut the context on the same side, recalculate the score and, take the mean of both.
Thus [AB] <-> [BC] (score ~50) gets recalculated with B <-> B (score ~100) scoring ~75 in total.
- `context_matching_threshold`: Score threshold that candidates must surpass to be included into the result list. Range: [0,100].

<a id="base.Pipeline.get_nodes_by_class"></a>

#### Pipeline.get\_nodes\_by\_class

```python
def get_nodes_by_class(class_type) -> List[Any]
```

Gets all nodes in the pipeline that are an instance of a certain class (incl. subclasses).

This is for example helpful if you loaded a pipeline and then want to interact directly with the document store.
Example:
| from haystack.document_stores.base import BaseDocumentStore
| INDEXING_PIPELINE = Pipeline.load_from_yaml(Path(PIPELINE_YAML_PATH), pipeline_name=INDEXING_PIPELINE_NAME)
| res = INDEXING_PIPELINE.get_nodes_by_class(class_type=BaseDocumentStore)

**Returns**:

List of components that are an instance the requested class

<a id="base.Pipeline.get_document_store"></a>

#### Pipeline.get\_document\_store

```python
def get_document_store() -> Optional[BaseDocumentStore]
```

Return the document store object used in the current pipeline.

**Returns**:

Instance of DocumentStore or None

<a id="base.Pipeline.draw"></a>

#### Pipeline.draw

```python
def draw(path: Path = Path("pipeline.png"))
```

Create a Graphviz visualization of the pipeline.

**Arguments**:

- `path`: the path to save the image.

<a id="base.Pipeline.load_from_yaml"></a>

#### Pipeline.load\_from\_yaml

```python
@classmethod
def load_from_yaml(cls, path: Path, pipeline_name: Optional[str] = None, overwrite_with_env_variables: bool = True, strict_version_check: bool = False)
```

Load Pipeline from a YAML file defining the individual components and how they're tied together to form

a Pipeline. A single YAML can declare multiple Pipelines, in which case an explicit `pipeline_name` must
be passed.

Here's a sample configuration:

    ```yaml
    |   version: '1.0.0'
    |
    |    components:    # define all the building-blocks for Pipeline
    |    - name: MyReader       # custom-name for the component; helpful for visualization & debugging
    |      type: FARMReader    # Haystack Class name for the component
    |      params:
    |        no_ans_boost: -10
    |        model_name_or_path: deepset/roberta-base-squad2
    |    - name: MyESRetriever
    |      type: BM25Retriever
    |      params:
    |        document_store: MyDocumentStore    # params can reference other components defined in the YAML
    |        custom_query: null
    |    - name: MyDocumentStore
    |      type: ElasticsearchDocumentStore
    |      params:
    |        index: haystack_test
    |
    |    pipelines:    # multiple Pipelines can be defined using the components from above
    |    - name: my_query_pipeline    # a simple extractive-qa Pipeline
    |      nodes:
    |      - name: MyESRetriever
    |        inputs: [Query]
    |      - name: MyReader
    |        inputs: [MyESRetriever]
    ```

Note that, in case of a mismatch in version between Haystack and the YAML, a warning will be printed.
If the pipeline loads correctly regardless, save again the pipeline using `Pipeline.save_to_yaml()` to remove the warning.

**Arguments**:

- `path`: path of the YAML file.
- `pipeline_name`: if the YAML contains multiple pipelines, the pipeline_name to load must be set.
- `overwrite_with_env_variables`: Overwrite the YAML configuration with environment variables. For example,
to change index name param for an ElasticsearchDocumentStore, an env
variable 'MYDOCSTORE_PARAMS_INDEX=documents-2021' can be set. Note that an
`_` sign must be used to specify nested hierarchical properties.
- `strict_version_check`: whether to fail in case of a version mismatch (throws a warning otherwise)

<a id="base.Pipeline.load_from_config"></a>

#### Pipeline.load\_from\_config

```python
@classmethod
def load_from_config(cls, pipeline_config: Dict, pipeline_name: Optional[str] = None, overwrite_with_env_variables: bool = True, strict_version_check: bool = False)
```

Load Pipeline from a config dict defining the individual components and how they're tied together to form

a Pipeline. A single config can declare multiple Pipelines, in which case an explicit `pipeline_name` must
be passed.

Here's a sample configuration:

    ```python
    |   {
    |       "version": "ignore",
    |       "components": [
    |           {  # define all the building-blocks for Pipeline
    |               "name": "MyReader",  # custom-name for the component; helpful for visualization & debugging
    |               "type": "FARMReader",  # Haystack Class name for the component
    |               "params": {"no_ans_boost": -10, "model_name_or_path": "deepset/roberta-base-squad2"},
    |           },
    |           {
    |               "name": "MyESRetriever",
    |               "type": "BM25Retriever",
    |               "params": {
    |                   "document_store": "MyDocumentStore",  # params can reference other components defined in the YAML
    |                   "custom_query": None,
    |               },
    |           },
    |           {"name": "MyDocumentStore", "type": "ElasticsearchDocumentStore", "params": {"index": "haystack_test"}},
    |       ],
    |       "pipelines": [
    |           {  # multiple Pipelines can be defined using the components from above
    |               "name": "my_query_pipeline",  # a simple extractive-qa Pipeline
    |               "nodes": [
    |                   {"name": "MyESRetriever", "inputs": ["Query"]},
    |                   {"name": "MyReader", "inputs": ["MyESRetriever"]},
    |               ],
    |           }
    |       ],
    |   }
    ```

**Arguments**:

- `pipeline_config`: the pipeline config as dict
- `pipeline_name`: if the config contains multiple pipelines, the pipeline_name to load must be set.
- `overwrite_with_env_variables`: Overwrite the configuration with environment variables. For example,
to change index name param for an ElasticsearchDocumentStore, an env
variable 'MYDOCSTORE_PARAMS_INDEX=documents-2021' can be set. Note that an
`_` sign must be used to specify nested hierarchical properties.
- `strict_version_check`: whether to fail in case of a version mismatch (throws a warning otherwise).

<a id="base.Pipeline.save_to_yaml"></a>

#### Pipeline.save\_to\_yaml

```python
def save_to_yaml(path: Path, return_defaults: bool = False)
```

Save a YAML configuration for the Pipeline that can be used with `Pipeline.load_from_yaml()`.

**Arguments**:

- `path`: path of the output YAML file.
- `return_defaults`: whether to output parameters that have the default values.

<a id="base.Pipeline.get_config"></a>

#### Pipeline.get\_config

```python
def get_config(return_defaults: bool = False) -> dict
```

Returns a configuration for the Pipeline that can be used with `Pipeline.load_from_config()`.

**Arguments**:

- `return_defaults`: whether to output parameters that have the default values.

<a id="base.Pipeline.print_eval_report"></a>

#### Pipeline.print\_eval\_report

```python
def print_eval_report(eval_result: EvaluationResult, n_wrong_examples: int = 3, metrics_filter: Optional[Dict[str, List[str]]] = None, document_scope: Literal[
            "document_id",
            "context",
            "document_id_and_context",
            "document_id_or_context",
            "answer",
            "document_id_or_answer",
        ] = "document_id_or_answer", answer_scope: Literal["any", "context", "document_id", "document_id_and_context"] = "any", wrong_examples_fields: List[str] = ["answer", "context", "document_id"], max_characters_per_field: int = 150)
```

Prints evaluation report containing a metrics funnel and worst queries for further analysis.

**Arguments**:

- `eval_result`: The evaluation result, can be obtained by running eval().
- `n_wrong_examples`: The number of worst queries to show.
- `metrics_filter`: The metrics to show per node. If None all metrics will be shown.
- `document_scope`: A criterion for deciding whether documents are relevant or not.
You can select between:
- 'document_id': Specifies that the document ID must match. You can specify a custom document ID through `pipeline.eval()`'s `custom_document_id_field` param.
        A typical use case is Document Retrieval.
- 'context': Specifies that the content of the document must match. Uses fuzzy matching (see `pipeline.eval()`'s `context_matching_...` params).
        A typical use case is Document-Independent Passage Retrieval.
- 'document_id_and_context': A Boolean operation specifying that both `'document_id' AND 'context'` must match.
        A typical use case is Document-Specific Passage Retrieval.
- 'document_id_or_context': A Boolean operation specifying that either `'document_id' OR 'context'` must match.
        A typical use case is Document Retrieval having sparse context labels.
- 'answer': Specifies that the document contents must include the answer. The selected `answer_scope` is enforced automatically.
        A typical use case is Question Answering.
- 'document_id_or_answer' (default): A Boolean operation specifying that either `'document_id' OR 'answer'` must match.
        This is intended to be a proper default value in order to support both main use cases:
        - Document Retrieval
        - Question Answering
The default value is 'document_id_or_answer'.
- `answer_scope`: Specifies the scope in which a matching answer is considered correct.
You can select between:
   - 'any' (default): Any matching answer is considered correct.
   - 'context': The answer is only considered correct if its context matches as well.
           Uses fuzzy matching (see `pipeline.eval()`'s `context_matching_...` params).
   - 'document_id': The answer is only considered correct if its document ID matches as well.
           You can specify a custom document ID through `pipeline.eval()`'s `custom_document_id_field` param.
   - 'document_id_and_context': The answer is only considered correct if its document ID and its context match as well.
   The default value is 'any'.
   In Question Answering, to enforce that the retrieved document is considered correct whenever the answer is correct, set `document_scope` to 'answer' or 'document_id_or_answer'.
:param wrong_examples_fields: A list of fields to include in the worst samples.
:param max_characters_per_field: The maximum number of characters to include in the worst samples report (per field).

<a id="base._HaystackBeirRetrieverAdapter"></a>

## \_HaystackBeirRetrieverAdapter

```python
class _HaystackBeirRetrieverAdapter()
```

<a id="base._HaystackBeirRetrieverAdapter.__init__"></a>

#### \_HaystackBeirRetrieverAdapter.\_\_init\_\_

```python
def __init__(index_pipeline: Pipeline, query_pipeline: Pipeline, index_params: dict, query_params: dict)
```

Adapter mimicking a BEIR retriever used by BEIR's EvaluateRetrieval class to run BEIR evaluations on Haystack Pipelines.

This has nothing to do with Haystack's retriever classes.
See https://github.com/beir-cellar/beir/blob/main/beir/retrieval/evaluation.py.

**Arguments**:

- `index_pipeline`: The indexing pipeline to use.
- `query_pipeline`: The query pipeline to evaluate.
- `index_params`: The params to use during indexing (see pipeline.run's params).
- `query_params`: The params to use during querying (see pipeline.run's params).

<a id="ray"></a>

# Module ray

<a id="ray.RayPipeline"></a>

## RayPipeline

```python
class RayPipeline(Pipeline)
```

[Ray](https://ray.io) is a framework for distributed computing.

With Ray, you can distribute a Pipeline's components across a cluster of machines. The individual components of a
Pipeline can be independently scaled. For instance, an extractive QA Pipeline deployment can have three replicas
of the Reader and a single replica for the Retriever. This way, you can use your resources more efficiently by horizontally scaling Components.

To set the number of replicas, add  `num_replicas` in the YAML configuration for the node in a pipeline:

        ```yaml
        |    components:
        |        ...
        |
        |    pipelines:
        |        - name: ray_query_pipeline
        |          type: RayPipeline
        |          nodes:
        |            - name: ESRetriever
        |              inputs: [ Query ]
        |              serve_deployment_kwargs:
        |                num_replicas: 2  # number of replicas to create on the Ray cluster
        ```

A Ray Pipeline can only be created with a YAML Pipeline configuration.

```python
from haystack.pipeline import RayPipeline
pipeline = RayPipeline.load_from_yaml(path="my_pipelines.yaml", pipeline_name="my_query_pipeline")
pipeline.run(query="What is the capital of Germany?")
```

By default, RayPipelines create an instance of RayServe locally. To connect to an existing Ray instance,
set the `address` parameter when creating the RayPipeline instance.

YAML definitions of Ray pipelines are validated at load. For more information, see [YAML File Definitions](https://haystack-website-git-fork-fstau-dev-287-search-deepset-overnice.vercel.app/components/pipelines#yaml-file-definitions).

<a id="ray.RayPipeline.__init__"></a>

#### RayPipeline.\_\_init\_\_

```python
def __init__(address: str = None, ray_args: Optional[Dict[str, Any]] = None, serve_args: Optional[Dict[str, Any]] = None)
```

**Arguments**:

- `address`: The IP address for the Ray cluster. If set to `None`, a local Ray instance is started.
- `kwargs`: Optional parameters for initializing Ray.
- `serve_args`: Optional parameters for initializing Ray Serve.

<a id="ray.RayPipeline.load_from_yaml"></a>

#### RayPipeline.load\_from\_yaml

```python
@classmethod
def load_from_yaml(cls, path: Path, pipeline_name: Optional[str] = None, overwrite_with_env_variables: bool = True, address: Optional[str] = None, strict_version_check: bool = False, ray_args: Optional[Dict[str, Any]] = None, serve_args: Optional[Dict[str, Any]] = None)
```

Load Pipeline from a YAML file defining the individual components and how they're tied together to form

a Pipeline. A single YAML can declare multiple Pipelines, in which case an explicit `pipeline_name` must
be passed.

Here's a sample configuration:

    ```yaml
    |   version: '1.0.0'
    |
    |    components:    # define all the building-blocks for Pipeline
    |    - name: MyReader       # custom-name for the component; helpful for visualization & debugging
    |      type: FARMReader    # Haystack Class name for the component
    |      params:
    |        no_ans_boost: -10
    |        model_name_or_path: deepset/roberta-base-squad2
    |    - name: MyESRetriever
    |      type: ElasticsearchRetriever
    |      params:
    |        document_store: MyDocumentStore    # params can reference other components defined in the YAML
    |        custom_query: null
    |    - name: MyDocumentStore
    |      type: ElasticsearchDocumentStore
    |      params:
    |        index: haystack_test
    |
    |    pipelines:    # multiple Pipelines can be defined using the components from above
    |    - name: my_query_pipeline    # a simple extractive-qa Pipeline
    |      type: RayPipeline
    |      nodes:
    |      - name: MyESRetriever
    |        inputs: [Query]
    |        serve_deployment_kwargs:
    |          num_replicas: 2    # number of replicas to create on the Ray cluster
    |      - name: MyReader
    |        inputs: [MyESRetriever]
    ```


Note that, in case of a mismatch in version between Haystack and the YAML, a warning will be printed.
If the pipeline loads correctly regardless, save again the pipeline using `RayPipeline.save_to_yaml()` to remove the warning.

**Arguments**:

- `path`: path of the YAML file.
- `pipeline_name`: if the YAML contains multiple pipelines, the pipeline_name to load must be set.
- `overwrite_with_env_variables`: Overwrite the YAML configuration with environment variables. For example,
to change index name param for an ElasticsearchDocumentStore, an env
variable 'MYDOCSTORE_PARAMS_INDEX=documents-2021' can be set. Note that an
`_` sign must be used to specify nested hierarchical properties.
- `address`: The IP address for the Ray cluster. If set to None, a local Ray instance is started.
- `serve_args`: Optional parameters for initializing Ray Serve.

<a id="ray._RayDeploymentWrapper"></a>

## \_RayDeploymentWrapper

```python
class _RayDeploymentWrapper()
```

Ray Serve supports calling of __init__ methods on the Classes to create "deployment" instances.

In case of Haystack, some Components like Retrievers have complex init methods that needs objects
like Document Stores.

This wrapper class encapsulates the initialization of Components. Given a Component Class
name, it creates an instance using the YAML Pipeline config.

<a id="ray._RayDeploymentWrapper.__init__"></a>

#### \_RayDeploymentWrapper.\_\_init\_\_

```python
def __init__(pipeline_config: dict, component_name: str)
```

Create an instance of Component.

**Arguments**:

- `pipeline_config`: Pipeline YAML parsed as a dict.
- `component_name`: Component Class name.

<a id="ray._RayDeploymentWrapper.__call__"></a>

#### \_RayDeploymentWrapper.\_\_call\_\_

```python
def __call__(*args, **kwargs)
```

Ray calls this method which is then re-directed to the corresponding component's run().

<a id="ray._RayDeploymentWrapper.load_from_pipeline_config"></a>

#### \_RayDeploymentWrapper.load\_from\_pipeline\_config

```python
@staticmethod
def load_from_pipeline_config(pipeline_config: dict, component_name: str)
```

Load an individual component from a YAML config for Pipelines.

**Arguments**:

- `pipeline_config`: the Pipelines YAML config parsed as a dict.
- `component_name`: the name of the component to load.

<a id="standard_pipelines"></a>

# Module standard\_pipelines

<a id="standard_pipelines.BaseStandardPipeline"></a>

## BaseStandardPipeline

```python
class BaseStandardPipeline(ABC)
```

Base class for pre-made standard Haystack pipelines.
This class does not inherit from Pipeline.

<a id="standard_pipelines.BaseStandardPipeline.add_node"></a>

#### BaseStandardPipeline.add\_node

```python
def add_node(component, name: str, inputs: List[str])
```

Add a new node to the pipeline.

**Arguments**:

- `component`: The object to be called when the data is passed to the node. It can be a Haystack component
(like Retriever, Reader, or Generator) or a user-defined object that implements a run()
method to process incoming data from predecessor node.
- `name`: The name for the node. It must not contain any dots.
- `inputs`: A list of inputs to the node. If the predecessor node has a single outgoing edge, just the name
of node is sufficient. For instance, a 'BM25Retriever' node would always output a single
edge with a list of documents. It can be represented as ["BM25Retriever"].

In cases when the predecessor node has multiple outputs, e.g., a "QueryClassifier", the output
must be specified explicitly as "QueryClassifier.output_2".

<a id="standard_pipelines.BaseStandardPipeline.get_node"></a>

#### BaseStandardPipeline.get\_node

```python
def get_node(name: str)
```

Get a node from the Pipeline.

**Arguments**:

- `name`: The name of the node.

<a id="standard_pipelines.BaseStandardPipeline.set_node"></a>

#### BaseStandardPipeline.set\_node

```python
def set_node(name: str, component)
```

Set the component for a node in the Pipeline.

**Arguments**:

- `name`: The name of the node.
- `component`: The component object to be set at the node.

<a id="standard_pipelines.BaseStandardPipeline.draw"></a>

#### BaseStandardPipeline.draw

```python
def draw(path: Path = Path("pipeline.png"))
```

Create a Graphviz visualization of the pipeline.

**Arguments**:

- `path`: the path to save the image.

<a id="standard_pipelines.BaseStandardPipeline.save_to_yaml"></a>

#### BaseStandardPipeline.save\_to\_yaml

```python
def save_to_yaml(path: Path, return_defaults: bool = False)
```

Save a YAML configuration for the Pipeline that can be used with `Pipeline.load_from_yaml()`.

**Arguments**:

- `path`: path of the output YAML file.
- `return_defaults`: whether to output parameters that have the default values.

<a id="standard_pipelines.BaseStandardPipeline.load_from_yaml"></a>

#### BaseStandardPipeline.load\_from\_yaml

```python
@classmethod
def load_from_yaml(cls, path: Path, pipeline_name: Optional[str] = None, overwrite_with_env_variables: bool = True)
```

Load Pipeline from a YAML file defining the individual components and how they're tied together to form

a Pipeline. A single YAML can declare multiple Pipelines, in which case an explicit `pipeline_name` must
be passed.

Here's a sample configuration:

    ```yaml
    |   version: '1.0.0'
    |
    |    components:    # define all the building-blocks for Pipeline
    |    - name: MyReader       # custom-name for the component; helpful for visualization & debugging
    |      type: FARMReader    # Haystack Class name for the component
    |      params:
    |        no_ans_boost: -10
    |        model_name_or_path: deepset/roberta-base-squad2
    |    - name: MyESRetriever
    |      type: BM25Retriever
    |      params:
    |        document_store: MyDocumentStore    # params can reference other components defined in the YAML
    |        custom_query: null
    |    - name: MyDocumentStore
    |      type: ElasticsearchDocumentStore
    |      params:
    |        index: haystack_test
    |
    |    pipelines:    # multiple Pipelines can be defined using the components from above
    |    - name: my_query_pipeline    # a simple extractive-qa Pipeline
    |      nodes:
    |      - name: MyESRetriever
    |        inputs: [Query]
    |      - name: MyReader
    |        inputs: [MyESRetriever]
    ```

**Arguments**:

- `path`: path of the YAML file.
- `pipeline_name`: if the YAML contains multiple pipelines, the pipeline_name to load must be set.
- `overwrite_with_env_variables`: Overwrite the YAML configuration with environment variables. For example,
to change index name param for an ElasticsearchDocumentStore, an env
variable 'MYDOCSTORE_PARAMS_INDEX=documents-2021' can be set. Note that an
`_` sign must be used to specify nested hierarchical properties.

<a id="standard_pipelines.BaseStandardPipeline.get_nodes_by_class"></a>

#### BaseStandardPipeline.get\_nodes\_by\_class

```python
def get_nodes_by_class(class_type) -> List[Any]
```

Gets all nodes in the pipeline that are an instance of a certain class (incl. subclasses).

This is for example helpful if you loaded a pipeline and then want to interact directly with the document store.
Example:
```python
| from haystack.document_stores.base import BaseDocumentStore
| INDEXING_PIPELINE = Pipeline.load_from_yaml(Path(PIPELINE_YAML_PATH), pipeline_name=INDEXING_PIPELINE_NAME)
| res = INDEXING_PIPELINE.get_nodes_by_class(class_type=BaseDocumentStore)
```

**Returns**:

List of components that are an instance of the requested class

<a id="standard_pipelines.BaseStandardPipeline.get_document_store"></a>

#### BaseStandardPipeline.get\_document\_store

```python
def get_document_store() -> Optional[BaseDocumentStore]
```

Return the document store object used in the current pipeline.

**Returns**:

Instance of DocumentStore or None

<a id="standard_pipelines.BaseStandardPipeline.eval"></a>

#### BaseStandardPipeline.eval

```python
def eval(labels: List[MultiLabel], params: Optional[dict] = None, sas_model_name_or_path: Optional[str] = None, sas_batch_size: int = 32, sas_use_gpu: bool = True, add_isolated_node_eval: bool = False, custom_document_id_field: Optional[str] = None, context_matching_min_length: int = 100, context_matching_boost_split_overlaps: bool = True, context_matching_threshold: float = 65.0) -> EvaluationResult
```

Evaluates the pipeline by running the pipeline once per query in debug mode

and putting together all data that is needed for evaluation, e.g. calculating metrics.

If you want to calculate SAS (Semantic Answer Similarity) metrics, you have to specify `sas_model_name_or_path`.

You will be able to control the scope within which an answer or a document is considered correct afterwards (See `document_scope` and `answer_scope` params in `EvaluationResult.calculate_metrics()`).
Some of these scopes require additional information that already needs to be specified during `eval()`:
- `custom_document_id_field` param to select a custom document ID from document's meta data for ID matching (only affects 'document_id' scopes)
- `context_matching_...` param to fine-tune the fuzzy matching mechanism that determines whether some text contexts match each other (only affects 'context' scopes, default values should work most of the time)

**Arguments**:

- `labels`: The labels to evaluate on
- `params`: Params for the `retriever` and `reader`. For instance,
params={"Retriever": {"top_k": 10}, "Reader": {"top_k": 5}}
- `sas_model_name_or_path`: SentenceTransformers semantic textual similarity model to be used for sas value calculation,
should be path or string pointing to downloadable models.
- `sas_batch_size`: Number of prediction label pairs to encode at once by CrossEncoder or SentenceTransformer while calculating SAS.
- `sas_use_gpu`: Whether to use a GPU or the CPU for calculating semantic answer similarity.
Falls back to CPU if no GPU is available.
- `add_isolated_node_eval`: Whether to additionally evaluate the reader based on labels as input instead of output of previous node in pipeline
- `custom_document_id_field`: Custom field name within `Document`'s `meta` which identifies the document and is being used as criterion for matching documents to labels during evaluation.
This is especially useful if you want to match documents on other criteria (e.g. file names) than the default document ids as these could be heavily influenced by preprocessing.
If not set (default) the `Document`'s `id` is being used as criterion for matching documents to labels.
- `context_matching_min_length`: The minimum string length context and candidate need to have in order to be scored.
Returns 0.0 otherwise.
- `context_matching_boost_split_overlaps`: Whether to boost split overlaps (e.g. [AB] <-> [BC]) that result from different preprocessing params.
If we detect that the score is near a half match and the matching part of the candidate is at its boundaries
we cut the context on the same side, recalculate the score and take the mean of both.
Thus [AB] <-> [BC] (score ~50) gets recalculated with B <-> B (score ~100) scoring ~75 in total.
- `context_matching_threshold`: Score threshold that candidates must surpass to be included into the result list. Range: [0,100]

<a id="standard_pipelines.BaseStandardPipeline.eval_batch"></a>

#### BaseStandardPipeline.eval\_batch

```python
def eval_batch(labels: List[MultiLabel], params: Optional[dict] = None, sas_model_name_or_path: Optional[str] = None, sas_batch_size: int = 32, sas_use_gpu: bool = True, add_isolated_node_eval: bool = False, custom_document_id_field: Optional[str] = None, context_matching_min_length: int = 100, context_matching_boost_split_overlaps: bool = True, context_matching_threshold: float = 65.0) -> EvaluationResult
```

Evaluates the pipeline by running the pipeline once per query in the debug mode

and putting together all data that is needed for evaluation, for example, calculating metrics.

To calculate SAS (Semantic Answer Similarity) metrics, specify `sas_model_name_or_path`.

 You can control the scope within which an Answer or a Document is considered correct afterwards (see `document_scope` and `answer_scope` params in `EvaluationResult.calculate_metrics()`).
 For some of these scopes, you need to add the following information during `eval()`:
 - `custom_document_id_field` parameter to select a custom document ID from document's metadata for ID matching (only affects 'document_id' scopes).
 - `context_matching_...` parameter to fine-tune the fuzzy matching mechanism that determines whether text contexts match each other (only affects 'context' scopes, default values should work most of the time).

 :param labels: The labels to evaluate on.
 :param params: Parameters for the `retriever` and `reader`. For instance,
                params={"Retriever": {"top_k": 10}, "Reader": {"top_k": 5}}.
 :param sas_model_name_or_path: Sentence transformers semantic textual similarity model you want to use for the SAS value calculation.
                             It should be a path or a string pointing to downloadable models.
 :param sas_batch_size: Number of prediction label pairs to encode at once by cross encoder or sentence transformer while calculating SAS.
 :param sas_use_gpu: Whether to use a GPU or the CPU for calculating semantic answer similarity.
                     Falls back to CPU if no GPU is available.
 :param add_isolated_node_eval: Whether to additionally evaluate the reader based on labels as input, instead of the output of the previous node in the pipeline.
 :param custom_document_id_field: Custom field name within `Document`'s `meta` which identifies the document and is used as a criterion for matching documents to labels during evaluation.
                                  This is especially useful if you want to match documents on other criteria (for example, file names) than the default document IDs, as these could be heavily influenced by preprocessing.
                                  If not set, the default `Document`'s `id` is used as the criterion for matching documents to labels.
 :param context_matching_min_length: The minimum string length context and candidate need to have to be scored.
                    Returns 0.0 otherwise.
 :param context_matching_boost_split_overlaps: Whether to boost split overlaps (for example, [AB] <-> [BC]) that result from different preprocessing parameters.
                          If we detect that the score is near a half match and the matching part of the candidate is at its boundaries,
                          we cut the context on the same side, recalculate the score, and take the mean of both.
                          Thus [AB] <-> [BC] (score ~50) gets recalculated with B <-> B (score ~100) scoring ~75 in total.
 :param context_matching_threshold: Score threshold that candidates must surpass to be included into the result list. Range: [0,100]


<a id="standard_pipelines.BaseStandardPipeline.print_eval_report"></a>

#### BaseStandardPipeline.print\_eval\_report

```python
def print_eval_report(eval_result: EvaluationResult, n_wrong_examples: int = 3, metrics_filter: Optional[Dict[str, List[str]]] = None, document_scope: Literal[
            "document_id",
            "context",
            "document_id_and_context",
            "document_id_or_context",
            "answer",
            "document_id_or_answer",
        ] = "document_id_or_answer", answer_scope: Literal["any", "context", "document_id", "document_id_and_context"] = "any", wrong_examples_fields: List[str] = ["answer", "context", "document_id"], max_characters_per_field: int = 150)
```

Prints evaluation report containing a metrics funnel and worst queries for further analysis.

**Arguments**:

- `eval_result`: The evaluation result, can be obtained by running eval().
- `n_wrong_examples`: The number of worst queries to show.
- `metrics_filter`: The metrics to show per node. If None all metrics will be shown.
- `document_scope`: A criterion for deciding whether documents are relevant or not.
You can select between:
- 'document_id': Specifies that the document ID must match. You can specify a custom document ID through `pipeline.eval()`'s `custom_document_id_field` param.
        A typical use case is Document Retrieval.
- 'context': Specifies that the content of the document must match. Uses fuzzy matching (see `pipeline.eval()`'s `context_matching_...` params).
        A typical use case is Document-Independent Passage Retrieval.
- 'document_id_and_context': A Boolean operation specifying that both `'document_id' AND 'context'` must match.
        A typical use case is Document-Specific Passage Retrieval.
- 'document_id_or_context': A Boolean operation specifying that either `'document_id' OR 'context'` must match.
        A typical use case is Document Retrieval having sparse context labels.
- 'answer': Specifies that the document contents must include the answer. The selected `answer_scope` is enforced automatically.
        A typical use case is Question Answering.
- 'document_id_or_answer' (default): A Boolean operation specifying that either `'document_id' OR 'answer'` must match.
        This is intended to be a proper default value in order to support both main use cases:
        - Document Retrieval
        - Question Answering
The default value is 'document_id_or_answer'.
- `answer_scope`: Specifies the scope in which a matching answer is considered correct.
You can select between:
- 'any' (default): Any matching answer is considered correct.
- 'context': The answer is only considered correct if its context matches as well.
        Uses fuzzy matching (see `pipeline.eval()`'s `context_matching_...` params).
- 'document_id': The answer is only considered correct if its document ID matches as well.
        You can specify a custom document ID through `pipeline.eval()`'s `custom_document_id_field` param.
- 'document_id_and_context': The answer is only considered correct if its document ID and its context match as well.
The default value is 'any'.
In Question Answering, to enforce that the retrieved document is considered correct whenever the answer is correct, set `document_scope` to 'answer' or 'document_id_or_answer'.
- `wrong_examples_fields`: A list of field names to include in the worst samples.
- `max_characters_per_field`: The maximum number of characters per wrong example to show (per field).

<a id="standard_pipelines.BaseStandardPipeline.run_batch"></a>

#### BaseStandardPipeline.run\_batch

```python
def run_batch(queries: List[str], params: Optional[dict] = None, debug: Optional[bool] = None)
```

Run a batch of queries through the pipeline.

**Arguments**:

- `queries`: List of query strings.
- `params`: Parameters for the individual nodes of the pipeline. For instance,
`params={"Retriever": {"top_k": 10}, "Reader": {"top_k": 5}}`
- `debug`: Whether the pipeline should instruct nodes to collect debug information
about their execution. By default these include the input parameters
they received and the output they generated.
All debug information can then be found in the dict returned
by this method under the key "_debug"

<a id="standard_pipelines.ExtractiveQAPipeline"></a>

## ExtractiveQAPipeline

```python
class ExtractiveQAPipeline(BaseStandardPipeline)
```

Pipeline for Extractive Question Answering.

<a id="standard_pipelines.ExtractiveQAPipeline.__init__"></a>

#### ExtractiveQAPipeline.\_\_init\_\_

```python
def __init__(reader: BaseReader, retriever: BaseRetriever)
```

**Arguments**:

- `reader`: Reader instance
- `retriever`: Retriever instance

<a id="standard_pipelines.ExtractiveQAPipeline.run"></a>

#### ExtractiveQAPipeline.run

```python
def run(query: str, params: Optional[dict] = None, debug: Optional[bool] = None)
```

**Arguments**:

- `query`: The search query string.
- `params`: Params for the `retriever` and `reader`. For instance,
params={"Retriever": {"top_k": 10}, "Reader": {"top_k": 5}}
- `debug`: Whether the pipeline should instruct nodes to collect debug information
about their execution. By default these include the input parameters
they received and the output they generated.
All debug information can then be found in the dict returned
by this method under the key "_debug"

<a id="standard_pipelines.DocumentSearchPipeline"></a>

## DocumentSearchPipeline

```python
class DocumentSearchPipeline(BaseStandardPipeline)
```

Pipeline for semantic document search.

<a id="standard_pipelines.DocumentSearchPipeline.__init__"></a>

#### DocumentSearchPipeline.\_\_init\_\_

```python
def __init__(retriever: BaseRetriever)
```

**Arguments**:

- `retriever`: Retriever instance

<a id="standard_pipelines.DocumentSearchPipeline.run"></a>

#### DocumentSearchPipeline.run

```python
def run(query: str, params: Optional[dict] = None, debug: Optional[bool] = None)
```

**Arguments**:

- `query`: the query string.
- `params`: params for the `retriever` and `reader`. For instance, params={"Retriever": {"top_k": 10}}
- `debug`: Whether the pipeline should instruct nodes to collect debug information
about their execution. By default these include the input parameters
they received and the output they generated.
All debug information can then be found in the dict returned
by this method under the key "_debug"

<a id="standard_pipelines.GenerativeQAPipeline"></a>

## GenerativeQAPipeline

```python
class GenerativeQAPipeline(BaseStandardPipeline)
```

Pipeline for Generative Question Answering.

<a id="standard_pipelines.GenerativeQAPipeline.__init__"></a>

#### GenerativeQAPipeline.\_\_init\_\_

```python
def __init__(generator: BaseGenerator, retriever: BaseRetriever)
```

**Arguments**:

- `generator`: Generator instance
- `retriever`: Retriever instance

<a id="standard_pipelines.GenerativeQAPipeline.run"></a>

#### GenerativeQAPipeline.run

```python
def run(query: str, params: Optional[dict] = None, debug: Optional[bool] = None)
```

**Arguments**:

- `query`: the query string.
- `params`: params for the `retriever` and `generator`. For instance,
params={"Retriever": {"top_k": 10}, "Generator": {"top_k": 5}}
- `debug`: Whether the pipeline should instruct nodes to collect debug information
about their execution. By default these include the input parameters
they received and the output they generated.
All debug information can then be found in the dict returned
by this method under the key "_debug"

<a id="standard_pipelines.SearchSummarizationPipeline"></a>

## SearchSummarizationPipeline

```python
class SearchSummarizationPipeline(BaseStandardPipeline)
```

Pipeline that retrieves documents for a query and then summarizes those documents.

<a id="standard_pipelines.SearchSummarizationPipeline.__init__"></a>

#### SearchSummarizationPipeline.\_\_init\_\_

```python
def __init__(summarizer: BaseSummarizer, retriever: BaseRetriever, return_in_answer_format: bool = False)
```

**Arguments**:

- `summarizer`: Summarizer instance
- `retriever`: Retriever instance
- `return_in_answer_format`: Whether the results should be returned as documents (False) or in the answer
format used in other QA pipelines (True). With the latter, you can use this
pipeline as a "drop-in replacement" for other QA pipelines.

<a id="standard_pipelines.SearchSummarizationPipeline.run"></a>

#### SearchSummarizationPipeline.run

```python
def run(query: str, params: Optional[dict] = None, debug: Optional[bool] = None)
```

**Arguments**:

- `query`: the query string.
- `params`: params for the `retriever` and `summarizer`. For instance,
params={"Retriever": {"top_k": 10}, "Summarizer": {"generate_single_summary": True}}
- `debug`: Whether the pipeline should instruct nodes to collect debug information
about their execution. By default these include the input parameters
they received and the output they generated.
All debug information can then be found in the dict returned
by this method under the key "_debug"

<a id="standard_pipelines.SearchSummarizationPipeline.run_batch"></a>

#### SearchSummarizationPipeline.run\_batch

```python
def run_batch(queries: List[str], params: Optional[dict] = None, debug: Optional[bool] = None)
```

Run a batch of queries through the pipeline.

**Arguments**:

- `queries`: List of query strings.
- `params`: Parameters for the individual nodes of the pipeline. For instance,
`params={"Retriever": {"top_k": 10}, "Summarizer": {"generate_single_summary": True}}`
- `debug`: Whether the pipeline should instruct nodes to collect debug information
about their execution. By default these include the input parameters
they received and the output they generated.
All debug information can then be found in the dict returned
by this method under the key "_debug"

<a id="standard_pipelines.FAQPipeline"></a>

## FAQPipeline

```python
class FAQPipeline(BaseStandardPipeline)
```

Pipeline for finding similar FAQs using semantic document search.

<a id="standard_pipelines.FAQPipeline.__init__"></a>

#### FAQPipeline.\_\_init\_\_

```python
def __init__(retriever: BaseRetriever)
```

**Arguments**:

- `retriever`: Retriever instance

<a id="standard_pipelines.FAQPipeline.run"></a>

#### FAQPipeline.run

```python
def run(query: str, params: Optional[dict] = None, debug: Optional[bool] = None)
```

**Arguments**:

- `query`: the query string.
- `params`: params for the `retriever`. For instance, params={"Retriever": {"top_k": 10}}
- `debug`: Whether the pipeline should instruct nodes to collect debug information
about their execution. By default these include the input parameters
they received and the output they generated.
All debug information can then be found in the dict returned
by this method under the key "_debug"

<a id="standard_pipelines.TranslationWrapperPipeline"></a>

## TranslationWrapperPipeline

```python
class TranslationWrapperPipeline(BaseStandardPipeline)
```

Takes an existing search pipeline and adds one "input translation node" after the Query and one
"output translation" node just before returning the results

<a id="standard_pipelines.TranslationWrapperPipeline.__init__"></a>

#### TranslationWrapperPipeline.\_\_init\_\_

```python
def __init__(input_translator: BaseTranslator, output_translator: BaseTranslator, pipeline: BaseStandardPipeline)
```

Wrap a given `pipeline` with the `input_translator` and `output_translator`.

**Arguments**:

- `input_translator`: A Translator node that shall translate the input query from language A to B
- `output_translator`: A Translator node that shall translate the pipeline results from language B to A
- `pipeline`: The pipeline object (e.g. ExtractiveQAPipeline) you want to "wrap".
Note that pipelines with split or merge nodes are currently not supported.

<a id="standard_pipelines.QuestionGenerationPipeline"></a>

## QuestionGenerationPipeline

```python
class QuestionGenerationPipeline(BaseStandardPipeline)
```

A simple pipeline that takes documents as input and generates
questions that it thinks can be answered by the documents.

<a id="standard_pipelines.RetrieverQuestionGenerationPipeline"></a>

## RetrieverQuestionGenerationPipeline

```python
class RetrieverQuestionGenerationPipeline(BaseStandardPipeline)
```

A simple pipeline that takes a query as input, performs retrieval, and then generates
questions that it thinks can be answered by the retrieved documents.

<a id="standard_pipelines.QuestionAnswerGenerationPipeline"></a>

## QuestionAnswerGenerationPipeline

```python
class QuestionAnswerGenerationPipeline(BaseStandardPipeline)
```

This is a pipeline which takes a document as input, generates questions that the model thinks can be answered by
this document, and then performs question answering of this questions using that single document.

<a id="standard_pipelines.MostSimilarDocumentsPipeline"></a>

## MostSimilarDocumentsPipeline

```python
class MostSimilarDocumentsPipeline(BaseStandardPipeline)
```

<a id="standard_pipelines.MostSimilarDocumentsPipeline.__init__"></a>

#### MostSimilarDocumentsPipeline.\_\_init\_\_

```python
def __init__(document_store: BaseDocumentStore)
```

Initialize a Pipeline for finding the most similar documents to a given document.

This pipeline can be helpful if you already show a relevant document to your end users and they want to search for just similar ones.

**Arguments**:

- `document_store`: Document Store instance with already stored embeddings.

<a id="standard_pipelines.MostSimilarDocumentsPipeline.run"></a>

#### MostSimilarDocumentsPipeline.run

```python
def run(document_ids: List[str], top_k: int = 5)
```

**Arguments**:

- `document_ids`: document ids
- `top_k`: How many documents id to return against single document

<a id="standard_pipelines.MostSimilarDocumentsPipeline.run_batch"></a>

#### MostSimilarDocumentsPipeline.run\_batch

```python
def run_batch(document_ids: List[str], top_k: int = 5)
```

**Arguments**:

- `document_ids`: document ids
- `top_k`: How many documents id to return against single document
<|MERGE_RESOLUTION|>--- conflicted
+++ resolved
@@ -509,12 +509,7 @@
 #### Pipeline.eval
 
 ```python
-@send_event
-<<<<<<< HEAD
-def eval(labels: List[MultiLabel], documents: Optional[List[List[Document]]] = None, params: Optional[dict] = None, sas_model_name_or_path: Optional[str] = None, sas_batch_size: int = 32, sas_use_gpu: bool = True, add_isolated_node_eval: bool = False, custom_document_id_field: Optional[str] = None, context_matching_min_length: int = 100, context_matching_boost_split_overlaps: bool = True, context_matching_threshold: float = 65.0) -> EvaluationResult
-=======
-def eval(labels: List[MultiLabel], documents: Optional[List[List[Document]]] = None, params: Optional[dict] = None, sas_model_name_or_path: str = None, sas_batch_size: int = 32, sas_use_gpu: bool = True, add_isolated_node_eval: bool = False, custom_document_id_field: Optional[str] = None, context_matching_min_length: int = 100, context_matching_boost_split_overlaps: bool = True, context_matching_threshold: float = 65.0, use_auth_token: Optional[Union[str, bool]] = None) -> EvaluationResult
->>>>>>> cc9d39c3
+def eval(labels: List[MultiLabel], documents: Optional[List[List[Document]]] = None, params: Optional[dict] = None, sas_model_name_or_path: Optional[str] = None, sas_batch_size: int = 32, sas_use_gpu: bool = True, add_isolated_node_eval: bool = False, custom_document_id_field: Optional[str] = None, context_matching_min_length: int = 100, context_matching_boost_split_overlaps: bool = True, context_matching_threshold: float = 65.0, use_auth_token: Optional[Union[str, bool]] = None) -> EvaluationResult
 ```
 
 Evaluates the pipeline by running the pipeline once per query in debug mode
