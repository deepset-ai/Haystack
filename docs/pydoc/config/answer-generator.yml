loaders:
  - type: python
    search_path: [../../../haystack/nodes/answer_generator]
    modules: ["base", "transformers", "openai"]
    ignore_when_discovered: ["__init__"]
processors:
  - type: filter
    expression:
    documented_only: true
    do_not_filter_modules: false
    skip_empty_modules: true
  - type: smart
  - type: crossref
renderer:
<<<<<<< HEAD
   type: renderers.ReadmeRenderer
   excerpt: Reads a set of documents and generates an answer to a question, word by word
   category: 63f374c0c2ecdc004a43cd0a
   title: Answer Generator API
   slug: answer-generator-api
   order: 0
   markdown:
     descriptive_class_title: false
     descriptive_module_title: true
     add_method_class_prefix: true
     add_member_class_prefix: false
     filename: answer_generator_api.md
=======
  type: renderers.ReadmeRenderer
  excerpt: Reads a set of documents and generates an answer to a question, word by word
  category_slug: haystack-classes
  title: Answer Generator API
  slug: answer-generator-api
  order: 0
  markdown:
    descriptive_class_title: false
    descriptive_module_title: true
    add_method_class_prefix: true
    add_member_class_prefix: false
    filename: answer_generator_api.md
>>>>>>> e8f9b1b6
<|MERGE_RESOLUTION|>--- conflicted
+++ resolved
@@ -12,20 +12,6 @@
   - type: smart
   - type: crossref
 renderer:
-<<<<<<< HEAD
-   type: renderers.ReadmeRenderer
-   excerpt: Reads a set of documents and generates an answer to a question, word by word
-   category: 63f374c0c2ecdc004a43cd0a
-   title: Answer Generator API
-   slug: answer-generator-api
-   order: 0
-   markdown:
-     descriptive_class_title: false
-     descriptive_module_title: true
-     add_method_class_prefix: true
-     add_member_class_prefix: false
-     filename: answer_generator_api.md
-=======
   type: renderers.ReadmeRenderer
   excerpt: Reads a set of documents and generates an answer to a question, word by word
   category_slug: haystack-classes
@@ -37,5 +23,4 @@
     descriptive_module_title: true
     add_method_class_prefix: true
     add_member_class_prefix: false
-    filename: answer_generator_api.md
->>>>>>> e8f9b1b6
+    filename: answer_generator_api.md